{
  "name": "webpack",
<<<<<<< HEAD
  "version": "5.0.0-next",
=======
  "version": "4.23.0",
>>>>>>> a4feb6e1
  "author": "Tobias Koppers @sokra",
  "description": "Packs CommonJs/AMD modules for the browser. Allows to split your codebase into multiple bundles, which can be loaded on demand. Support loaders to preprocess files, i.e. json, jsx, es7, css, less, ... and your custom stuff.",
  "license": "MIT",
  "dependencies": {
    "@webassemblyjs/ast": "1.7.10",
    "@webassemblyjs/helper-module-context": "1.7.10",
    "@webassemblyjs/wasm-edit": "1.7.10",
    "@webassemblyjs/wasm-parser": "1.7.10",
<<<<<<< HEAD
    "acorn": "^6.0.0",
    "acorn-dynamic-import": "^4.0.0",
=======
    "acorn": "^5.6.2",
    "acorn-dynamic-import": "^3.0.0",
>>>>>>> a4feb6e1
    "ajv": "^6.1.0",
    "ajv-keywords": "^3.1.0",
    "chrome-trace-event": "^1.0.0",
    "enhanced-resolve": "^4.1.0",
    "eslint-scope": "^4.0.0",
    "json-parse-better-errors": "^1.0.2",
    "json-stable-stringify": "^1.0.1",
    "loader-runner": "^2.3.0",
    "loader-utils": "^1.1.0",
    "memory-fs": "~0.4.1",
    "micromatch": "^3.1.8",
    "mkdirp": "~0.5.0",
    "neo-async": "^2.5.0",
    "node-libs-browser": "^2.0.0",
    "schema-utils": "^0.4.4",
    "tapable": "^1.1.0",
    "terser-webpack-plugin": "^1.1.0",
    "watchpack": "^1.5.0",
    "webpack-sources": "^1.3.0"
  },
  "devDependencies": {
    "@types/node": "^9.6.4",
    "@types/tapable": "^1.0.1",
    "@types/webpack-sources": "^0.1.4",
    "benchmark": "^2.1.1",
    "bundle-loader": "~0.5.0",
    "codacy-coverage": "^3.1.0",
    "coffee-loader": "^0.9.0",
    "coffeescript": "^1.10.0",
    "coveralls": "^3.0.2",
    "css-loader": "^0.28.3",
    "es6-promise-polyfill": "^1.1.1",
    "eslint": "^5.2.0",
    "eslint-config-prettier": "^2.9.0",
    "eslint-plugin-jest": "^21.18.0",
    "eslint-plugin-node": "^7.0.1",
    "eslint-plugin-prettier": "^2.6.2",
    "file-loader": "^1.1.6",
    "glob": "^7.1.2",
    "husky": "^1.0.0-rc.6",
    "istanbul": "^0.4.5",
<<<<<<< HEAD
    "jest": "^23.4.1",
=======
    "jade": "^1.11.0",
    "jade-loader": "~0.8.0",
    "jest": "24.0.0-alpha.1",
>>>>>>> a4feb6e1
    "json-loader": "^0.5.7",
    "json-schema-to-typescript": "^6.0.1",
    "less": "^2.5.1",
    "less-loader": "^4.0.3",
    "lint-staged": "^7.2.0",
    "lodash": "^4.17.4",
    "prettier": "^1.14.0",
    "pug": "^2.0.3",
    "pug-loader": "^2.4.0",
    "raw-loader": "~0.5.0",
    "react": "^15.2.1",
    "react-dom": "^15.2.1",
    "rimraf": "^2.6.2",
    "script-loader": "~0.7.0",
    "simple-git": "^1.65.0",
    "style-loader": "^0.19.1",
    "typescript": "^3.0.0-rc",
    "url-loader": "^0.6.2",
    "vm-browserify": "~0.0.0",
    "wast-loader": "^1.5.5",
    "worker-loader": "^2.0.0",
    "xxhashjs": "^0.2.1"
  },
  "engines": {
    "node": ">=8.9.0"
  },
  "repository": {
    "type": "git",
    "url": "https://github.com/webpack/webpack.git"
  },
  "homepage": "https://github.com/webpack/webpack",
  "main": "lib/webpack.js",
  "bin": "./bin/webpack.js",
  "files": [
    "lib/",
    "bin/",
    "buildin/",
    "declarations/",
    "hot/",
    "web_modules/",
    "schemas/",
    "SECURITY.md"
  ],
  "scripts": {
    "setup": "node ./setup/setup.js",
    "test": "node --max-old-space-size=4096 --trace-deprecation node_modules/jest-cli/bin/jest",
    "test:update-snapshots": "yarn jest -u",
    "test:integration": "node --max-old-space-size=4096 --trace-deprecation node_modules/jest-cli/bin/jest --testMatch \"<rootDir>/test/*.test.js\"",
    "test:basic": "node --max-old-space-size=4096 --trace-deprecation node_modules/jest-cli/bin/jest --testMatch \"<rootDir>/test/{TestCasesNormal,StatsTestCases,ConfigTestCases}.test.js\"",
    "test:unit": "node --max-old-space-size=4096 --trace-deprecation node_modules/jest-cli/bin/jest --testMatch \"<rootDir>/test/*.unittest.js\"",
    "travis:integration": "yarn cover:init && yarn cover:integration --ci $JEST",
    "travis:basic": "yarn test:basic --ci $JEST",
    "travis:lint-unit": "yarn lint && yarn cover:init && yarn cover:unit --ci $JEST",
    "travis:benchmark": "yarn benchmark --ci",
    "appveyor:integration": "yarn cover:init && yarn cover:integration --ci %JEST%",
    "appveyor:unit": "yarn cover:init && yarn cover:unit --ci %JEST%",
    "appveyor:benchmark": "yarn benchmark --ci",
    "build:examples": "cd examples && node buildAll.js",
    "pretest": "yarn lint",
    "prelint": "yarn setup",
    "lint": "yarn code-lint && yarn schema-lint && yarn type-lint && yarn special-lint",
    "code-lint": "eslint --cache \"{setup,lib,bin,hot,buildin,benchmark,tooling,schemas}/**/*.js\" \"test/*.js\" \"test/{configCases,watchCases,statsCases,hotCases}/**/webpack.config.js\" \"examples/**/webpack.config.js\"",
    "type-lint": "tsc --pretty",
    "special-lint": "node tooling/inherit-types && node tooling/format-schemas && node tooling/format-file-header && node tooling/compile-to-definitions",
    "special-lint-fix": "node tooling/inherit-types --write --override && node tooling/format-schemas --write && node tooling/format-file-header --write && node tooling/compile-to-definitions --write",
    "fix": "yarn code-lint --fix && yarn special-lint-fix",
    "pretty": "prettier --loglevel warn --write \"*.{ts,js,json,yml,yaml}\" \"{setup,lib,bin,hot,buildin,benchmark,tooling,schemas}/**/*.{js,json}\" \"test/*.js\" \"test/{configCases,watchCases,statsCases,hotCases}/**/webpack.config.js\" \"examples/**/webpack.config.js\"",
    "schema-lint": "node --max-old-space-size=4096 node_modules/jest-cli/bin/jest --testMatch \"<rootDir>/test/*.lint.js\" --no-verbose",
    "benchmark": "node --max-old-space-size=4096 --trace-deprecation node_modules/jest-cli/bin/jest --testMatch \"<rootDir>/test/*.benchmark.js\" --runInBand",
    "cover": "yarn cover:init && yarn cover:all && yarn cover:report",
    "cover:init": "rimraf coverage",
    "cover:all": "node --max-old-space-size=4096 node_modules/jest-cli/bin/jest --coverage",
    "cover:integration": "node --max-old-space-size=4096 node_modules/jest-cli/bin/jest --testMatch \"<rootDir>/test/*.test.js\" --coverage",
    "cover:unit": "node --max-old-space-size=4096 node_modules/jest-cli/bin/jest --testMatch \"<rootDir>/test/*.unittest.js\" --coverage",
    "cover:report": "istanbul report"
  },
  "husky": {
    "hooks": {
      "pre-commit": "lint-staged"
    }
  },
  "lint-staged": {
    "*.js|{lib,setup,bin,hot,buildin,tooling,schemas}/**/*.js|test/*.js|{test,examples}/**/webpack.config.js}": [
      "eslint --cache"
    ]
  },
  "jest": {
    "forceExit": true,
    "setupFilesAfterEnv": [
      "<rootDir>/test/setupTestFramework.js"
    ],
    "testMatch": [
      "<rootDir>/test/*.test.js",
      "<rootDir>/test/*.unittest.js"
    ],
    "watchPathIgnorePatterns": [
      "<rootDir>/.git",
      "<rootDir>/node_modules",
      "<rootDir>/test/js",
      "<rootDir>/test/browsertest/js",
      "<rootDir>/test/fixtures/temp-cache-fixture",
      "<rootDir>/test/fixtures/temp-",
      "<rootDir>/benchmark",
      "<rootDir>/examples/*/dist",
      "<rootDir>/coverage",
      "<rootDir>/.eslintcache"
    ],
    "modulePathIgnorePatterns": [
      "<rootDir>/.git",
      "<rootDir>/node_modules/webpack/node_modules",
      "<rootDir>/test/js",
      "<rootDir>/test/browsertest/js",
      "<rootDir>/test/fixtures/temp-cache-fixture",
      "<rootDir>/test/fixtures/temp-",
      "<rootDir>/benchmark",
      "<rootDir>/examples/*/dist",
      "<rootDir>/coverage",
      "<rootDir>/.eslintcache"
    ],
    "transformIgnorePatterns": [
      "<rootDir>"
    ],
    "coverageDirectory": "<rootDir>/coverage",
    "coveragePathIgnorePatterns": [
      "\\.runtime\\.js$",
      "<rootDir>/test",
      "<rootDir>/schemas",
      "<rootDir>/node_modules"
    ],
    "testEnvironment": "node",
    "coverageReporters": [
      "json"
    ]
  }
}<|MERGE_RESOLUTION|>--- conflicted
+++ resolved
@@ -1,10 +1,6 @@
 {
   "name": "webpack",
-<<<<<<< HEAD
   "version": "5.0.0-next",
-=======
-  "version": "4.23.0",
->>>>>>> a4feb6e1
   "author": "Tobias Koppers @sokra",
   "description": "Packs CommonJs/AMD modules for the browser. Allows to split your codebase into multiple bundles, which can be loaded on demand. Support loaders to preprocess files, i.e. json, jsx, es7, css, less, ... and your custom stuff.",
   "license": "MIT",
@@ -13,13 +9,8 @@
     "@webassemblyjs/helper-module-context": "1.7.10",
     "@webassemblyjs/wasm-edit": "1.7.10",
     "@webassemblyjs/wasm-parser": "1.7.10",
-<<<<<<< HEAD
     "acorn": "^6.0.0",
     "acorn-dynamic-import": "^4.0.0",
-=======
-    "acorn": "^5.6.2",
-    "acorn-dynamic-import": "^3.0.0",
->>>>>>> a4feb6e1
     "ajv": "^6.1.0",
     "ajv-keywords": "^3.1.0",
     "chrome-trace-event": "^1.0.0",
@@ -61,13 +52,7 @@
     "glob": "^7.1.2",
     "husky": "^1.0.0-rc.6",
     "istanbul": "^0.4.5",
-<<<<<<< HEAD
-    "jest": "^23.4.1",
-=======
-    "jade": "^1.11.0",
-    "jade-loader": "~0.8.0",
     "jest": "24.0.0-alpha.1",
->>>>>>> a4feb6e1
     "json-loader": "^0.5.7",
     "json-schema-to-typescript": "^6.0.1",
     "less": "^2.5.1",
