--- conflicted
+++ resolved
@@ -1,10 +1,6 @@
 {
   "name": "webpack",
-<<<<<<< HEAD
   "version": "5.0.0-alpha.26",
-=======
-  "version": "4.40.0",
->>>>>>> 9c6b3678
   "author": "Tobias Koppers @sokra",
   "description": "Packs CommonJs/AMD modules for the browser. Allows to split your codebase into multiple bundles, which can be loaded on demand. Support loaders to preprocess files, i.e. json, jsx, es7, css, less, ... and your custom stuff.",
   "license": "MIT",
@@ -52,13 +48,8 @@
     "glob": "^7.1.3",
     "husky": "^3.0.2",
     "istanbul": "^0.4.5",
-<<<<<<< HEAD
-    "jest": "24.1.0",
-    "jest-junit": "^7.0.0",
-=======
     "jest": "^24.9.0",
     "jest-junit": "^8.0.0",
->>>>>>> 9c6b3678
     "json-loader": "^0.5.7",
     "json-schema-to-typescript": "^7.0.0",
     "less": "^3.9.0",
