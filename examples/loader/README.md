# example.js

``` javascript
// use our loader
console.dir(require("./loader!./file"));

// use buildin css loader
console.dir(require("./test.css")); // default by extension
console.dir(require("!css-loader!./test.css")); // manual
```

# file.js

``` javascript
exports.foo = "bar";
```

# loader.js

``` javascript
module.exports = function(content) {
	return "exports.answer = 42;\n" + content;
}
```

# test.css

``` css
.some-class {
	color: hotpink;
}
```

# dist/output.js

<details><summary><code>/******/ (function(modules) { /* webpackBootstrap */ })</code></summary>

``` javascript
/******/ (function(modules, runtime) { // webpackBootstrap
/******/ 	"use strict";
/******/ 	// The module cache
/******/ 	var installedModules = {};
/******/
/******/ 	// The require function
/******/ 	function __webpack_require__(moduleId) {
/******/
/******/ 		// Check if module is in cache
/******/ 		if(installedModules[moduleId]) {
/******/ 			return installedModules[moduleId].exports;
/******/ 		}
/******/ 		// Create a new module (and put it into the cache)
/******/ 		var module = installedModules[moduleId] = {
/******/ 			i: moduleId,
/******/ 			l: false,
/******/ 			exports: {}
/******/ 		};
/******/
/******/ 		// Execute the module function
/******/ 		modules[moduleId].call(module.exports, module, module.exports, __webpack_require__);
/******/
/******/ 		// Flag the module as loaded
/******/ 		module.l = true;
/******/
/******/ 		// Return the exports of the module
/******/ 		return module.exports;
/******/ 	}
/******/
/******/
/******/
/******/
/******/ 	// Load entry module and return exports
/******/ 	return __webpack_require__(0);
/******/ })
/************************************************************************/
```

</details>

``` javascript
/******/ ([
/* 0 */
/*!********************!*\
  !*** ./example.js ***!
  \********************/
/*! no static exports found */
/*! runtime requirements: __webpack_require__ */
/***/ (function(__unusedmodule, __unusedexports, __webpack_require__) {

// use our loader
console.dir(__webpack_require__(/*! ./loader!./file */ 1));

// use buildin css loader
console.dir(__webpack_require__(/*! ./test.css */ 2)); // default by extension
console.dir(__webpack_require__(/*! css-loader!./test.css */ 2)); // manual


/***/ }),
/* 1 */
/*!*****************************!*\
  !*** ./loader.js!./file.js ***!
  \*****************************/
/*! no static exports found */
/*! runtime requirements: __webpack_exports__ */
/***/ (function(__unusedmodule, exports) {

exports.answer = 42;
exports.foo = "bar";

/***/ }),
/* 2 */
/*!****************************************************!*\
  !*** (webpack)/node_modules/css-loader!./test.css ***!
  \****************************************************/
/*! no static exports found */
/*! runtime requirements: __webpack_exports__, module, __webpack_require__ */
/***/ (function(module, exports, __webpack_require__) {

exports = module.exports = __webpack_require__(/*! ../../node_modules/css-loader/lib/css-base.js */ 3)(false);
// imports


// module
exports.push([module.i, ".some-class {\n\tcolor: hotpink;\n}\n", ""]);

// exports


/***/ }),
/* 3 */
/*!*********************************************************!*\
  !*** (webpack)/node_modules/css-loader/lib/css-base.js ***!
  \*********************************************************/
/*! no static exports found */
/*! runtime requirements: module */
/***/ (function(module) {

/*
	MIT License http://www.opensource.org/licenses/mit-license.php
	Author Tobias Koppers @sokra
*/
// css base code, injected by the css-loader
module.exports = function(useSourceMap) {
	var list = [];

	// return the list of modules as css string
	list.toString = function toString() {
		return this.map(function (item) {
			var content = cssWithMappingToString(item, useSourceMap);
			if(item[2]) {
				return "@media " + item[2] + "{" + content + "}";
			} else {
				return content;
			}
		}).join("");
	};

	// import a list of modules into the list
	list.i = function(modules, mediaQuery) {
		if(typeof modules === "string")
			modules = [[null, modules, ""]];
		var alreadyImportedModules = {};
		for(var i = 0; i < this.length; i++) {
			var id = this[i][0];
			if(typeof id === "number")
				alreadyImportedModules[id] = true;
		}
		for(i = 0; i < modules.length; i++) {
			var item = modules[i];
			// skip already imported module
			// this implementation is not 100% perfect for weird media query combinations
			//  when a module is imported multiple times with different media queries.
			//  I hope this will never occur (Hey this way we have smaller bundles)
			if(typeof item[0] !== "number" || !alreadyImportedModules[item[0]]) {
				if(mediaQuery && !item[2]) {
					item[2] = mediaQuery;
				} else if(mediaQuery) {
					item[2] = "(" + item[2] + ") and (" + mediaQuery + ")";
				}
				list.push(item);
			}
		}
	};
	return list;
};

function cssWithMappingToString(item, useSourceMap) {
	var content = item[1] || '';
	var cssMapping = item[3];
	if (!cssMapping) {
		return content;
	}

	if (useSourceMap && typeof btoa === 'function') {
		var sourceMapping = toComment(cssMapping);
		var sourceURLs = cssMapping.sources.map(function (source) {
			return '/*# sourceURL=' + cssMapping.sourceRoot + source + ' */'
		});

		return [content].concat(sourceURLs).concat([sourceMapping]).join('\n');
	}

	return [content].join('\n');
}

// Adapted from convert-source-map (MIT)
function toComment(sourceMap) {
	// eslint-disable-next-line no-undef
	var base64 = btoa(unescape(encodeURIComponent(JSON.stringify(sourceMap))));
	var data = 'sourceMappingURL=data:application/json;charset=utf-8;base64,' + base64;

	return '/*# ' + data + ' */';
}


/***/ })
/******/ ]);
```

# Console output

Prints in node.js (`enhanced-require example.js`) and in browser:

```
{ answer: 42, foo: 'bar' }
{ foobar: 1234 }
{ foobar: 1234 }
```

# Info

## Unoptimized

```
Hash: 0a1b2c3d4e5f6a7b8c9d
<<<<<<< HEAD
Version: webpack 5.0.0-next
=======
Version: webpack 4.29.0
>>>>>>> 6934b981
    Asset      Size  Chunks             Chunk Names
output.js  4.99 KiB     {0}  [emitted]  main
Entrypoint main = output.js
<<<<<<< HEAD
chunk {0} output.js (main) 2.64 KiB [entry] [rendered]
    > .\example.js main
 [0] ./example.js 204 bytes {0} [built]
     [used exports unknown]
     entry .\example.js main
=======
chunk    {0} output.js (main) 2.64 KiB [entry] [rendered]
    > ./example.js main
 [0] ./example.js 204 bytes {0} [built]
     single entry ./example.js  main
>>>>>>> 6934b981
 [1] ./loader.js!./file.js 41 bytes {0} [built]
     [used exports unknown]
     cjs require ./loader!./file [0] ./example.js 2:12-38
 [2] (webpack)/node_modules/css-loader!./test.css 199 bytes {0} [built]
     [used exports unknown]
     cjs require ./test.css [0] ./example.js 5:12-33
     cjs require !css-loader!./test.css [0] ./example.js 6:12-45
 [3] (webpack)/node_modules/css-loader/lib/css-base.js 2.21 KiB {0} [built]
     [used exports unknown]
     cjs require ../../node_modules/css-loader/lib/css-base.js [2] (webpack)/node_modules/css-loader!./test.css 1:27-83
```

## Production mode

```
Hash: 0a1b2c3d4e5f6a7b8c9d
<<<<<<< HEAD
Version: webpack 5.0.0-next
=======
Version: webpack 4.29.0
>>>>>>> 6934b981
    Asset      Size  Chunks             Chunk Names
output.js  1.18 KiB   {404}  [emitted]  main
Entrypoint main = output.js
<<<<<<< HEAD
chunk {404} output.js (main) 2.64 KiB [entry] [rendered]
    > .\example.js main
  [49] (webpack)/node_modules/css-loader!./test.css 199 bytes {404} [built]
       cjs require ./test.css [275] ./example.js 5:12-33
       cjs require !css-loader!./test.css [275] ./example.js 6:12-45
 [214] (webpack)/node_modules/css-loader/lib/css-base.js 2.21 KiB {404} [built]
       cjs require ../../node_modules/css-loader/lib/css-base.js [49] (webpack)/node_modules/css-loader!./test.css 1:27-83
 [275] ./example.js 204 bytes {404} [built]
       entry .\example.js main
 [324] ./loader.js!./file.js 41 bytes {404} [built]
       cjs require ./loader!./file [275] ./example.js 2:12-38
=======
chunk    {0} output.js (main) 2.64 KiB [entry] [rendered]
    > ./example.js main
 [0] (webpack)/node_modules/css-loader!./test.css 199 bytes {0} [built]
     cjs require ./test.css [1] ./example.js 5:12-33
     cjs require !css-loader!./test.css [1] ./example.js 6:12-45
 [1] ./example.js 204 bytes {0} [built]
     single entry ./example.js  main
 [2] ./loader.js!./file.js 41 bytes {0} [built]
     cjs require ./loader!./file [1] ./example.js 2:12-38
     + 1 hidden module
>>>>>>> 6934b981
```<|MERGE_RESOLUTION|>--- conflicted
+++ resolved
@@ -67,9 +67,14 @@
 /******/
 /******/
 /******/
-/******/
-/******/ 	// Load entry module and return exports
-/******/ 	return __webpack_require__(0);
+/******/ 	// the startup function
+/******/ 	function startup() {
+/******/ 		// Load entry module and return exports
+/******/ 		return __webpack_require__(0);
+/******/ 	};
+/******/
+/******/ 	// run startup
+/******/ 	return startup();
 /******/ })
 /************************************************************************/
 ```
@@ -82,7 +87,7 @@
 /*!********************!*\
   !*** ./example.js ***!
   \********************/
-/*! no static exports found */
+/*! other exports [maybe provided (runtime-defined)] [no usage info] */
 /*! runtime requirements: __webpack_require__ */
 /***/ (function(__unusedmodule, __unusedexports, __webpack_require__) {
 
@@ -99,7 +104,7 @@
 /*!*****************************!*\
   !*** ./loader.js!./file.js ***!
   \*****************************/
-/*! no static exports found */
+/*! other exports [maybe provided (runtime-defined)] [no usage info] */
 /*! runtime requirements: __webpack_exports__ */
 /***/ (function(__unusedmodule, exports) {
 
@@ -111,8 +116,8 @@
 /*!****************************************************!*\
   !*** (webpack)/node_modules/css-loader!./test.css ***!
   \****************************************************/
-/*! no static exports found */
-/*! runtime requirements: __webpack_exports__, module, __webpack_require__ */
+/*! other exports [maybe provided (runtime-defined)] [no usage info] */
+/*! runtime requirements: __webpack_exports__module, __webpack_require__,  */
 /***/ (function(module, exports, __webpack_require__) {
 
 exports = module.exports = __webpack_require__(/*! ../../node_modules/css-loader/lib/css-base.js */ 3)(false);
@@ -130,7 +135,7 @@
 /*!*********************************************************!*\
   !*** (webpack)/node_modules/css-loader/lib/css-base.js ***!
   \*********************************************************/
-/*! no static exports found */
+/*! other exports [maybe provided (runtime-defined)] [no usage info] */
 /*! runtime requirements: module */
 /***/ (function(module) {
 
@@ -232,26 +237,15 @@
 
 ```
 Hash: 0a1b2c3d4e5f6a7b8c9d
-<<<<<<< HEAD
-Version: webpack 5.0.0-next
-=======
-Version: webpack 4.29.0
->>>>>>> 6934b981
+Version: webpack 5.0.0-alpha.9
     Asset      Size  Chunks             Chunk Names
-output.js  4.99 KiB     {0}  [emitted]  main
+output.js  5.28 KiB     {0}  [emitted]  main
 Entrypoint main = output.js
-<<<<<<< HEAD
 chunk {0} output.js (main) 2.64 KiB [entry] [rendered]
-    > .\example.js main
- [0] ./example.js 204 bytes {0} [built]
-     [used exports unknown]
-     entry .\example.js main
-=======
-chunk    {0} output.js (main) 2.64 KiB [entry] [rendered]
     > ./example.js main
  [0] ./example.js 204 bytes {0} [built]
-     single entry ./example.js  main
->>>>>>> 6934b981
+     [used exports unknown]
+     entry ./example.js main
  [1] ./loader.js!./file.js 41 bytes {0} [built]
      [used exports unknown]
      cjs require ./loader!./file [0] ./example.js 2:12-38
@@ -268,36 +262,19 @@
 
 ```
 Hash: 0a1b2c3d4e5f6a7b8c9d
-<<<<<<< HEAD
-Version: webpack 5.0.0-next
-=======
-Version: webpack 4.29.0
->>>>>>> 6934b981
+Version: webpack 5.0.0-alpha.9
     Asset      Size  Chunks             Chunk Names
 output.js  1.18 KiB   {404}  [emitted]  main
 Entrypoint main = output.js
-<<<<<<< HEAD
 chunk {404} output.js (main) 2.64 KiB [entry] [rendered]
-    > .\example.js main
+    > ./example.js main
   [49] (webpack)/node_modules/css-loader!./test.css 199 bytes {404} [built]
        cjs require ./test.css [275] ./example.js 5:12-33
        cjs require !css-loader!./test.css [275] ./example.js 6:12-45
  [214] (webpack)/node_modules/css-loader/lib/css-base.js 2.21 KiB {404} [built]
        cjs require ../../node_modules/css-loader/lib/css-base.js [49] (webpack)/node_modules/css-loader!./test.css 1:27-83
  [275] ./example.js 204 bytes {404} [built]
-       entry .\example.js main
+       entry ./example.js main
  [324] ./loader.js!./file.js 41 bytes {404} [built]
        cjs require ./loader!./file [275] ./example.js 2:12-38
-=======
-chunk    {0} output.js (main) 2.64 KiB [entry] [rendered]
-    > ./example.js main
- [0] (webpack)/node_modules/css-loader!./test.css 199 bytes {0} [built]
-     cjs require ./test.css [1] ./example.js 5:12-33
-     cjs require !css-loader!./test.css [1] ./example.js 6:12-45
- [1] ./example.js 204 bytes {0} [built]
-     single entry ./example.js  main
- [2] ./loader.js!./file.js 41 bytes {0} [built]
-     cjs require ./loader!./file [1] ./example.js 2:12-38
-     + 1 hidden module
->>>>>>> 6934b981
 ```