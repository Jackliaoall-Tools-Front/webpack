This example demonstrates various types of source-maps.

# example.coffee

``` coffeescript
# Taken from http://coffeescript.org/

# Objects:
math =
  root:   Math.sqrt
  square: square
  cube:   (x) -> x * square x

# Splats:
race = (winner, runners...) ->
  print winner, runners
```

# webpack.config.js

``` javascript
var path = require("path");

module.exports = [
	"cheap-eval-source-map",
	"cheap-module-eval-source-map",
	"cheap-module-source-map",
	"cheap-source-map",
	"eval",
	"eval-source-map",
	"hidden-source-map",
	"inline-source-map",
	"nosources-source-map",
	"source-map"
].map(devtool => ({
	mode: "development",
	entry: {
		bundle: "coffee-loader!./example.coffee"
	},
	output: {
		path: path.join(__dirname, "dist"),
		filename: `./[name]-${devtool}.js`
	},
	devtool,
	optimization: {
		runtimeChunk: true
	}
}));
```

# Generated source-maps

## source-map.js and source-map.js.map
``` javascript
(window["webpackJsonp"] = window["webpackJsonp"] || []).push([[1],[
/* 0 */
/*!*************************************************************!*\
  !*** (webpack)/node_modules/coffee-loader!./example.coffee ***!
  \*************************************************************/
/*! no static exports found */
/***/ (function(module, exports) {

var math, race,
  slice = [].slice;

math = {
  root: Math.sqrt,
  square: square,
  cube: function(x) {
    return x * square(x);
  }
};

race = function() {
  var runners, winner;
  winner = arguments[0], runners = 2 <= arguments.length ? slice.call(arguments, 1) : [];
  return print(winner, runners);
};


/***/ })
],[[0,0]]]);
//# sourceMappingURL=bundle-source-map.js.map
```

``` javascript
{"version":3,"sources":["webpack:///./example.coffee"],"names":[],"mappings":";;;;;;;;AAGA;EAAA;;AAAA,OACE;EAAA,MAAQ,IAAI,CAAC,IAAb;EACA,QAAQ,MADR;EAEA,MAAQ,SAAC,CAAD;WAAO,IAAI,OAAO,CAAP;EAAX,CAFR;;;AAKF,OAAO;AACL;EADM,uBAAQ;SACd,MAAM,MAAN,EAAc,OAAd;AADK","file":"./bundle-source-map.js","sourcesContent":["# Taken from http://coffeescript.org/\r\n\r\n# Objects:\r\nmath =\r\n  root:   Math.sqrt\r\n  square: square\r\n  cube:   (x) -> x * square x\r\n\r\n# Splats:\r\nrace = (winner, runners...) ->\r\n  print winner, runners\r\n"],"sourceRoot":""}
```

## hidden-source-map.js and hidden-source-map.js.map
``` javascript
(window["webpackJsonp"] = window["webpackJsonp"] || []).push([[1],[
/* 0 */
/*!*************************************************************!*\
  !*** (webpack)/node_modules/coffee-loader!./example.coffee ***!
  \*************************************************************/
/*! no static exports found */
/***/ (function(module, exports) {

var math, race,
  slice = [].slice;

math = {
  root: Math.sqrt,
  square: square,
  cube: function(x) {
    return x * square(x);
  }
};

race = function() {
  var runners, winner;
  winner = arguments[0], runners = 2 <= arguments.length ? slice.call(arguments, 1) : [];
  return print(winner, runners);
};


/***/ })
],[[0,0]]]);
```

``` javascript
{"version":3,"sources":["webpack:///./example.coffee"],"names":[],"mappings":";;;;;;;;AAGA;EAAA;;AAAA,OACE;EAAA,MAAQ,IAAI,CAAC,IAAb;EACA,QAAQ,MADR;EAEA,MAAQ,SAAC,CAAD;WAAO,IAAI,OAAO,CAAP;EAAX,CAFR;;;AAKF,OAAO;AACL;EADM,uBAAQ;SACd,MAAM,MAAN,EAAc,OAAd;AADK","file":"./bundle-hidden-source-map.js","sourcesContent":["# Taken from http://coffeescript.org/\r\n\r\n# Objects:\r\nmath =\r\n  root:   Math.sqrt\r\n  square: square\r\n  cube:   (x) -> x * square x\r\n\r\n# Splats:\r\nrace = (winner, runners...) ->\r\n  print winner, runners\r\n"],"sourceRoot":""}
```

## inline-source-map.js
``` javascript
(window["webpackJsonp"] = window["webpackJsonp"] || []).push([[1],[
/* 0 */
/*!*************************************************************!*\
  !*** (webpack)/node_modules/coffee-loader!./example.coffee ***!
  \*************************************************************/
/*! no static exports found */
/***/ (function(module, exports) {

var math, race,
  slice = [].slice;

math = {
  root: Math.sqrt,
  square: square,
  cube: function(x) {
    return x * square(x);
  }
};

race = function() {
  var runners, winner;
  winner = arguments[0], runners = 2 <= arguments.length ? slice.call(arguments, 1) : [];
  return print(winner, runners);
};


/***/ })
],[[0,0]]]);
//# sourceMappingURL=data:application/json;charset=utf-8;base64,eyJ2ZXJzaW9uIjozLCJzb3VyY2VzIjpbIndlYnBhY2s6Ly8vLi9leGFtcGxlLmNvZmZlZSJdLCJuYW1lcyI6W10sIm1hcHBpbmdzIjoiOzs7Ozs7OztBQUdBO0VBQUE7O0FBQUEsT0FDRTtFQUFBLE1BQVEsSUFBSSxDQUFDLElBQWI7RUFDQSxRQUFRLE1BRFI7RUFFQSxNQUFRLFNBQUMsQ0FBRDtXQUFPLElBQUksT0FBTyxDQUFQO0VBQVgsQ0FGUjs7O0FBS0YsT0FBTztBQUNMO0VBRE0sdUJBQVE7U0FDZCxNQUFNLE1BQU4sRUFBYyxPQUFkO0FBREsiLCJmaWxlIjoiLi9idW5kbGUtaW5saW5lLXNvdXJjZS1tYXAuanMiLCJzb3VyY2VzQ29udGVudCI6WyIjIFRha2VuIGZyb20gaHR0cDovL2NvZmZlZXNjcmlwdC5vcmcvXHJcblxyXG4jIE9iamVjdHM6XHJcbm1hdGggPVxyXG4gIHJvb3Q6ICAgTWF0aC5zcXJ0XHJcbiAgc3F1YXJlOiBzcXVhcmVcclxuICBjdWJlOiAgICh4KSAtPiB4ICogc3F1YXJlIHhcclxuXHJcbiMgU3BsYXRzOlxyXG5yYWNlID0gKHdpbm5lciwgcnVubmVycy4uLikgLT5cclxuICBwcmludCB3aW5uZXIsIHJ1bm5lcnNcclxuIl0sInNvdXJjZVJvb3QiOiIifQ==
```

## nosources-source-map.js.map
``` javascript
{"version":3,"sources":["webpack:///./example.coffee"],"names":[],"mappings":";;;;;;;;AAGA;EAAA;;AAAA,OACE;EAAA,MAAQ,IAAI,CAAC,IAAb;EACA,QAAQ,MADR;EAEA,MAAQ,SAAC,CAAD;WAAO,IAAI,OAAO,CAAP;EAAX,CAFR;;;AAKF,OAAO;AACL;EADM,uBAAQ;SACd,MAAM,MAAN,EAAc,OAAd;AADK","file":"./bundle-nosources-source-map.js","sourceRoot":""}
```

## eval-source-map.js
``` javascript
(window["webpackJsonp"] = window["webpackJsonp"] || []).push([[1],[
/* 0 */
/*!*************************************************************!*\
  !*** (webpack)/node_modules/coffee-loader!./example.coffee ***!
  \*************************************************************/
/*! no static exports found */
/***/ (function(module, exports) {

eval("var math, race,\n  slice = [].slice;\n\nmath = {\n  root: Math.sqrt,\n  square: square,\n  cube: function(x) {\n    return x * square(x);\n  }\n};\n\nrace = function() {\n  var runners, winner;\n  winner = arguments[0], runners = 2 <= arguments.length ? slice.call(arguments, 1) : [];\n  return print(winner, runners);\n};\n//# sourceURL=[module]\n//# sourceMappingURL=data:application/json;charset=utf-8;base64,eyJ2ZXJzaW9uIjozLCJzb3VyY2VzIjpbIndlYnBhY2s6Ly8vLi9leGFtcGxlLmNvZmZlZT8yNDE2Il0sIm5hbWVzIjpbXSwibWFwcGluZ3MiOiJBQUdBO0VBQUE7O0FBQUEsT0FDRTtFQUFBLE1BQVEsSUFBSSxDQUFDLElBQWI7RUFDQSxRQUFRLE1BRFI7RUFFQSxNQUFRLFNBQUMsQ0FBRDtXQUFPLElBQUksT0FBTyxDQUFQO0VBQVgsQ0FGUjs7O0FBS0YsT0FBTztBQUNMO0VBRE0sdUJBQVE7U0FDZCxNQUFNLE1BQU4sRUFBYyxPQUFkO0FBREsiLCJmaWxlIjoiMC5qcyIsInNvdXJjZXNDb250ZW50IjpbIiMgVGFrZW4gZnJvbSBodHRwOi8vY29mZmVlc2NyaXB0Lm9yZy9cclxuXHJcbiMgT2JqZWN0czpcclxubWF0aCA9XHJcbiAgcm9vdDogICBNYXRoLnNxcnRcclxuICBzcXVhcmU6IHNxdWFyZVxyXG4gIGN1YmU6ICAgKHgpIC0+IHggKiBzcXVhcmUgeFxyXG5cclxuIyBTcGxhdHM6XHJcbnJhY2UgPSAod2lubmVyLCBydW5uZXJzLi4uKSAtPlxyXG4gIHByaW50IHdpbm5lciwgcnVubmVyc1xyXG4iXSwic291cmNlUm9vdCI6IiJ9\n//# sourceURL=webpack-internal:///0\n");

/***/ })
],[[0,0]]]);
```

## eval.js
``` javascript
(window["webpackJsonp"] = window["webpackJsonp"] || []).push([[1],[
/* 0 */
/*!*************************************************************!*\
  !*** (webpack)/node_modules/coffee-loader!./example.coffee ***!
  \*************************************************************/
/*! no static exports found */
/***/ (function(module, exports) {

eval("var math, race,\n  slice = [].slice;\n\nmath = {\n  root: Math.sqrt,\n  square: square,\n  cube: function(x) {\n    return x * square(x);\n  }\n};\n\nrace = function() {\n  var runners, winner;\n  winner = arguments[0], runners = 2 <= arguments.length ? slice.call(arguments, 1) : [];\n  return print(winner, runners);\n};\n\n\n//# sourceURL=webpack:///./example.coffee?(webpack)/node_modules/coffee-loader");

/***/ })
],[[0,0]]]);
```

## cheap-eval-source-map.js
``` javascript
(window["webpackJsonp"] = window["webpackJsonp"] || []).push([[1],[
/* 0 */
/*!*************************************************************!*\
  !*** (webpack)/node_modules/coffee-loader!./example.coffee ***!
  \*************************************************************/
/*! no static exports found */
/***/ (function(module, exports) {

eval("var math, race,\n  slice = [].slice;\n\nmath = {\n  root: Math.sqrt,\n  square: square,\n  cube: function(x) {\n    return x * square(x);\n  }\n};\n\nrace = function() {\n  var runners, winner;\n  winner = arguments[0], runners = 2 <= arguments.length ? slice.call(arguments, 1) : [];\n  return print(winner, runners);\n};\n//# sourceURL=[module]\n//# sourceMappingURL=data:application/json;charset=utf-8;base64,eyJ2ZXJzaW9uIjozLCJmaWxlIjoiMC5qcyIsInNvdXJjZXMiOlsid2VicGFjazovLy8uL2V4YW1wbGUuY29mZmVlP2MxNzAiXSwic291cmNlc0NvbnRlbnQiOlsidmFyIG1hdGgsIHJhY2UsXG4gIHNsaWNlID0gW10uc2xpY2U7XG5cbm1hdGggPSB7XG4gIHJvb3Q6IE1hdGguc3FydCxcbiAgc3F1YXJlOiBzcXVhcmUsXG4gIGN1YmU6IGZ1bmN0aW9uKHgpIHtcbiAgICByZXR1cm4geCAqIHNxdWFyZSh4KTtcbiAgfVxufTtcblxucmFjZSA9IGZ1bmN0aW9uKCkge1xuICB2YXIgcnVubmVycywgd2lubmVyO1xuICB3aW5uZXIgPSBhcmd1bWVudHNbMF0sIHJ1bm5lcnMgPSAyIDw9IGFyZ3VtZW50cy5sZW5ndGggPyBzbGljZS5jYWxsKGFyZ3VtZW50cywgMSkgOiBbXTtcbiAgcmV0dXJuIHByaW50KHdpbm5lciwgcnVubmVycyk7XG59O1xuIl0sIm1hcHBpbmdzIjoiQUFBQTtBQUNBO0FBQ0E7QUFDQTtBQUNBO0FBQ0E7QUFDQTtBQUNBO0FBQ0E7QUFDQTtBQUNBO0FBQ0E7QUFDQTtBQUNBO0FBQ0E7QUFDQTsiLCJzb3VyY2VSb290IjoiIn0=\n//# sourceURL=webpack-internal:///0\n");

/***/ })
],[[0,0]]]);
```

## cheap-module-eval-source-map.js
``` javascript
(window["webpackJsonp"] = window["webpackJsonp"] || []).push([[1],[
/* 0 */
/*!*************************************************************!*\
  !*** (webpack)/node_modules/coffee-loader!./example.coffee ***!
  \*************************************************************/
/*! no static exports found */
/***/ (function(module, exports) {

eval("var math, race,\n  slice = [].slice;\n\nmath = {\n  root: Math.sqrt,\n  square: square,\n  cube: function(x) {\n    return x * square(x);\n  }\n};\n\nrace = function() {\n  var runners, winner;\n  winner = arguments[0], runners = 2 <= arguments.length ? slice.call(arguments, 1) : [];\n  return print(winner, runners);\n};\n//# sourceURL=[module]\n//# sourceMappingURL=data:application/json;charset=utf-8;base64,eyJ2ZXJzaW9uIjozLCJmaWxlIjoiMC5qcyIsInNvdXJjZXMiOlsid2VicGFjazovLy8uL2V4YW1wbGUuY29mZmVlPzI0MTYiXSwic291cmNlc0NvbnRlbnQiOlsiIyBUYWtlbiBmcm9tIGh0dHA6Ly9jb2ZmZWVzY3JpcHQub3JnL1xyXG5cclxuIyBPYmplY3RzOlxyXG5tYXRoID1cclxuICByb290OiAgIE1hdGguc3FydFxyXG4gIHNxdWFyZTogc3F1YXJlXHJcbiAgY3ViZTogICAoeCkgLT4geCAqIHNxdWFyZSB4XHJcblxyXG4jIFNwbGF0czpcclxucmFjZSA9ICh3aW5uZXIsIHJ1bm5lcnMuLi4pIC0+XHJcbiAgcHJpbnQgd2lubmVyLCBydW5uZXJzXHJcbiJdLCJtYXBwaW5ncyI6IkFBR0E7QUFBQTtBQUNBO0FBREE7QUFDQTtBQUNBO0FBQ0E7QUFBQTtBQUFBOzs7QUFHQTtBQUNBO0FBREE7QUFDQTtBQURBOyIsInNvdXJjZVJvb3QiOiIifQ==\n//# sourceURL=webpack-internal:///0\n");

/***/ })
],[[0,0]]]);
```

## cheap-module-source-map.js.map
``` javascript
{"version":3,"file":"./bundle-cheap-module-source-map.js","sources":["webpack:///./example.coffee"],"sourcesContent":["# Taken from http://coffeescript.org/\r\n\r\n# Objects:\r\nmath =\r\n  root:   Math.sqrt\r\n  square: square\r\n  cube:   (x) -> x * square x\r\n\r\n# Splats:\r\nrace = (winner, runners...) ->\r\n  print winner, runners\r\n"],"mappings":";;;;;;;;AAGA;AAAA;AACA;AADA;AACA;AACA;AACA;AAAA;AAAA;;;AAGA;AACA;AADA;AACA;AADA;;;;A","sourceRoot":""}
```

## cheap-source-map.js.map
``` javascript
{"version":3,"file":"./bundle-cheap-source-map.js","sources":["webpack:///./example.coffee"],"sourcesContent":["var math, race,\n  slice = [].slice;\n\nmath = {\n  root: Math.sqrt,\n  square: square,\n  cube: function(x) {\n    return x * square(x);\n  }\n};\n\nrace = function() {\n  var runners, winner;\n  winner = arguments[0], runners = 2 <= arguments.length ? slice.call(arguments, 1) : [];\n  return print(winner, runners);\n};\n"],"mappings":";;;;;;;;AAAA;AACA;AACA;AACA;AACA;AACA;AACA;AACA;AACA;AACA;AACA;AACA;AACA;AACA;AACA;AACA;;;;A","sourceRoot":""}
```

# webpack output

```
Hash: 0a1b2c3d4e5f6a7b8c9d
<<<<<<< HEAD
Version: webpack 5.0.0-next
=======
Version: webpack 4.28.0
>>>>>>> e871eeb1
Child
    Hash: 0a1b2c3d4e5f6a7b8c9d
                                        Asset      Size  Chunks             Chunk Names
            ./bundle-cheap-eval-source-map.js   1.5 KiB       1  [emitted]  bundle
    ./runtime~bundle-cheap-eval-source-map.js  6.04 KiB       0  [emitted]  runtime~bundle
    Entrypoint bundle = ./runtime~bundle-cheap-eval-source-map.js ./bundle-cheap-eval-source-map.js
    chunk    {0} ./runtime~bundle-cheap-eval-source-map.js (runtime~bundle) 0 bytes ={1}= [entry] [rendered]
        > coffee-loader!./example.coffee bundle
    chunk    {1} ./bundle-cheap-eval-source-map.js (bundle) 308 bytes ={0}= [initial] [rendered]
        > coffee-loader!./example.coffee bundle
     [0] (webpack)/node_modules/coffee-loader!./example.coffee 308 bytes {1} [built]
         [used exports unknown]
         entry coffee-loader!./example.coffee  bundle
Child
    Hash: 0a1b2c3d4e5f6a7b8c9d
                                               Asset      Size  Chunks             Chunk Names
<<<<<<< HEAD
            ./bundle-cheap-module-eval-source-map.js  1.36 KiB       1  [emitted]  bundle
=======
            ./bundle-cheap-module-eval-source-map.js  1.33 KiB       1  [emitted]  bundle
>>>>>>> e871eeb1
    ./runtime~bundle-cheap-module-eval-source-map.js  6.04 KiB       0  [emitted]  runtime~bundle
    Entrypoint bundle = ./runtime~bundle-cheap-module-eval-source-map.js ./bundle-cheap-module-eval-source-map.js
    chunk    {0} ./runtime~bundle-cheap-module-eval-source-map.js (runtime~bundle) 0 bytes ={1}= [entry] [rendered]
        > coffee-loader!./example.coffee bundle
    chunk    {1} ./bundle-cheap-module-eval-source-map.js (bundle) 308 bytes ={0}= [initial] [rendered]
        > coffee-loader!./example.coffee bundle
     [0] (webpack)/node_modules/coffee-loader!./example.coffee 308 bytes {1} [built]
         [used exports unknown]
         entry coffee-loader!./example.coffee  bundle
Child
    Hash: 0a1b2c3d4e5f6a7b8c9d
                                              Asset       Size  Chunks             Chunk Names
                ./bundle-cheap-module-source-map.js  733 bytes       1  [emitted]  bundle
<<<<<<< HEAD
            ./bundle-cheap-module-source-map.js.map  459 bytes       1  [emitted]  bundle
=======
            ./bundle-cheap-module-source-map.js.map  437 bytes       1  [emitted]  bundle
>>>>>>> e871eeb1
        ./runtime~bundle-cheap-module-source-map.js   6.11 KiB       0  [emitted]  runtime~bundle
    ./runtime~bundle-cheap-module-source-map.js.map      6 KiB       0  [emitted]  runtime~bundle
    Entrypoint bundle = ./runtime~bundle-cheap-module-source-map.js ./runtime~bundle-cheap-module-source-map.js.map ./bundle-cheap-module-source-map.js ./bundle-cheap-module-source-map.js.map
    chunk    {0} ./runtime~bundle-cheap-module-source-map.js, ./runtime~bundle-cheap-module-source-map.js.map (runtime~bundle) 0 bytes ={1}= [entry] [rendered]
        > coffee-loader!./example.coffee bundle
    chunk    {1} ./bundle-cheap-module-source-map.js, ./bundle-cheap-module-source-map.js.map (bundle) 308 bytes ={0}= [initial] [rendered]
        > coffee-loader!./example.coffee bundle
     [0] (webpack)/node_modules/coffee-loader!./example.coffee 308 bytes {1} [built]
         [used exports unknown]
         entry coffee-loader!./example.coffee  bundle
Child
    Hash: 0a1b2c3d4e5f6a7b8c9d
                                       Asset       Size  Chunks             Chunk Names
                ./bundle-cheap-source-map.js  726 bytes       1  [emitted]  bundle
            ./bundle-cheap-source-map.js.map  561 bytes       1  [emitted]  bundle
        ./runtime~bundle-cheap-source-map.js    6.1 KiB       0  [emitted]  runtime~bundle
    ./runtime~bundle-cheap-source-map.js.map      6 KiB       0  [emitted]  runtime~bundle
    Entrypoint bundle = ./runtime~bundle-cheap-source-map.js ./runtime~bundle-cheap-source-map.js.map ./bundle-cheap-source-map.js ./bundle-cheap-source-map.js.map
    chunk    {0} ./runtime~bundle-cheap-source-map.js, ./runtime~bundle-cheap-source-map.js.map (runtime~bundle) 0 bytes ={1}= [entry] [rendered]
        > coffee-loader!./example.coffee bundle
    chunk    {1} ./bundle-cheap-source-map.js, ./bundle-cheap-source-map.js.map (bundle) 308 bytes ={0}= [initial] [rendered]
        > coffee-loader!./example.coffee bundle
     [0] (webpack)/node_modules/coffee-loader!./example.coffee 308 bytes {1} [built]
         [used exports unknown]
         entry coffee-loader!./example.coffee  bundle
Child
    Hash: 0a1b2c3d4e5f6a7b8c9d
                       Asset       Size  Chunks             Chunk Names
            ./bundle-eval.js  781 bytes       1  [emitted]  bundle
    ./runtime~bundle-eval.js   6.04 KiB       0  [emitted]  runtime~bundle
    Entrypoint bundle = ./runtime~bundle-eval.js ./bundle-eval.js
    chunk    {0} ./runtime~bundle-eval.js (runtime~bundle) 0 bytes ={1}= [entry] [rendered]
        > coffee-loader!./example.coffee bundle
    chunk    {1} ./bundle-eval.js (bundle) 308 bytes ={0}= [initial] [rendered]
        > coffee-loader!./example.coffee bundle
     [0] (webpack)/node_modules/coffee-loader!./example.coffee 308 bytes {1} [built]
         [used exports unknown]
         entry coffee-loader!./example.coffee  bundle
Child
    Hash: 0a1b2c3d4e5f6a7b8c9d
                                  Asset      Size  Chunks             Chunk Names
<<<<<<< HEAD
            ./bundle-eval-source-map.js  1.49 KiB       1  [emitted]  bundle
=======
            ./bundle-eval-source-map.js  1.47 KiB       1  [emitted]  bundle
>>>>>>> e871eeb1
    ./runtime~bundle-eval-source-map.js  6.04 KiB       0  [emitted]  runtime~bundle
    Entrypoint bundle = ./runtime~bundle-eval-source-map.js ./bundle-eval-source-map.js
    chunk    {0} ./runtime~bundle-eval-source-map.js (runtime~bundle) 0 bytes ={1}= [entry] [rendered]
        > coffee-loader!./example.coffee bundle
    chunk    {1} ./bundle-eval-source-map.js (bundle) 308 bytes ={0}= [initial] [rendered]
        > coffee-loader!./example.coffee bundle
     [0] (webpack)/node_modules/coffee-loader!./example.coffee 308 bytes {1} [built]
         [used exports unknown]
         entry coffee-loader!./example.coffee  bundle
Child
    Hash: 0a1b2c3d4e5f6a7b8c9d
                                        Asset       Size  Chunks             Chunk Names
                ./bundle-hidden-source-map.js  674 bytes       1  [emitted]  bundle
<<<<<<< HEAD
            ./bundle-hidden-source-map.js.map  556 bytes       1  [emitted]  bundle
=======
            ./bundle-hidden-source-map.js.map  534 bytes       1  [emitted]  bundle
>>>>>>> e871eeb1
        ./runtime~bundle-hidden-source-map.js   6.04 KiB       0  [emitted]  runtime~bundle
    ./runtime~bundle-hidden-source-map.js.map   6.09 KiB       0  [emitted]  runtime~bundle
    Entrypoint bundle = ./runtime~bundle-hidden-source-map.js ./runtime~bundle-hidden-source-map.js.map ./bundle-hidden-source-map.js ./bundle-hidden-source-map.js.map
    chunk    {0} ./runtime~bundle-hidden-source-map.js, ./runtime~bundle-hidden-source-map.js.map (runtime~bundle) 0 bytes ={1}= [entry] [rendered]
        > coffee-loader!./example.coffee bundle
    chunk    {1} ./bundle-hidden-source-map.js, ./bundle-hidden-source-map.js.map (bundle) 308 bytes ={0}= [initial] [rendered]
        > coffee-loader!./example.coffee bundle
     [0] (webpack)/node_modules/coffee-loader!./example.coffee 308 bytes {1} [built]
         [used exports unknown]
         entry coffee-loader!./example.coffee  bundle
Child
    Hash: 0a1b2c3d4e5f6a7b8c9d
                                    Asset      Size  Chunks             Chunk Names
<<<<<<< HEAD
            ./bundle-inline-source-map.js  1.45 KiB       1  [emitted]  bundle
=======
            ./bundle-inline-source-map.js  1.42 KiB       1  [emitted]  bundle
>>>>>>> e871eeb1
    ./runtime~bundle-inline-source-map.js  14.2 KiB       0  [emitted]  runtime~bundle
    Entrypoint bundle = ./runtime~bundle-inline-source-map.js ./bundle-inline-source-map.js
    chunk    {0} ./runtime~bundle-inline-source-map.js (runtime~bundle) 0 bytes ={1}= [entry] [rendered]
        > coffee-loader!./example.coffee bundle
    chunk    {1} ./bundle-inline-source-map.js (bundle) 308 bytes ={0}= [initial] [rendered]
        > coffee-loader!./example.coffee bundle
     [0] (webpack)/node_modules/coffee-loader!./example.coffee 308 bytes {1} [built]
         [used exports unknown]
         entry coffee-loader!./example.coffee  bundle
Child
    Hash: 0a1b2c3d4e5f6a7b8c9d
                                           Asset       Size  Chunks             Chunk Names
                ./bundle-nosources-source-map.js  730 bytes       1  [emitted]  bundle
            ./bundle-nosources-source-map.js.map  314 bytes       1  [emitted]  bundle
        ./runtime~bundle-nosources-source-map.js    6.1 KiB       0  [emitted]  runtime~bundle
    ./runtime~bundle-nosources-source-map.js.map  981 bytes       0  [emitted]  runtime~bundle
    Entrypoint bundle = ./runtime~bundle-nosources-source-map.js ./runtime~bundle-nosources-source-map.js.map ./bundle-nosources-source-map.js ./bundle-nosources-source-map.js.map
    chunk    {0} ./runtime~bundle-nosources-source-map.js, ./runtime~bundle-nosources-source-map.js.map (runtime~bundle) 0 bytes ={1}= [entry] [rendered]
        > coffee-loader!./example.coffee bundle
    chunk    {1} ./bundle-nosources-source-map.js, ./bundle-nosources-source-map.js.map (bundle) 308 bytes ={0}= [initial] [rendered]
        > coffee-loader!./example.coffee bundle
     [0] (webpack)/node_modules/coffee-loader!./example.coffee 308 bytes {1} [built]
         [used exports unknown]
         entry coffee-loader!./example.coffee  bundle
Child
    Hash: 0a1b2c3d4e5f6a7b8c9d
                                 Asset       Size  Chunks             Chunk Names
                ./bundle-source-map.js  720 bytes       1  [emitted]  bundle
<<<<<<< HEAD
            ./bundle-source-map.js.map  549 bytes       1  [emitted]  bundle
=======
            ./bundle-source-map.js.map  527 bytes       1  [emitted]  bundle
>>>>>>> e871eeb1
        ./runtime~bundle-source-map.js   6.09 KiB       0  [emitted]  runtime~bundle
    ./runtime~bundle-source-map.js.map   6.08 KiB       0  [emitted]  runtime~bundle
    Entrypoint bundle = ./runtime~bundle-source-map.js ./runtime~bundle-source-map.js.map ./bundle-source-map.js ./bundle-source-map.js.map
    chunk    {0} ./runtime~bundle-source-map.js, ./runtime~bundle-source-map.js.map (runtime~bundle) 0 bytes ={1}= [entry] [rendered]
        > coffee-loader!./example.coffee bundle
    chunk    {1} ./bundle-source-map.js, ./bundle-source-map.js.map (bundle) 308 bytes ={0}= [initial] [rendered]
        > coffee-loader!./example.coffee bundle
     [0] (webpack)/node_modules/coffee-loader!./example.coffee 308 bytes {1} [built]
         [used exports unknown]
         entry coffee-loader!./example.coffee  bundle
```<|MERGE_RESOLUTION|>--- conflicted
+++ resolved
@@ -58,7 +58,8 @@
   !*** (webpack)/node_modules/coffee-loader!./example.coffee ***!
   \*************************************************************/
 /*! no static exports found */
-/***/ (function(module, exports) {
+/*! runtime requirements:  */
+/***/ (function() {
 
 var math, race,
   slice = [].slice;
@@ -84,7 +85,7 @@
 ```
 
 ``` javascript
-{"version":3,"sources":["webpack:///./example.coffee"],"names":[],"mappings":";;;;;;;;AAGA;EAAA;;AAAA,OACE;EAAA,MAAQ,IAAI,CAAC,IAAb;EACA,QAAQ,MADR;EAEA,MAAQ,SAAC,CAAD;WAAO,IAAI,OAAO,CAAP;EAAX,CAFR;;;AAKF,OAAO;AACL;EADM,uBAAQ;SACd,MAAM,MAAN,EAAc,OAAd;AADK","file":"./bundle-source-map.js","sourcesContent":["# Taken from http://coffeescript.org/\r\n\r\n# Objects:\r\nmath =\r\n  root:   Math.sqrt\r\n  square: square\r\n  cube:   (x) -> x * square x\r\n\r\n# Splats:\r\nrace = (winner, runners...) ->\r\n  print winner, runners\r\n"],"sourceRoot":""}
+{"version":3,"sources":["webpack:///./example.coffee"],"names":[],"mappings":";;;;;;;;;AAGA;EAAA;;AAAA,OACE;EAAA,MAAQ,IAAI,CAAC,IAAb;EACA,QAAQ,MADR;EAEA,MAAQ,SAAC,CAAD;WAAO,IAAI,OAAO,CAAP;EAAX,CAFR;;;AAKF,OAAO;AACL;EADM,uBAAQ;SACd,MAAM,MAAN,EAAc,OAAd;AADK","file":"./bundle-source-map.js","sourcesContent":["# Taken from http://coffeescript.org/\n\n# Objects:\nmath =\n  root:   Math.sqrt\n  square: square\n  cube:   (x) -> x * square x\n\n# Splats:\nrace = (winner, runners...) ->\n  print winner, runners\n"],"sourceRoot":""}
 ```
 
 ## hidden-source-map.js and hidden-source-map.js.map
@@ -95,7 +96,8 @@
   !*** (webpack)/node_modules/coffee-loader!./example.coffee ***!
   \*************************************************************/
 /*! no static exports found */
-/***/ (function(module, exports) {
+/*! runtime requirements:  */
+/***/ (function() {
 
 var math, race,
   slice = [].slice;
@@ -120,7 +122,7 @@
 ```
 
 ``` javascript
-{"version":3,"sources":["webpack:///./example.coffee"],"names":[],"mappings":";;;;;;;;AAGA;EAAA;;AAAA,OACE;EAAA,MAAQ,IAAI,CAAC,IAAb;EACA,QAAQ,MADR;EAEA,MAAQ,SAAC,CAAD;WAAO,IAAI,OAAO,CAAP;EAAX,CAFR;;;AAKF,OAAO;AACL;EADM,uBAAQ;SACd,MAAM,MAAN,EAAc,OAAd;AADK","file":"./bundle-hidden-source-map.js","sourcesContent":["# Taken from http://coffeescript.org/\r\n\r\n# Objects:\r\nmath =\r\n  root:   Math.sqrt\r\n  square: square\r\n  cube:   (x) -> x * square x\r\n\r\n# Splats:\r\nrace = (winner, runners...) ->\r\n  print winner, runners\r\n"],"sourceRoot":""}
+{"version":3,"sources":["webpack:///./example.coffee"],"names":[],"mappings":";;;;;;;;;AAGA;EAAA;;AAAA,OACE;EAAA,MAAQ,IAAI,CAAC,IAAb;EACA,QAAQ,MADR;EAEA,MAAQ,SAAC,CAAD;WAAO,IAAI,OAAO,CAAP;EAAX,CAFR;;;AAKF,OAAO;AACL;EADM,uBAAQ;SACd,MAAM,MAAN,EAAc,OAAd;AADK","file":"./bundle-hidden-source-map.js","sourcesContent":["# Taken from http://coffeescript.org/\n\n# Objects:\nmath =\n  root:   Math.sqrt\n  square: square\n  cube:   (x) -> x * square x\n\n# Splats:\nrace = (winner, runners...) ->\n  print winner, runners\n"],"sourceRoot":""}
 ```
 
 ## inline-source-map.js
@@ -131,7 +133,8 @@
   !*** (webpack)/node_modules/coffee-loader!./example.coffee ***!
   \*************************************************************/
 /*! no static exports found */
-/***/ (function(module, exports) {
+/*! runtime requirements:  */
+/***/ (function() {
 
 var math, race,
   slice = [].slice;
@@ -153,12 +156,12 @@
 
 /***/ })
 ],[[0,0]]]);
-//# sourceMappingURL=data:application/json;charset=utf-8;base64,eyJ2ZXJzaW9uIjozLCJzb3VyY2VzIjpbIndlYnBhY2s6Ly8vLi9leGFtcGxlLmNvZmZlZSJdLCJuYW1lcyI6W10sIm1hcHBpbmdzIjoiOzs7Ozs7OztBQUdBO0VBQUE7O0FBQUEsT0FDRTtFQUFBLE1BQVEsSUFBSSxDQUFDLElBQWI7RUFDQSxRQUFRLE1BRFI7RUFFQSxNQUFRLFNBQUMsQ0FBRDtXQUFPLElBQUksT0FBTyxDQUFQO0VBQVgsQ0FGUjs7O0FBS0YsT0FBTztBQUNMO0VBRE0sdUJBQVE7U0FDZCxNQUFNLE1BQU4sRUFBYyxPQUFkO0FBREsiLCJmaWxlIjoiLi9idW5kbGUtaW5saW5lLXNvdXJjZS1tYXAuanMiLCJzb3VyY2VzQ29udGVudCI6WyIjIFRha2VuIGZyb20gaHR0cDovL2NvZmZlZXNjcmlwdC5vcmcvXHJcblxyXG4jIE9iamVjdHM6XHJcbm1hdGggPVxyXG4gIHJvb3Q6ICAgTWF0aC5zcXJ0XHJcbiAgc3F1YXJlOiBzcXVhcmVcclxuICBjdWJlOiAgICh4KSAtPiB4ICogc3F1YXJlIHhcclxuXHJcbiMgU3BsYXRzOlxyXG5yYWNlID0gKHdpbm5lciwgcnVubmVycy4uLikgLT5cclxuICBwcmludCB3aW5uZXIsIHJ1bm5lcnNcclxuIl0sInNvdXJjZVJvb3QiOiIifQ==
+//# sourceMappingURL=data:application/json;charset=utf-8;base64,eyJ2ZXJzaW9uIjozLCJzb3VyY2VzIjpbIndlYnBhY2s6Ly8vLi9leGFtcGxlLmNvZmZlZSJdLCJuYW1lcyI6W10sIm1hcHBpbmdzIjoiOzs7Ozs7Ozs7QUFHQTtFQUFBOztBQUFBLE9BQ0U7RUFBQSxNQUFRLElBQUksQ0FBQyxJQUFiO0VBQ0EsUUFBUSxNQURSO0VBRUEsTUFBUSxTQUFDLENBQUQ7V0FBTyxJQUFJLE9BQU8sQ0FBUDtFQUFYLENBRlI7OztBQUtGLE9BQU87QUFDTDtFQURNLHVCQUFRO1NBQ2QsTUFBTSxNQUFOLEVBQWMsT0FBZDtBQURLIiwiZmlsZSI6Ii4vYnVuZGxlLWlubGluZS1zb3VyY2UtbWFwLmpzIiwic291cmNlc0NvbnRlbnQiOlsiIyBUYWtlbiBmcm9tIGh0dHA6Ly9jb2ZmZWVzY3JpcHQub3JnL1xuXG4jIE9iamVjdHM6XG5tYXRoID1cbiAgcm9vdDogICBNYXRoLnNxcnRcbiAgc3F1YXJlOiBzcXVhcmVcbiAgY3ViZTogICAoeCkgLT4geCAqIHNxdWFyZSB4XG5cbiMgU3BsYXRzOlxucmFjZSA9ICh3aW5uZXIsIHJ1bm5lcnMuLi4pIC0+XG4gIHByaW50IHdpbm5lciwgcnVubmVyc1xuIl0sInNvdXJjZVJvb3QiOiIifQ==
 ```
 
 ## nosources-source-map.js.map
 ``` javascript
-{"version":3,"sources":["webpack:///./example.coffee"],"names":[],"mappings":";;;;;;;;AAGA;EAAA;;AAAA,OACE;EAAA,MAAQ,IAAI,CAAC,IAAb;EACA,QAAQ,MADR;EAEA,MAAQ,SAAC,CAAD;WAAO,IAAI,OAAO,CAAP;EAAX,CAFR;;;AAKF,OAAO;AACL;EADM,uBAAQ;SACd,MAAM,MAAN,EAAc,OAAd;AADK","file":"./bundle-nosources-source-map.js","sourceRoot":""}
+{"version":3,"sources":["webpack:///./example.coffee"],"names":[],"mappings":";;;;;;;;;AAGA;EAAA;;AAAA,OACE;EAAA,MAAQ,IAAI,CAAC,IAAb;EACA,QAAQ,MADR;EAEA,MAAQ,SAAC,CAAD;WAAO,IAAI,OAAO,CAAP;EAAX,CAFR;;;AAKF,OAAO;AACL;EADM,uBAAQ;SACd,MAAM,MAAN,EAAc,OAAd;AADK","file":"./bundle-nosources-source-map.js","sourceRoot":""}
 ```
 
 ## eval-source-map.js
@@ -169,9 +172,10 @@
   !*** (webpack)/node_modules/coffee-loader!./example.coffee ***!
   \*************************************************************/
 /*! no static exports found */
-/***/ (function(module, exports) {
-
-eval("var math, race,\n  slice = [].slice;\n\nmath = {\n  root: Math.sqrt,\n  square: square,\n  cube: function(x) {\n    return x * square(x);\n  }\n};\n\nrace = function() {\n  var runners, winner;\n  winner = arguments[0], runners = 2 <= arguments.length ? slice.call(arguments, 1) : [];\n  return print(winner, runners);\n};\n//# sourceURL=[module]\n//# sourceMappingURL=data:application/json;charset=utf-8;base64,eyJ2ZXJzaW9uIjozLCJzb3VyY2VzIjpbIndlYnBhY2s6Ly8vLi9leGFtcGxlLmNvZmZlZT8yNDE2Il0sIm5hbWVzIjpbXSwibWFwcGluZ3MiOiJBQUdBO0VBQUE7O0FBQUEsT0FDRTtFQUFBLE1BQVEsSUFBSSxDQUFDLElBQWI7RUFDQSxRQUFRLE1BRFI7RUFFQSxNQUFRLFNBQUMsQ0FBRDtXQUFPLElBQUksT0FBTyxDQUFQO0VBQVgsQ0FGUjs7O0FBS0YsT0FBTztBQUNMO0VBRE0sdUJBQVE7U0FDZCxNQUFNLE1BQU4sRUFBYyxPQUFkO0FBREsiLCJmaWxlIjoiMC5qcyIsInNvdXJjZXNDb250ZW50IjpbIiMgVGFrZW4gZnJvbSBodHRwOi8vY29mZmVlc2NyaXB0Lm9yZy9cclxuXHJcbiMgT2JqZWN0czpcclxubWF0aCA9XHJcbiAgcm9vdDogICBNYXRoLnNxcnRcclxuICBzcXVhcmU6IHNxdWFyZVxyXG4gIGN1YmU6ICAgKHgpIC0+IHggKiBzcXVhcmUgeFxyXG5cclxuIyBTcGxhdHM6XHJcbnJhY2UgPSAod2lubmVyLCBydW5uZXJzLi4uKSAtPlxyXG4gIHByaW50IHdpbm5lciwgcnVubmVyc1xyXG4iXSwic291cmNlUm9vdCI6IiJ9\n//# sourceURL=webpack-internal:///0\n");
+/*! runtime requirements:  */
+/***/ (function() {
+
+eval("var math, race,\n  slice = [].slice;\n\nmath = {\n  root: Math.sqrt,\n  square: square,\n  cube: function(x) {\n    return x * square(x);\n  }\n};\n\nrace = function() {\n  var runners, winner;\n  winner = arguments[0], runners = 2 <= arguments.length ? slice.call(arguments, 1) : [];\n  return print(winner, runners);\n};\n//# sourceURL=[module]\n//# sourceMappingURL=data:application/json;charset=utf-8;base64,eyJ2ZXJzaW9uIjozLCJzb3VyY2VzIjpbIndlYnBhY2s6Ly8vLi9leGFtcGxlLmNvZmZlZT8yNDE2Il0sIm5hbWVzIjpbXSwibWFwcGluZ3MiOiJBQUdBO0VBQUE7O0FBQUEsT0FDRTtFQUFBLE1BQVEsSUFBSSxDQUFDLElBQWI7RUFDQSxRQUFRLE1BRFI7RUFFQSxNQUFRLFNBQUMsQ0FBRDtXQUFPLElBQUksT0FBTyxDQUFQO0VBQVgsQ0FGUjs7O0FBS0YsT0FBTztBQUNMO0VBRE0sdUJBQVE7U0FDZCxNQUFNLE1BQU4sRUFBYyxPQUFkO0FBREsiLCJmaWxlIjoiMC5qcyIsInNvdXJjZXNDb250ZW50IjpbIiMgVGFrZW4gZnJvbSBodHRwOi8vY29mZmVlc2NyaXB0Lm9yZy9cblxuIyBPYmplY3RzOlxubWF0aCA9XG4gIHJvb3Q6ICAgTWF0aC5zcXJ0XG4gIHNxdWFyZTogc3F1YXJlXG4gIGN1YmU6ICAgKHgpIC0+IHggKiBzcXVhcmUgeFxuXG4jIFNwbGF0czpcbnJhY2UgPSAod2lubmVyLCBydW5uZXJzLi4uKSAtPlxuICBwcmludCB3aW5uZXIsIHJ1bm5lcnNcbiJdLCJzb3VyY2VSb290IjoiIn0=\n//# sourceURL=webpack-internal:///0\n");
 
 /***/ })
 ],[[0,0]]]);
@@ -185,7 +189,8 @@
   !*** (webpack)/node_modules/coffee-loader!./example.coffee ***!
   \*************************************************************/
 /*! no static exports found */
-/***/ (function(module, exports) {
+/*! runtime requirements:  */
+/***/ (function() {
 
 eval("var math, race,\n  slice = [].slice;\n\nmath = {\n  root: Math.sqrt,\n  square: square,\n  cube: function(x) {\n    return x * square(x);\n  }\n};\n\nrace = function() {\n  var runners, winner;\n  winner = arguments[0], runners = 2 <= arguments.length ? slice.call(arguments, 1) : [];\n  return print(winner, runners);\n};\n\n\n//# sourceURL=webpack:///./example.coffee?(webpack)/node_modules/coffee-loader");
 
@@ -201,7 +206,8 @@
   !*** (webpack)/node_modules/coffee-loader!./example.coffee ***!
   \*************************************************************/
 /*! no static exports found */
-/***/ (function(module, exports) {
+/*! runtime requirements:  */
+/***/ (function() {
 
 eval("var math, race,\n  slice = [].slice;\n\nmath = {\n  root: Math.sqrt,\n  square: square,\n  cube: function(x) {\n    return x * square(x);\n  }\n};\n\nrace = function() {\n  var runners, winner;\n  winner = arguments[0], runners = 2 <= arguments.length ? slice.call(arguments, 1) : [];\n  return print(winner, runners);\n};\n//# sourceURL=[module]\n//# sourceMappingURL=data:application/json;charset=utf-8;base64,eyJ2ZXJzaW9uIjozLCJmaWxlIjoiMC5qcyIsInNvdXJjZXMiOlsid2VicGFjazovLy8uL2V4YW1wbGUuY29mZmVlP2MxNzAiXSwic291cmNlc0NvbnRlbnQiOlsidmFyIG1hdGgsIHJhY2UsXG4gIHNsaWNlID0gW10uc2xpY2U7XG5cbm1hdGggPSB7XG4gIHJvb3Q6IE1hdGguc3FydCxcbiAgc3F1YXJlOiBzcXVhcmUsXG4gIGN1YmU6IGZ1bmN0aW9uKHgpIHtcbiAgICByZXR1cm4geCAqIHNxdWFyZSh4KTtcbiAgfVxufTtcblxucmFjZSA9IGZ1bmN0aW9uKCkge1xuICB2YXIgcnVubmVycywgd2lubmVyO1xuICB3aW5uZXIgPSBhcmd1bWVudHNbMF0sIHJ1bm5lcnMgPSAyIDw9IGFyZ3VtZW50cy5sZW5ndGggPyBzbGljZS5jYWxsKGFyZ3VtZW50cywgMSkgOiBbXTtcbiAgcmV0dXJuIHByaW50KHdpbm5lciwgcnVubmVycyk7XG59O1xuIl0sIm1hcHBpbmdzIjoiQUFBQTtBQUNBO0FBQ0E7QUFDQTtBQUNBO0FBQ0E7QUFDQTtBQUNBO0FBQ0E7QUFDQTtBQUNBO0FBQ0E7QUFDQTtBQUNBO0FBQ0E7QUFDQTsiLCJzb3VyY2VSb290IjoiIn0=\n//# sourceURL=webpack-internal:///0\n");
 
@@ -217,9 +223,10 @@
   !*** (webpack)/node_modules/coffee-loader!./example.coffee ***!
   \*************************************************************/
 /*! no static exports found */
-/***/ (function(module, exports) {
-
-eval("var math, race,\n  slice = [].slice;\n\nmath = {\n  root: Math.sqrt,\n  square: square,\n  cube: function(x) {\n    return x * square(x);\n  }\n};\n\nrace = function() {\n  var runners, winner;\n  winner = arguments[0], runners = 2 <= arguments.length ? slice.call(arguments, 1) : [];\n  return print(winner, runners);\n};\n//# sourceURL=[module]\n//# sourceMappingURL=data:application/json;charset=utf-8;base64,eyJ2ZXJzaW9uIjozLCJmaWxlIjoiMC5qcyIsInNvdXJjZXMiOlsid2VicGFjazovLy8uL2V4YW1wbGUuY29mZmVlPzI0MTYiXSwic291cmNlc0NvbnRlbnQiOlsiIyBUYWtlbiBmcm9tIGh0dHA6Ly9jb2ZmZWVzY3JpcHQub3JnL1xyXG5cclxuIyBPYmplY3RzOlxyXG5tYXRoID1cclxuICByb290OiAgIE1hdGguc3FydFxyXG4gIHNxdWFyZTogc3F1YXJlXHJcbiAgY3ViZTogICAoeCkgLT4geCAqIHNxdWFyZSB4XHJcblxyXG4jIFNwbGF0czpcclxucmFjZSA9ICh3aW5uZXIsIHJ1bm5lcnMuLi4pIC0+XHJcbiAgcHJpbnQgd2lubmVyLCBydW5uZXJzXHJcbiJdLCJtYXBwaW5ncyI6IkFBR0E7QUFBQTtBQUNBO0FBREE7QUFDQTtBQUNBO0FBQ0E7QUFBQTtBQUFBOzs7QUFHQTtBQUNBO0FBREE7QUFDQTtBQURBOyIsInNvdXJjZVJvb3QiOiIifQ==\n//# sourceURL=webpack-internal:///0\n");
+/*! runtime requirements:  */
+/***/ (function() {
+
+eval("var math, race,\n  slice = [].slice;\n\nmath = {\n  root: Math.sqrt,\n  square: square,\n  cube: function(x) {\n    return x * square(x);\n  }\n};\n\nrace = function() {\n  var runners, winner;\n  winner = arguments[0], runners = 2 <= arguments.length ? slice.call(arguments, 1) : [];\n  return print(winner, runners);\n};\n//# sourceURL=[module]\n//# sourceMappingURL=data:application/json;charset=utf-8;base64,eyJ2ZXJzaW9uIjozLCJmaWxlIjoiMC5qcyIsInNvdXJjZXMiOlsid2VicGFjazovLy8uL2V4YW1wbGUuY29mZmVlPzI0MTYiXSwic291cmNlc0NvbnRlbnQiOlsiIyBUYWtlbiBmcm9tIGh0dHA6Ly9jb2ZmZWVzY3JpcHQub3JnL1xuXG4jIE9iamVjdHM6XG5tYXRoID1cbiAgcm9vdDogICBNYXRoLnNxcnRcbiAgc3F1YXJlOiBzcXVhcmVcbiAgY3ViZTogICAoeCkgLT4geCAqIHNxdWFyZSB4XG5cbiMgU3BsYXRzOlxucmFjZSA9ICh3aW5uZXIsIHJ1bm5lcnMuLi4pIC0+XG4gIHByaW50IHdpbm5lciwgcnVubmVyc1xuIl0sIm1hcHBpbmdzIjoiQUFHQTtBQUFBO0FBQ0E7QUFEQTtBQUNBO0FBQ0E7QUFDQTtBQUFBO0FBQUE7OztBQUdBO0FBQ0E7QUFEQTtBQUNBO0FBREE7Iiwic291cmNlUm9vdCI6IiJ9\n//# sourceURL=webpack-internal:///0\n");
 
 /***/ })
 ],[[0,0]]]);
@@ -227,185 +234,167 @@
 
 ## cheap-module-source-map.js.map
 ``` javascript
-{"version":3,"file":"./bundle-cheap-module-source-map.js","sources":["webpack:///./example.coffee"],"sourcesContent":["# Taken from http://coffeescript.org/\r\n\r\n# Objects:\r\nmath =\r\n  root:   Math.sqrt\r\n  square: square\r\n  cube:   (x) -> x * square x\r\n\r\n# Splats:\r\nrace = (winner, runners...) ->\r\n  print winner, runners\r\n"],"mappings":";;;;;;;;AAGA;AAAA;AACA;AADA;AACA;AACA;AACA;AAAA;AAAA;;;AAGA;AACA;AADA;AACA;AADA;;;;A","sourceRoot":""}
+{"version":3,"file":"./bundle-cheap-module-source-map.js","sources":["webpack:///./example.coffee"],"sourcesContent":["# Taken from http://coffeescript.org/\n\n# Objects:\nmath =\n  root:   Math.sqrt\n  square: square\n  cube:   (x) -> x * square x\n\n# Splats:\nrace = (winner, runners...) ->\n  print winner, runners\n"],"mappings":";;;;;;;;;AAGA;AAAA;AACA;AADA;AACA;AACA;AACA;AAAA;AAAA;;;AAGA;AACA;AADA;AACA;AADA;;;;A","sourceRoot":""}
 ```
 
 ## cheap-source-map.js.map
 ``` javascript
-{"version":3,"file":"./bundle-cheap-source-map.js","sources":["webpack:///./example.coffee"],"sourcesContent":["var math, race,\n  slice = [].slice;\n\nmath = {\n  root: Math.sqrt,\n  square: square,\n  cube: function(x) {\n    return x * square(x);\n  }\n};\n\nrace = function() {\n  var runners, winner;\n  winner = arguments[0], runners = 2 <= arguments.length ? slice.call(arguments, 1) : [];\n  return print(winner, runners);\n};\n"],"mappings":";;;;;;;;AAAA;AACA;AACA;AACA;AACA;AACA;AACA;AACA;AACA;AACA;AACA;AACA;AACA;AACA;AACA;AACA;;;;A","sourceRoot":""}
+{"version":3,"file":"./bundle-cheap-source-map.js","sources":["webpack:///./example.coffee"],"sourcesContent":["var math, race,\n  slice = [].slice;\n\nmath = {\n  root: Math.sqrt,\n  square: square,\n  cube: function(x) {\n    return x * square(x);\n  }\n};\n\nrace = function() {\n  var runners, winner;\n  winner = arguments[0], runners = 2 <= arguments.length ? slice.call(arguments, 1) : [];\n  return print(winner, runners);\n};\n"],"mappings":";;;;;;;;;AAAA;AACA;AACA;AACA;AACA;AACA;AACA;AACA;AACA;AACA;AACA;AACA;AACA;AACA;AACA;AACA;;;;A","sourceRoot":""}
 ```
 
 # webpack output
 
 ```
 Hash: 0a1b2c3d4e5f6a7b8c9d
-<<<<<<< HEAD
 Version: webpack 5.0.0-next
-=======
-Version: webpack 4.28.0
->>>>>>> e871eeb1
 Child
     Hash: 0a1b2c3d4e5f6a7b8c9d
                                         Asset      Size  Chunks             Chunk Names
-            ./bundle-cheap-eval-source-map.js   1.5 KiB       1  [emitted]  bundle
-    ./runtime~bundle-cheap-eval-source-map.js  6.04 KiB       0  [emitted]  runtime~bundle
+            ./bundle-cheap-eval-source-map.js  1.51 KiB     {1}  [emitted]  bundle
+    ./runtime~bundle-cheap-eval-source-map.js  4.65 KiB     {0}  [emitted]  runtime~bundle
     Entrypoint bundle = ./runtime~bundle-cheap-eval-source-map.js ./bundle-cheap-eval-source-map.js
-    chunk    {0} ./runtime~bundle-cheap-eval-source-map.js (runtime~bundle) 0 bytes ={1}= [entry] [rendered]
-        > coffee-loader!./example.coffee bundle
-    chunk    {1} ./bundle-cheap-eval-source-map.js (bundle) 308 bytes ={0}= [initial] [rendered]
-        > coffee-loader!./example.coffee bundle
-     [0] (webpack)/node_modules/coffee-loader!./example.coffee 308 bytes {1} [built]
-         [used exports unknown]
-         entry coffee-loader!./example.coffee  bundle
+    chunk {0} ./runtime~bundle-cheap-eval-source-map.js (runtime~bundle) 2.24 KiB ={1}= [entry] [rendered]
+        > coffee-loader!./example.coffee bundle
+        1 chunk module
+    chunk {1} ./bundle-cheap-eval-source-map.js (bundle) 308 bytes ={0}= [initial] [rendered]
+        > coffee-loader!./example.coffee bundle
+     [0] (webpack)/node_modules/coffee-loader!./example.coffee 308 bytes {1} [built]
+         [used exports unknown]
+         entry coffee-loader!./example.coffee bundle
 Child
     Hash: 0a1b2c3d4e5f6a7b8c9d
                                                Asset      Size  Chunks             Chunk Names
-<<<<<<< HEAD
-            ./bundle-cheap-module-eval-source-map.js  1.36 KiB       1  [emitted]  bundle
-=======
-            ./bundle-cheap-module-eval-source-map.js  1.33 KiB       1  [emitted]  bundle
->>>>>>> e871eeb1
-    ./runtime~bundle-cheap-module-eval-source-map.js  6.04 KiB       0  [emitted]  runtime~bundle
+            ./bundle-cheap-module-eval-source-map.js  1.34 KiB     {1}  [emitted]  bundle
+    ./runtime~bundle-cheap-module-eval-source-map.js  4.65 KiB     {0}  [emitted]  runtime~bundle
     Entrypoint bundle = ./runtime~bundle-cheap-module-eval-source-map.js ./bundle-cheap-module-eval-source-map.js
-    chunk    {0} ./runtime~bundle-cheap-module-eval-source-map.js (runtime~bundle) 0 bytes ={1}= [entry] [rendered]
-        > coffee-loader!./example.coffee bundle
-    chunk    {1} ./bundle-cheap-module-eval-source-map.js (bundle) 308 bytes ={0}= [initial] [rendered]
-        > coffee-loader!./example.coffee bundle
-     [0] (webpack)/node_modules/coffee-loader!./example.coffee 308 bytes {1} [built]
-         [used exports unknown]
-         entry coffee-loader!./example.coffee  bundle
+    chunk {0} ./runtime~bundle-cheap-module-eval-source-map.js (runtime~bundle) 2.24 KiB ={1}= [entry] [rendered]
+        > coffee-loader!./example.coffee bundle
+        1 chunk module
+    chunk {1} ./bundle-cheap-module-eval-source-map.js (bundle) 308 bytes ={0}= [initial] [rendered]
+        > coffee-loader!./example.coffee bundle
+     [0] (webpack)/node_modules/coffee-loader!./example.coffee 308 bytes {1} [built]
+         [used exports unknown]
+         entry coffee-loader!./example.coffee bundle
 Child
     Hash: 0a1b2c3d4e5f6a7b8c9d
                                               Asset       Size  Chunks             Chunk Names
-                ./bundle-cheap-module-source-map.js  733 bytes       1  [emitted]  bundle
-<<<<<<< HEAD
-            ./bundle-cheap-module-source-map.js.map  459 bytes       1  [emitted]  bundle
-=======
-            ./bundle-cheap-module-source-map.js.map  437 bytes       1  [emitted]  bundle
->>>>>>> e871eeb1
-        ./runtime~bundle-cheap-module-source-map.js   6.11 KiB       0  [emitted]  runtime~bundle
-    ./runtime~bundle-cheap-module-source-map.js.map      6 KiB       0  [emitted]  runtime~bundle
+                ./bundle-cheap-module-source-map.js  748 bytes     {1}  [emitted]  bundle
+            ./bundle-cheap-module-source-map.js.map  438 bytes     {1}  [emitted]  bundle
+        ./runtime~bundle-cheap-module-source-map.js   4.72 KiB     {0}  [emitted]  runtime~bundle
+    ./runtime~bundle-cheap-module-source-map.js.map   4.12 KiB     {0}  [emitted]  runtime~bundle
     Entrypoint bundle = ./runtime~bundle-cheap-module-source-map.js ./runtime~bundle-cheap-module-source-map.js.map ./bundle-cheap-module-source-map.js ./bundle-cheap-module-source-map.js.map
-    chunk    {0} ./runtime~bundle-cheap-module-source-map.js, ./runtime~bundle-cheap-module-source-map.js.map (runtime~bundle) 0 bytes ={1}= [entry] [rendered]
-        > coffee-loader!./example.coffee bundle
-    chunk    {1} ./bundle-cheap-module-source-map.js, ./bundle-cheap-module-source-map.js.map (bundle) 308 bytes ={0}= [initial] [rendered]
-        > coffee-loader!./example.coffee bundle
-     [0] (webpack)/node_modules/coffee-loader!./example.coffee 308 bytes {1} [built]
-         [used exports unknown]
-         entry coffee-loader!./example.coffee  bundle
+    chunk {0} ./runtime~bundle-cheap-module-source-map.js, ./runtime~bundle-cheap-module-source-map.js.map (runtime~bundle) 2.24 KiB ={1}= [entry] [rendered]
+        > coffee-loader!./example.coffee bundle
+        1 chunk module
+    chunk {1} ./bundle-cheap-module-source-map.js, ./bundle-cheap-module-source-map.js.map (bundle) 308 bytes ={0}= [initial] [rendered]
+        > coffee-loader!./example.coffee bundle
+     [0] (webpack)/node_modules/coffee-loader!./example.coffee 308 bytes {1} [built]
+         [used exports unknown]
+         entry coffee-loader!./example.coffee bundle
 Child
     Hash: 0a1b2c3d4e5f6a7b8c9d
                                        Asset       Size  Chunks             Chunk Names
-                ./bundle-cheap-source-map.js  726 bytes       1  [emitted]  bundle
-            ./bundle-cheap-source-map.js.map  561 bytes       1  [emitted]  bundle
-        ./runtime~bundle-cheap-source-map.js    6.1 KiB       0  [emitted]  runtime~bundle
-    ./runtime~bundle-cheap-source-map.js.map      6 KiB       0  [emitted]  runtime~bundle
+                ./bundle-cheap-source-map.js  741 bytes     {1}  [emitted]  bundle
+            ./bundle-cheap-source-map.js.map  562 bytes     {1}  [emitted]  bundle
+        ./runtime~bundle-cheap-source-map.js   4.72 KiB     {0}  [emitted]  runtime~bundle
+    ./runtime~bundle-cheap-source-map.js.map   4.11 KiB     {0}  [emitted]  runtime~bundle
     Entrypoint bundle = ./runtime~bundle-cheap-source-map.js ./runtime~bundle-cheap-source-map.js.map ./bundle-cheap-source-map.js ./bundle-cheap-source-map.js.map
-    chunk    {0} ./runtime~bundle-cheap-source-map.js, ./runtime~bundle-cheap-source-map.js.map (runtime~bundle) 0 bytes ={1}= [entry] [rendered]
-        > coffee-loader!./example.coffee bundle
-    chunk    {1} ./bundle-cheap-source-map.js, ./bundle-cheap-source-map.js.map (bundle) 308 bytes ={0}= [initial] [rendered]
-        > coffee-loader!./example.coffee bundle
-     [0] (webpack)/node_modules/coffee-loader!./example.coffee 308 bytes {1} [built]
-         [used exports unknown]
-         entry coffee-loader!./example.coffee  bundle
+    chunk {0} ./runtime~bundle-cheap-source-map.js, ./runtime~bundle-cheap-source-map.js.map (runtime~bundle) 2.24 KiB ={1}= [entry] [rendered]
+        > coffee-loader!./example.coffee bundle
+        1 chunk module
+    chunk {1} ./bundle-cheap-source-map.js, ./bundle-cheap-source-map.js.map (bundle) 308 bytes ={0}= [initial] [rendered]
+        > coffee-loader!./example.coffee bundle
+     [0] (webpack)/node_modules/coffee-loader!./example.coffee 308 bytes {1} [built]
+         [used exports unknown]
+         entry coffee-loader!./example.coffee bundle
 Child
     Hash: 0a1b2c3d4e5f6a7b8c9d
                        Asset       Size  Chunks             Chunk Names
-            ./bundle-eval.js  781 bytes       1  [emitted]  bundle
-    ./runtime~bundle-eval.js   6.04 KiB       0  [emitted]  runtime~bundle
+            ./bundle-eval.js  796 bytes     {1}  [emitted]  bundle
+    ./runtime~bundle-eval.js   4.65 KiB     {0}  [emitted]  runtime~bundle
     Entrypoint bundle = ./runtime~bundle-eval.js ./bundle-eval.js
-    chunk    {0} ./runtime~bundle-eval.js (runtime~bundle) 0 bytes ={1}= [entry] [rendered]
-        > coffee-loader!./example.coffee bundle
-    chunk    {1} ./bundle-eval.js (bundle) 308 bytes ={0}= [initial] [rendered]
-        > coffee-loader!./example.coffee bundle
-     [0] (webpack)/node_modules/coffee-loader!./example.coffee 308 bytes {1} [built]
-         [used exports unknown]
-         entry coffee-loader!./example.coffee  bundle
+    chunk {0} ./runtime~bundle-eval.js (runtime~bundle) 2.24 KiB ={1}= [entry] [rendered]
+        > coffee-loader!./example.coffee bundle
+        1 chunk module
+    chunk {1} ./bundle-eval.js (bundle) 308 bytes ={0}= [initial] [rendered]
+        > coffee-loader!./example.coffee bundle
+     [0] (webpack)/node_modules/coffee-loader!./example.coffee 308 bytes {1} [built]
+         [used exports unknown]
+         entry coffee-loader!./example.coffee bundle
 Child
     Hash: 0a1b2c3d4e5f6a7b8c9d
                                   Asset      Size  Chunks             Chunk Names
-<<<<<<< HEAD
-            ./bundle-eval-source-map.js  1.49 KiB       1  [emitted]  bundle
-=======
-            ./bundle-eval-source-map.js  1.47 KiB       1  [emitted]  bundle
->>>>>>> e871eeb1
-    ./runtime~bundle-eval-source-map.js  6.04 KiB       0  [emitted]  runtime~bundle
+            ./bundle-eval-source-map.js  1.48 KiB     {1}  [emitted]  bundle
+    ./runtime~bundle-eval-source-map.js  4.65 KiB     {0}  [emitted]  runtime~bundle
     Entrypoint bundle = ./runtime~bundle-eval-source-map.js ./bundle-eval-source-map.js
-    chunk    {0} ./runtime~bundle-eval-source-map.js (runtime~bundle) 0 bytes ={1}= [entry] [rendered]
-        > coffee-loader!./example.coffee bundle
-    chunk    {1} ./bundle-eval-source-map.js (bundle) 308 bytes ={0}= [initial] [rendered]
-        > coffee-loader!./example.coffee bundle
-     [0] (webpack)/node_modules/coffee-loader!./example.coffee 308 bytes {1} [built]
-         [used exports unknown]
-         entry coffee-loader!./example.coffee  bundle
+    chunk {0} ./runtime~bundle-eval-source-map.js (runtime~bundle) 2.24 KiB ={1}= [entry] [rendered]
+        > coffee-loader!./example.coffee bundle
+        1 chunk module
+    chunk {1} ./bundle-eval-source-map.js (bundle) 308 bytes ={0}= [initial] [rendered]
+        > coffee-loader!./example.coffee bundle
+     [0] (webpack)/node_modules/coffee-loader!./example.coffee 308 bytes {1} [built]
+         [used exports unknown]
+         entry coffee-loader!./example.coffee bundle
 Child
     Hash: 0a1b2c3d4e5f6a7b8c9d
                                         Asset       Size  Chunks             Chunk Names
-                ./bundle-hidden-source-map.js  674 bytes       1  [emitted]  bundle
-<<<<<<< HEAD
-            ./bundle-hidden-source-map.js.map  556 bytes       1  [emitted]  bundle
-=======
-            ./bundle-hidden-source-map.js.map  534 bytes       1  [emitted]  bundle
->>>>>>> e871eeb1
-        ./runtime~bundle-hidden-source-map.js   6.04 KiB       0  [emitted]  runtime~bundle
-    ./runtime~bundle-hidden-source-map.js.map   6.09 KiB       0  [emitted]  runtime~bundle
+                ./bundle-hidden-source-map.js  689 bytes     {1}  [emitted]  bundle
+            ./bundle-hidden-source-map.js.map  535 bytes     {1}  [emitted]  bundle
+        ./runtime~bundle-hidden-source-map.js   4.65 KiB     {0}  [emitted]  runtime~bundle
+    ./runtime~bundle-hidden-source-map.js.map   4.09 KiB     {0}  [emitted]  runtime~bundle
     Entrypoint bundle = ./runtime~bundle-hidden-source-map.js ./runtime~bundle-hidden-source-map.js.map ./bundle-hidden-source-map.js ./bundle-hidden-source-map.js.map
-    chunk    {0} ./runtime~bundle-hidden-source-map.js, ./runtime~bundle-hidden-source-map.js.map (runtime~bundle) 0 bytes ={1}= [entry] [rendered]
-        > coffee-loader!./example.coffee bundle
-    chunk    {1} ./bundle-hidden-source-map.js, ./bundle-hidden-source-map.js.map (bundle) 308 bytes ={0}= [initial] [rendered]
-        > coffee-loader!./example.coffee bundle
-     [0] (webpack)/node_modules/coffee-loader!./example.coffee 308 bytes {1} [built]
-         [used exports unknown]
-         entry coffee-loader!./example.coffee  bundle
+    chunk {0} ./runtime~bundle-hidden-source-map.js, ./runtime~bundle-hidden-source-map.js.map (runtime~bundle) 2.24 KiB ={1}= [entry] [rendered]
+        > coffee-loader!./example.coffee bundle
+        1 chunk module
+    chunk {1} ./bundle-hidden-source-map.js, ./bundle-hidden-source-map.js.map (bundle) 308 bytes ={0}= [initial] [rendered]
+        > coffee-loader!./example.coffee bundle
+     [0] (webpack)/node_modules/coffee-loader!./example.coffee 308 bytes {1} [built]
+         [used exports unknown]
+         entry coffee-loader!./example.coffee bundle
 Child
     Hash: 0a1b2c3d4e5f6a7b8c9d
                                     Asset      Size  Chunks             Chunk Names
-<<<<<<< HEAD
-            ./bundle-inline-source-map.js  1.45 KiB       1  [emitted]  bundle
-=======
-            ./bundle-inline-source-map.js  1.42 KiB       1  [emitted]  bundle
->>>>>>> e871eeb1
-    ./runtime~bundle-inline-source-map.js  14.2 KiB       0  [emitted]  runtime~bundle
+            ./bundle-inline-source-map.js  1.44 KiB     {1}  [emitted]  bundle
+    ./runtime~bundle-inline-source-map.js  10.2 KiB     {0}  [emitted]  runtime~bundle
     Entrypoint bundle = ./runtime~bundle-inline-source-map.js ./bundle-inline-source-map.js
-    chunk    {0} ./runtime~bundle-inline-source-map.js (runtime~bundle) 0 bytes ={1}= [entry] [rendered]
-        > coffee-loader!./example.coffee bundle
-    chunk    {1} ./bundle-inline-source-map.js (bundle) 308 bytes ={0}= [initial] [rendered]
-        > coffee-loader!./example.coffee bundle
-     [0] (webpack)/node_modules/coffee-loader!./example.coffee 308 bytes {1} [built]
-         [used exports unknown]
-         entry coffee-loader!./example.coffee  bundle
+    chunk {0} ./runtime~bundle-inline-source-map.js (runtime~bundle) 2.24 KiB ={1}= [entry] [rendered]
+        > coffee-loader!./example.coffee bundle
+        1 chunk module
+    chunk {1} ./bundle-inline-source-map.js (bundle) 308 bytes ={0}= [initial] [rendered]
+        > coffee-loader!./example.coffee bundle
+     [0] (webpack)/node_modules/coffee-loader!./example.coffee 308 bytes {1} [built]
+         [used exports unknown]
+         entry coffee-loader!./example.coffee bundle
 Child
     Hash: 0a1b2c3d4e5f6a7b8c9d
                                            Asset       Size  Chunks             Chunk Names
-                ./bundle-nosources-source-map.js  730 bytes       1  [emitted]  bundle
-            ./bundle-nosources-source-map.js.map  314 bytes       1  [emitted]  bundle
-        ./runtime~bundle-nosources-source-map.js    6.1 KiB       0  [emitted]  runtime~bundle
-    ./runtime~bundle-nosources-source-map.js.map  981 bytes       0  [emitted]  runtime~bundle
+                ./bundle-nosources-source-map.js  745 bytes     {1}  [emitted]  bundle
+            ./bundle-nosources-source-map.js.map  315 bytes     {1}  [emitted]  bundle
+        ./runtime~bundle-nosources-source-map.js   4.71 KiB     {0}  [emitted]  runtime~bundle
+    ./runtime~bundle-nosources-source-map.js.map  770 bytes     {0}  [emitted]  runtime~bundle
     Entrypoint bundle = ./runtime~bundle-nosources-source-map.js ./runtime~bundle-nosources-source-map.js.map ./bundle-nosources-source-map.js ./bundle-nosources-source-map.js.map
-    chunk    {0} ./runtime~bundle-nosources-source-map.js, ./runtime~bundle-nosources-source-map.js.map (runtime~bundle) 0 bytes ={1}= [entry] [rendered]
-        > coffee-loader!./example.coffee bundle
-    chunk    {1} ./bundle-nosources-source-map.js, ./bundle-nosources-source-map.js.map (bundle) 308 bytes ={0}= [initial] [rendered]
-        > coffee-loader!./example.coffee bundle
-     [0] (webpack)/node_modules/coffee-loader!./example.coffee 308 bytes {1} [built]
-         [used exports unknown]
-         entry coffee-loader!./example.coffee  bundle
+    chunk {0} ./runtime~bundle-nosources-source-map.js, ./runtime~bundle-nosources-source-map.js.map (runtime~bundle) 2.24 KiB ={1}= [entry] [rendered]
+        > coffee-loader!./example.coffee bundle
+        1 chunk module
+    chunk {1} ./bundle-nosources-source-map.js, ./bundle-nosources-source-map.js.map (bundle) 308 bytes ={0}= [initial] [rendered]
+        > coffee-loader!./example.coffee bundle
+     [0] (webpack)/node_modules/coffee-loader!./example.coffee 308 bytes {1} [built]
+         [used exports unknown]
+         entry coffee-loader!./example.coffee bundle
 Child
     Hash: 0a1b2c3d4e5f6a7b8c9d
                                  Asset       Size  Chunks             Chunk Names
-                ./bundle-source-map.js  720 bytes       1  [emitted]  bundle
-<<<<<<< HEAD
-            ./bundle-source-map.js.map  549 bytes       1  [emitted]  bundle
-=======
-            ./bundle-source-map.js.map  527 bytes       1  [emitted]  bundle
->>>>>>> e871eeb1
-        ./runtime~bundle-source-map.js   6.09 KiB       0  [emitted]  runtime~bundle
-    ./runtime~bundle-source-map.js.map   6.08 KiB       0  [emitted]  runtime~bundle
+                ./bundle-source-map.js  735 bytes     {1}  [emitted]  bundle
+            ./bundle-source-map.js.map  528 bytes     {1}  [emitted]  bundle
+        ./runtime~bundle-source-map.js    4.7 KiB     {0}  [emitted]  runtime~bundle
+    ./runtime~bundle-source-map.js.map   4.08 KiB     {0}  [emitted]  runtime~bundle
     Entrypoint bundle = ./runtime~bundle-source-map.js ./runtime~bundle-source-map.js.map ./bundle-source-map.js ./bundle-source-map.js.map
-    chunk    {0} ./runtime~bundle-source-map.js, ./runtime~bundle-source-map.js.map (runtime~bundle) 0 bytes ={1}= [entry] [rendered]
-        > coffee-loader!./example.coffee bundle
-    chunk    {1} ./bundle-source-map.js, ./bundle-source-map.js.map (bundle) 308 bytes ={0}= [initial] [rendered]
-        > coffee-loader!./example.coffee bundle
-     [0] (webpack)/node_modules/coffee-loader!./example.coffee 308 bytes {1} [built]
-         [used exports unknown]
-         entry coffee-loader!./example.coffee  bundle
+    chunk {0} ./runtime~bundle-source-map.js, ./runtime~bundle-source-map.js.map (runtime~bundle) 2.24 KiB ={1}= [entry] [rendered]
+        > coffee-loader!./example.coffee bundle
+        1 chunk module
+    chunk {1} ./bundle-source-map.js, ./bundle-source-map.js.map (bundle) 308 bytes ={0}= [initial] [rendered]
+        > coffee-loader!./example.coffee bundle
+     [0] (webpack)/node_modules/coffee-loader!./example.coffee 308 bytes {1} [built]
+         [used exports unknown]
+         entry coffee-loader!./example.coffee bundle
 ```