
# example.js

``` javascript
console.log(require("./cup1"));
```

# cup1.coffee

``` coffee-script
module.exports =
	cool: "stuff"
	answer: 42
	external: require "./cup2.coffee"
	again: require "./cup2"
```

# cup2.coffee

``` coffee-script
console.log "yeah coffee-script"

module.exports = 42
```

# dist/output.js

<details><summary><code>/******/ (function(modules) { /* webpackBootstrap */ })</code></summary>

``` javascript
/******/ (function(modules, runtime) { // webpackBootstrap
/******/ 	"use strict";
/******/ 	// The module cache
/******/ 	var installedModules = {};
/******/
/******/ 	// The require function
/******/ 	function __webpack_require__(moduleId) {
/******/
/******/ 		// Check if module is in cache
/******/ 		if(installedModules[moduleId]) {
/******/ 			return installedModules[moduleId].exports;
/******/ 		}
/******/ 		// Create a new module (and put it into the cache)
/******/ 		var module = installedModules[moduleId] = {
/******/ 			i: moduleId,
/******/ 			l: false,
/******/ 			exports: {}
/******/ 		};
/******/
/******/ 		// Execute the module function
/******/ 		modules[moduleId].call(module.exports, module, module.exports, __webpack_require__);
/******/
/******/ 		// Flag the module as loaded
/******/ 		module.l = true;
/******/
/******/ 		// Return the exports of the module
/******/ 		return module.exports;
/******/ 	}
/******/
/******/
/******/
/******/
/******/ 	// Load entry module and return exports
/******/ 	return __webpack_require__(0);
/******/ })
/************************************************************************/
```

</details>

``` javascript
/******/ ([
/* 0 */
/*!********************!*\
  !*** ./example.js ***!
  \********************/
/*! no static exports found */
/*! runtime requirements: __webpack_require__ */
/***/ (function(__unusedmodule, __unusedexports, __webpack_require__) {

console.log(__webpack_require__(/*! ./cup1 */ 1));

/***/ }),
/* 1 */
/*!*********************!*\
  !*** ./cup1.coffee ***!
  \*********************/
/*! no static exports found */
/*! runtime requirements: module, __webpack_require__ */
/***/ (function(module, __unusedexports, __webpack_require__) {

module.exports = {
  cool: "stuff",
  answer: 42,
  external: __webpack_require__(/*! ./cup2.coffee */ 2),
  again: __webpack_require__(/*! ./cup2 */ 2)
};


/***/ }),
/* 2 */
/*!*********************!*\
  !*** ./cup2.coffee ***!
  \*********************/
/*! no static exports found */
/*! runtime requirements: module */
/***/ (function(module) {

console.log("yeah coffee-script");

module.exports = 42;


/***/ })
/******/ ]);
```

# Info

## Unoptimized

```
Hash: 0a1b2c3d4e5f6a7b8c9d
<<<<<<< HEAD
Version: webpack 5.0.0-next
=======
Version: webpack 4.29.0
>>>>>>> 6934b981
    Asset      Size  Chunks             Chunk Names
output.js  2.08 KiB     {0}  [emitted]  main
Entrypoint main = output.js
<<<<<<< HEAD
chunk {0} output.js (main) 206 bytes [entry] [rendered]
    > .\example.js main
 [0] ./example.js 31 bytes {0} [built]
     [used exports unknown]
     entry .\example.js main
=======
chunk    {0} output.js (main) 206 bytes [entry] [rendered]
    > ./example.js main
 [0] ./example.js 31 bytes {0} [built]
     single entry ./example.js  main
>>>>>>> 6934b981
 [1] ./cup1.coffee 118 bytes {0} [built]
     [used exports unknown]
     cjs require ./cup1 [0] ./example.js 1:12-29
 [2] ./cup2.coffee 57 bytes {0} [built]
     [used exports unknown]
     cjs require ./cup2.coffee [1] ./cup1.coffee 4:12-36
     cjs require ./cup2 [1] ./cup1.coffee 5:9-26
```

## Production mode

```
Hash: 0a1b2c3d4e5f6a7b8c9d
<<<<<<< HEAD
Version: webpack 5.0.0-next
    Asset       Size  Chunks             Chunk Names
output.js  373 bytes   {404}  [emitted]  main
Entrypoint main = output.js
chunk {404} output.js (main) 206 bytes [entry] [rendered]
    > .\example.js main
 [275] ./example.js 31 bytes {404} [built]
       entry .\example.js main
 [642] ./cup1.coffee 118 bytes {404} [built]
       cjs require ./cup1 [275] ./example.js 1:12-29
 [976] ./cup2.coffee 57 bytes {404} [built]
       cjs require ./cup2.coffee [642] ./cup1.coffee 4:12-36
       cjs require ./cup2 [642] ./cup1.coffee 5:9-26
=======
Version: webpack 4.29.0
    Asset      Size  Chunks             Chunk Names
output.js  1.07 KiB       0  [emitted]  main
Entrypoint main = output.js
chunk    {0} output.js (main) 206 bytes [entry] [rendered]
    > ./example.js main
 [0] ./cup2.coffee 57 bytes {0} [built]
     cjs require ./cup2.coffee [2] ./cup1.coffee 4:12-36
     cjs require ./cup2 [2] ./cup1.coffee 5:9-26
 [1] ./example.js 31 bytes {0} [built]
     single entry ./example.js  main
 [2] ./cup1.coffee 118 bytes {0} [built]
     cjs require ./cup1 [1] ./example.js 1:12-29
>>>>>>> 6934b981
```<|MERGE_RESOLUTION|>--- conflicted
+++ resolved
@@ -59,9 +59,14 @@
 /******/
 /******/
 /******/
+/******/ 	// the startup function
+/******/ 	function startup() {
+/******/ 		// Load entry module and return exports
+/******/ 		return __webpack_require__(0);
+/******/ 	};
 /******/
-/******/ 	// Load entry module and return exports
-/******/ 	return __webpack_require__(0);
+/******/ 	// run startup
+/******/ 	return startup();
 /******/ })
 /************************************************************************/
 ```
@@ -74,7 +79,7 @@
 /*!********************!*\
   !*** ./example.js ***!
   \********************/
-/*! no static exports found */
+/*! other exports [maybe provided (runtime-defined)] [no usage info] */
 /*! runtime requirements: __webpack_require__ */
 /***/ (function(__unusedmodule, __unusedexports, __webpack_require__) {
 
@@ -85,8 +90,8 @@
 /*!*********************!*\
   !*** ./cup1.coffee ***!
   \*********************/
-/*! no static exports found */
-/*! runtime requirements: module, __webpack_require__ */
+/*! other exports [maybe provided (runtime-defined)] [no usage info] */
+/*! runtime requirements: module__webpack_require__,  */
 /***/ (function(module, __unusedexports, __webpack_require__) {
 
 module.exports = {
@@ -102,7 +107,7 @@
 /*!*********************!*\
   !*** ./cup2.coffee ***!
   \*********************/
-/*! no static exports found */
+/*! other exports [maybe provided (runtime-defined)] [no usage info] */
 /*! runtime requirements: module */
 /***/ (function(module) {
 
@@ -121,26 +126,15 @@
 
 ```
 Hash: 0a1b2c3d4e5f6a7b8c9d
-<<<<<<< HEAD
-Version: webpack 5.0.0-next
-=======
-Version: webpack 4.29.0
->>>>>>> 6934b981
+Version: webpack 5.0.0-alpha.9
     Asset      Size  Chunks             Chunk Names
-output.js  2.08 KiB     {0}  [emitted]  main
+output.js  2.33 KiB     {0}  [emitted]  main
 Entrypoint main = output.js
-<<<<<<< HEAD
 chunk {0} output.js (main) 206 bytes [entry] [rendered]
-    > .\example.js main
+    > ./example.js main
  [0] ./example.js 31 bytes {0} [built]
      [used exports unknown]
-     entry .\example.js main
-=======
-chunk    {0} output.js (main) 206 bytes [entry] [rendered]
-    > ./example.js main
- [0] ./example.js 31 bytes {0} [built]
-     single entry ./example.js  main
->>>>>>> 6934b981
+     entry ./example.js main
  [1] ./cup1.coffee 118 bytes {0} [built]
      [used exports unknown]
      cjs require ./cup1 [0] ./example.js 1:12-29
@@ -154,33 +148,17 @@
 
 ```
 Hash: 0a1b2c3d4e5f6a7b8c9d
-<<<<<<< HEAD
-Version: webpack 5.0.0-next
+Version: webpack 5.0.0-alpha.9
     Asset       Size  Chunks             Chunk Names
-output.js  373 bytes   {404}  [emitted]  main
+output.js  372 bytes   {404}  [emitted]  main
 Entrypoint main = output.js
 chunk {404} output.js (main) 206 bytes [entry] [rendered]
-    > .\example.js main
+    > ./example.js main
  [275] ./example.js 31 bytes {404} [built]
-       entry .\example.js main
+       entry ./example.js main
  [642] ./cup1.coffee 118 bytes {404} [built]
        cjs require ./cup1 [275] ./example.js 1:12-29
  [976] ./cup2.coffee 57 bytes {404} [built]
        cjs require ./cup2.coffee [642] ./cup1.coffee 4:12-36
        cjs require ./cup2 [642] ./cup1.coffee 5:9-26
-=======
-Version: webpack 4.29.0
-    Asset      Size  Chunks             Chunk Names
-output.js  1.07 KiB       0  [emitted]  main
-Entrypoint main = output.js
-chunk    {0} output.js (main) 206 bytes [entry] [rendered]
-    > ./example.js main
- [0] ./cup2.coffee 57 bytes {0} [built]
-     cjs require ./cup2.coffee [2] ./cup1.coffee 4:12-36
-     cjs require ./cup2 [2] ./cup1.coffee 5:9-26
- [1] ./example.js 31 bytes {0} [built]
-     single entry ./example.js  main
- [2] ./cup1.coffee 118 bytes {0} [built]
-     cjs require ./cup1 [1] ./example.js 1:12-29
->>>>>>> 6934b981
 ```