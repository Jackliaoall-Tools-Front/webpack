// Jest Snapshot v1, https://goo.gl/fbAQLP

exports[`StatsTestCases should print correct stats for aggressive-splitting-entry 1`] = `
"Hash: 117441fc09d4a86a78de117441fc09d4a86a78de
Child fitting:
    Hash: 117441fc09d4a86a78de
    Time: Xms
    Built at: Thu Jan 01 1970 00:00:00 GMT
                      Asset      Size  Chunks             Chunk Names
    d4b551c6319035df2898.js  1.05 KiB       0  [emitted]  
    330c6c101c7e6fb1007a.js  11.1 KiB       1  [emitted]  
    33966214360bbbb31383.js  1.94 KiB       2  [emitted]  
    445d4c6a1d7381d6cb2c.js  1.94 KiB       3  [emitted]  
    Entrypoint main = 33966214360bbbb31383.js 445d4c6a1d7381d6cb2c.js 330c6c101c7e6fb1007a.js
    chunk    {0} d4b551c6319035df2898.js 916 bytes <{1}> <{2}> <{3}>
        > ./g [4] ./index.js 7:0-13
     [7] ./g.js 916 bytes {0} [built]
    chunk    {1} 330c6c101c7e6fb1007a.js 1.87 KiB ={2}= ={3}= >{0}< [entry] [rendered]
        > ./index main
     [3] ./e.js 899 bytes {1} [built]
     [4] ./index.js 111 bytes {1} [built]
     [6] ./f.js 900 bytes {1} [built]
    chunk    {2} 33966214360bbbb31383.js 1.76 KiB ={1}= ={3}= >{0}< [initial] [rendered] [recorded] aggressive splitted
        > ./index main
     [0] ./b.js 899 bytes {2} [built]
     [5] ./a.js 899 bytes {2} [built]
    chunk    {3} 445d4c6a1d7381d6cb2c.js 1.76 KiB ={1}= ={2}= >{0}< [initial] [rendered] [recorded] aggressive splitted
        > ./index main
     [1] ./c.js 899 bytes {3} [built]
     [2] ./d.js 899 bytes {3} [built]
Child content-change:
    Hash: 117441fc09d4a86a78de
    Time: Xms
    Built at: Thu Jan 01 1970 00:00:00 GMT
                      Asset      Size  Chunks             Chunk Names
    d4b551c6319035df2898.js  1.05 KiB       0  [emitted]  
    330c6c101c7e6fb1007a.js  11.1 KiB       1  [emitted]  
    33966214360bbbb31383.js  1.94 KiB       2  [emitted]  
    445d4c6a1d7381d6cb2c.js  1.94 KiB       3  [emitted]  
    Entrypoint main = 33966214360bbbb31383.js 445d4c6a1d7381d6cb2c.js 330c6c101c7e6fb1007a.js
    chunk    {0} d4b551c6319035df2898.js 916 bytes <{1}> <{2}> <{3}>
        > ./g [4] ./index.js 7:0-13
     [7] ./g.js 916 bytes {0} [built]
    chunk    {1} 330c6c101c7e6fb1007a.js 1.87 KiB ={2}= ={3}= >{0}< [entry] [rendered]
        > ./index main
     [3] ./e.js 899 bytes {1} [built]
     [4] ./index.js 111 bytes {1} [built]
     [6] ./f.js 900 bytes {1} [built]
    chunk    {2} 33966214360bbbb31383.js 1.76 KiB ={1}= ={3}= >{0}< [initial] [rendered] [recorded] aggressive splitted
        > ./index main
     [0] ./b.js 899 bytes {2} [built]
     [5] ./a.js 899 bytes {2} [built]
    chunk    {3} 445d4c6a1d7381d6cb2c.js 1.76 KiB ={1}= ={2}= >{0}< [initial] [rendered] [recorded] aggressive splitted
        > ./index main
     [1] ./c.js 899 bytes {3} [built]
     [2] ./d.js 899 bytes {3} [built]"
`;

exports[`StatsTestCases should print correct stats for aggressive-splitting-on-demand 1`] = `
"Hash: 6fd6445da5532a699ea4
Time: Xms
Built at: Thu Jan 01 1970 00:00:00 GMT
                  Asset      Size  Chunks             Chunk Names
58f368c01f66002b0eb3.js  1.94 KiB    6, 7  [emitted]  
2736cf9d79233cd0a9b6.js  1.93 KiB       0  [emitted]  
7f83e5c2f4e52435dd2c.js  1.96 KiB       2  [emitted]  
43c1ac24102c075ecb2d.js  1.94 KiB    3, 1  [emitted]  
a35356222d6a2151f7d3.js  1.01 KiB       4  [emitted]  
e5fb899955fa03a8053b.js  1.94 KiB       5  [emitted]  
29de52df747b400f6177.js     1 KiB       1  [emitted]  
6a8e74d82c35e3f013d2.js     1 KiB       7  [emitted]  
5bc7f208cd99a83b4e33.js  1.94 KiB       8  [emitted]  
13713792eb1b5038ab8b.js  1.94 KiB       9  [emitted]  
d886db099ddf05aadc6d.js   9.7 KiB      10  [emitted]  main
ba9fedb7aa0c69201639.js  1.94 KiB      11  [emitted]  
Entrypoint main = d886db099ddf05aadc6d.js
chunk    {0} 2736cf9d79233cd0a9b6.js 1.76 KiB <{10}> ={1}= ={2}= ={3}= ={7}= ={9}= [recorded] aggressive splitted
    > ./b ./d ./e ./f ./g [11] ./index.js 5:0-44
    > ./b ./d ./e ./f ./g ./h ./i ./j ./k [11] ./index.js 6:0-72
 [0] ./b.js 899 bytes {0} {5} [built]
 [1] ./d.js 899 bytes {0} {8} [built]
chunk    {1} 29de52df747b400f6177.js 899 bytes <{10}> ={0}= ={2}= ={8}=
    > ./c ./d ./e [11] ./index.js 3:0-30
    > ./b ./d ./e ./f ./g [11] ./index.js 5:0-44
 [2] ./e.js 899 bytes {1} {3} [built]
chunk    {2} 7f83e5c2f4e52435dd2c.js 1.76 KiB <{10}> ={0}= ={1}= ={11}= ={3}= ={6}= ={7}= ={9}= [recorded] aggressive splitted
    > ./f ./g ./h ./i ./j ./k [11] ./index.js 4:0-51
    > ./b ./d ./e ./f ./g [11] ./index.js 5:0-44
    > ./b ./d ./e ./f ./g ./h ./i ./j ./k [11] ./index.js 6:0-72
 [3] ./f.js 899 bytes {2} [built]
 [4] ./g.js 901 bytes {2} [built]
chunk    {3} 43c1ac24102c075ecb2d.js 1.76 KiB <{10}> ={0}= ={2}= ={7}= ={9}= [rendered] [recorded] aggressive splitted
    > ./b ./d ./e ./f ./g ./h ./i ./j ./k [11] ./index.js 6:0-72
 [2] ./e.js 899 bytes {1} {3} [built]
 [6] ./h.js 899 bytes {3} {11} [built]
chunk    {4} a35356222d6a2151f7d3.js 899 bytes <{10}>
    > ./a [11] ./index.js 1:0-16
 [10] ./a.js 899 bytes {4} [built]
chunk    {5} e5fb899955fa03a8053b.js 1.76 KiB <{10}>
    > ./b ./c [11] ./index.js 2:0-23
 [0] ./b.js 899 bytes {0} {5} [built]
 [5] ./c.js 899 bytes {5} {8} [built]
chunk    {6} 58f368c01f66002b0eb3.js 1.76 KiB <{10}> ={11}= ={2}=
    > ./f ./g ./h ./i ./j ./k [11] ./index.js 4:0-51
 [8] ./j.js 901 bytes {6} {9} [built]
 [9] ./k.js 899 bytes {6} {7} [built]
chunk    {7} 6a8e74d82c35e3f013d2.js 899 bytes <{10}> ={0}= ={2}= ={3}= ={9}=
    > ./b ./d ./e ./f ./g ./h ./i ./j ./k [11] ./index.js 6:0-72
 [9] ./k.js 899 bytes {6} {7} [built]
chunk    {8} 5bc7f208cd99a83b4e33.js 1.76 KiB <{10}> ={1}= [recorded] aggressive splitted
    > ./c ./d ./e [11] ./index.js 3:0-30
 [1] ./d.js 899 bytes {0} {8} [built]
 [5] ./c.js 899 bytes {5} {8} [built]
chunk    {9} 13713792eb1b5038ab8b.js 1.76 KiB <{10}> ={0}= ={2}= ={3}= ={7}= [rendered] [recorded] aggressive splitted
    > ./b ./d ./e ./f ./g ./h ./i ./j ./k [11] ./index.js 6:0-72
 [7] ./i.js 899 bytes {9} {11} [built]
 [8] ./j.js 901 bytes {6} {9} [built]
chunk   {10} d886db099ddf05aadc6d.js (main) 248 bytes >{0}< >{1}< >{11}< >{2}< >{3}< >{4}< >{5}< >{6}< >{7}< >{8}< >{9}< [entry] [rendered]
    > ./index main
 [11] ./index.js 248 bytes {10} [built]
chunk   {11} ba9fedb7aa0c69201639.js 1.76 KiB <{10}> ={2}= ={6}= [rendered] [recorded] aggressive splitted
    > ./f ./g ./h ./i ./j ./k [11] ./index.js 4:0-51
 [6] ./h.js 899 bytes {3} {11} [built]
 [7] ./i.js 899 bytes {9} {11} [built]"
`;

exports[`StatsTestCases should print correct stats for async-commons-chunk 1`] = `
"Entrypoint main = main.js
chunk    {0} 0.js 21 bytes <{3}> ={1}= ={2}= [rendered] reused as split chunk (cache group: default)
    > [3] ./index.js 17:1-21:3
    > [3] ./index.js 2:1-5:3
    > ./a ./b [3] ./index.js 9:1-13:3
 [0] ./a.js 21 bytes {0} [built]
chunk    {1} 1.js 21 bytes <{3}> ={0}= [rendered]
    > ./a ./b [3] ./index.js 9:1-13:3
 [1] ./b.js 21 bytes {1} [built]
chunk    {2} 2.js 21 bytes <{3}> ={0}= [rendered]
    > [3] ./index.js 17:1-21:3
 [2] ./c.js 21 bytes {2} [built]
chunk    {3} main.js (main) 515 bytes >{0}< >{1}< >{2}< [entry] [rendered]
    > ./ main
 [3] ./index.js 515 bytes {3} [built]"
`;

exports[`StatsTestCases should print correct stats for async-commons-chunk-auto 1`] = `
"Child disabled:
    Entrypoint main = disabled/main.js
    Entrypoint a = disabled/a.js
    Entrypoint b = disabled/b.js
    Entrypoint c = disabled/c.js
    chunk    {0} disabled/async-g.js (async-g) 54 bytes <{1}> <{5}> [rendered]
        > ./g [] 6:0-47
        > ./g [] 6:0-47
     [2] ./f.js 20 bytes {0} {2} {3} {6} {7} [built]
     [8] ./g.js 34 bytes {0} [built]
    chunk    {1} disabled/async-a.js (async-a) 216 bytes <{4}> >{0}< [rendered]
        > ./a [7] ./index.js 1:0-47
     [0] ./d.js 20 bytes {1} {2} {3} {5} {6} {7} [built]
     [1] ./node_modules/x.js 20 bytes {1} {2} {3} {5} {6} {7} [built]
     [3] ./node_modules/y.js 20 bytes {1} {2} {5} {6} [built]
     [5] ./a.js + 1 modules 156 bytes {1} {5} [built]
         | ./a.js 121 bytes [built]
         | ./e.js 20 bytes [built]
    chunk    {2} disabled/async-b.js (async-b) 152 bytes <{4}> [rendered]
        > ./b [7] ./index.js 2:0-47
     [0] ./d.js 20 bytes {1} {2} {3} {5} {6} {7} [built]
     [1] ./node_modules/x.js 20 bytes {1} {2} {3} {5} {6} {7} [built]
     [2] ./f.js 20 bytes {0} {2} {3} {6} {7} [built]
     [3] ./node_modules/y.js 20 bytes {1} {2} {5} {6} [built]
     [4] ./b.js 72 bytes {2} {6} [built]
    chunk    {3} disabled/async-c.js (async-c) 167 bytes <{4}> [rendered]
        > ./c [7] ./index.js 3:0-47
     [0] ./d.js 20 bytes {1} {2} {3} {5} {6} {7} [built]
     [1] ./node_modules/x.js 20 bytes {1} {2} {3} {5} {6} {7} [built]
     [2] ./f.js 20 bytes {0} {2} {3} {6} {7} [built]
     [6] ./c.js + 1 modules 107 bytes {3} {7} [built]
         | ./c.js 72 bytes [built]
         | ./node_modules/z.js 20 bytes [built]
    chunk    {4} disabled/main.js (main) 147 bytes >{1}< >{2}< >{3}< [entry] [rendered]
        > ./ main
     [7] ./index.js 147 bytes {4} [built]
    chunk    {5} disabled/a.js (a) 216 bytes >{0}< [entry] [rendered]
        > ./a a
     [0] ./d.js 20 bytes {1} {2} {3} {5} {6} {7} [built]
     [1] ./node_modules/x.js 20 bytes {1} {2} {3} {5} {6} {7} [built]
     [3] ./node_modules/y.js 20 bytes {1} {2} {5} {6} [built]
     [5] ./a.js + 1 modules 156 bytes {1} {5} [built]
         | ./a.js 121 bytes [built]
         | ./e.js 20 bytes [built]
    chunk    {6} disabled/b.js (b) 152 bytes [entry] [rendered]
        > ./b b
     [0] ./d.js 20 bytes {1} {2} {3} {5} {6} {7} [built]
     [1] ./node_modules/x.js 20 bytes {1} {2} {3} {5} {6} {7} [built]
     [2] ./f.js 20 bytes {0} {2} {3} {6} {7} [built]
     [3] ./node_modules/y.js 20 bytes {1} {2} {5} {6} [built]
     [4] ./b.js 72 bytes {2} {6} [built]
    chunk    {7} disabled/c.js (c) 167 bytes [entry] [rendered]
        > ./c c
     [0] ./d.js 20 bytes {1} {2} {3} {5} {6} {7} [built]
     [1] ./node_modules/x.js 20 bytes {1} {2} {3} {5} {6} {7} [built]
     [2] ./f.js 20 bytes {0} {2} {3} {6} {7} [built]
     [6] ./c.js + 1 modules 107 bytes {3} {7} [built]
         | ./c.js 72 bytes [built]
         | ./node_modules/z.js 20 bytes [built]
Child default:
    Entrypoint main = default/main.js
    Entrypoint a = default/a.js
    Entrypoint b = default/b.js
    Entrypoint c = default/c.js
    chunk    {0} default/vendors~async-a~async-b~async-c.js (vendors~async-a~async-b~async-c) 20 bytes <{9}> ={1}= ={2}= ={3}= ={5}= ={6}= ={7}= ={8}= >{2}< >{4}< [rendered] split chunk (cache group: defaultVendors) (name: vendors~async-a~async-b~async-c)
        > ./a [8] ./index.js 1:0-47
        > ./b [8] ./index.js 2:0-47
        > ./c [8] ./index.js 3:0-47
     [1] ./node_modules/x.js 20 bytes {0} {10} {11} {12} [built]
    chunk    {1} default/async-a~async-b~async-c.js (async-a~async-b~async-c) 20 bytes <{9}> ={0}= ={2}= ={3}= ={5}= ={6}= ={7}= ={8}= >{2}< >{4}< [rendered] split chunk (cache group: default) (name: async-a~async-b~async-c)
        > ./a [8] ./index.js 1:0-47
        > ./b [8] ./index.js 2:0-47
        > ./c [8] ./index.js 3:0-47
     [0] ./d.js 20 bytes {1} {10} {11} {12} [built]
    chunk    {2} default/async-b~async-c~async-g.js (async-b~async-c~async-g) 20 bytes <{0}> <{1}> <{10}> <{3}> <{5}> <{9}> ={0}= ={1}= ={3}= ={4}= ={6}= ={7}= ={8}= [rendered] split chunk (cache group: default) (name: async-b~async-c~async-g)
        > ./g [] 6:0-47
        > ./g [] 6:0-47
        > ./b [8] ./index.js 2:0-47
        > ./c [8] ./index.js 3:0-47
     [2] ./f.js 20 bytes {2} {11} {12} [built]
    chunk    {3} default/vendors~async-a~async-b.js (vendors~async-a~async-b) 20 bytes <{9}> ={0}= ={1}= ={2}= ={5}= ={6}= >{2}< >{4}< [rendered] split chunk (cache group: defaultVendors) (name: vendors~async-a~async-b)
        > ./a [8] ./index.js 1:0-47
        > ./b [8] ./index.js 2:0-47
     [3] ./node_modules/y.js 20 bytes {3} {10} {11} [built]
    chunk    {4} default/async-g.js (async-g) 34 bytes <{0}> <{1}> <{10}> <{3}> <{5}> ={2}= [rendered]
        > ./g [] 6:0-47
        > ./g [] 6:0-47
     [9] ./g.js 34 bytes {4} [built]
    chunk    {5} default/async-a.js (async-a) 156 bytes <{9}> ={0}= ={1}= ={3}= >{2}< >{4}< [rendered]
        > ./a [8] ./index.js 1:0-47
     [7] ./a.js + 1 modules 156 bytes {5} {10} [built]
         | ./a.js 121 bytes [built]
         | ./e.js 20 bytes [built]
    chunk    {6} default/async-b.js (async-b) 72 bytes <{9}> ={0}= ={1}= ={2}= ={3}= [rendered]
        > ./b [8] ./index.js 2:0-47
     [5] ./b.js 72 bytes {6} {11} [built]
    chunk    {7} default/async-c.js (async-c) 72 bytes <{9}> ={0}= ={1}= ={2}= ={8}= [rendered]
        > ./c [8] ./index.js 3:0-47
     [6] ./c.js 72 bytes {7} {12} [built]
    chunk    {8} default/vendors~async-c.js (vendors~async-c) 20 bytes <{9}> ={0}= ={1}= ={2}= ={7}= [rendered] split chunk (cache group: defaultVendors) (name: vendors~async-c)
        > ./c [8] ./index.js 3:0-47
     [4] ./node_modules/z.js 20 bytes {8} {12} [built]
    chunk    {9} default/main.js (main) 147 bytes >{0}< >{1}< >{2}< >{3}< >{5}< >{6}< >{7}< >{8}< [entry] [rendered]
        > ./ main
     [8] ./index.js 147 bytes {9} [built]
    chunk   {10} default/a.js (a) 216 bytes >{2}< >{4}< [entry] [rendered]
        > ./a a
     [0] ./d.js 20 bytes {1} {10} {11} {12} [built]
     [1] ./node_modules/x.js 20 bytes {0} {10} {11} {12} [built]
     [3] ./node_modules/y.js 20 bytes {3} {10} {11} [built]
     [7] ./a.js + 1 modules 156 bytes {5} {10} [built]
         | ./a.js 121 bytes [built]
         | ./e.js 20 bytes [built]
    chunk   {11} default/b.js (b) 152 bytes [entry] [rendered]
        > ./b b
     [0] ./d.js 20 bytes {1} {10} {11} {12} [built]
     [1] ./node_modules/x.js 20 bytes {0} {10} {11} {12} [built]
     [2] ./f.js 20 bytes {2} {11} {12} [built]
     [3] ./node_modules/y.js 20 bytes {3} {10} {11} [built]
     [5] ./b.js 72 bytes {6} {11} [built]
    chunk   {12} default/c.js (c) 152 bytes [entry] [rendered]
        > ./c c
     [0] ./d.js 20 bytes {1} {10} {11} {12} [built]
     [1] ./node_modules/x.js 20 bytes {0} {10} {11} {12} [built]
     [2] ./f.js 20 bytes {2} {11} {12} [built]
     [4] ./node_modules/z.js 20 bytes {8} {12} [built]
     [6] ./c.js 72 bytes {7} {12} [built]
Child vendors:
    Entrypoint main = vendors/main.js
    Entrypoint a = vendors/vendors.js vendors/a.js
    Entrypoint b = vendors/vendors.js vendors/b.js
    Entrypoint c = vendors/vendors.js vendors/c.js
    chunk    {0} vendors/async-g.js (async-g) 54 bytes <{1}> <{4}> <{6}> [rendered]
        > ./g [] 6:0-47
        > ./g [] 6:0-47
     [2] ./f.js 20 bytes {0} {2} {3} {7} {8} [built]
     [9] ./g.js 34 bytes {0} [built]
    chunk    {1} vendors/async-a.js (async-a) 216 bytes <{5}> >{0}< [rendered]
        > ./a [8] ./index.js 1:0-47
     [0] ./d.js 20 bytes {1} {2} {3} {6} {7} {8} [built]
     [1] ./node_modules/x.js 20 bytes {1} {2} {3} {4} [built]
     [3] ./node_modules/y.js 20 bytes {1} {2} {4} [built]
     [7] ./a.js + 1 modules 156 bytes {1} {6} [built]
         | ./a.js 121 bytes [built]
         | ./e.js 20 bytes [built]
    chunk    {2} vendors/async-b.js (async-b) 152 bytes <{5}> [rendered]
        > ./b [8] ./index.js 2:0-47
     [0] ./d.js 20 bytes {1} {2} {3} {6} {7} {8} [built]
     [1] ./node_modules/x.js 20 bytes {1} {2} {3} {4} [built]
     [2] ./f.js 20 bytes {0} {2} {3} {7} {8} [built]
     [3] ./node_modules/y.js 20 bytes {1} {2} {4} [built]
     [5] ./b.js 72 bytes {2} {7} [built]
    chunk    {3} vendors/async-c.js (async-c) 152 bytes <{5}> [rendered]
        > ./c [8] ./index.js 3:0-47
     [0] ./d.js 20 bytes {1} {2} {3} {6} {7} {8} [built]
     [1] ./node_modules/x.js 20 bytes {1} {2} {3} {4} [built]
     [2] ./f.js 20 bytes {0} {2} {3} {7} {8} [built]
     [4] ./node_modules/z.js 20 bytes {3} {4} [built]
     [6] ./c.js 72 bytes {3} {8} [built]
    chunk    {4} vendors/vendors.js (vendors) 60 bytes ={6}= ={7}= ={8}= >{0}< [initial] [rendered] split chunk (cache group: vendors) (name: vendors)
        > ./a a
        > ./b b
        > ./c c
     [1] ./node_modules/x.js 20 bytes {1} {2} {3} {4} [built]
     [3] ./node_modules/y.js 20 bytes {1} {2} {4} [built]
     [4] ./node_modules/z.js 20 bytes {3} {4} [built]
    chunk    {5} vendors/main.js (main) 147 bytes >{1}< >{2}< >{3}< [entry] [rendered]
        > ./ main
     [8] ./index.js 147 bytes {5} [built]
    chunk    {6} vendors/a.js (a) 176 bytes ={4}= >{0}< [entry] [rendered]
        > ./a a
     [0] ./d.js 20 bytes {1} {2} {3} {6} {7} {8} [built]
     [7] ./a.js + 1 modules 156 bytes {1} {6} [built]
         | ./a.js 121 bytes [built]
         | ./e.js 20 bytes [built]
    chunk    {7} vendors/b.js (b) 112 bytes ={4}= [entry] [rendered]
        > ./b b
     [0] ./d.js 20 bytes {1} {2} {3} {6} {7} {8} [built]
     [2] ./f.js 20 bytes {0} {2} {3} {7} {8} [built]
     [5] ./b.js 72 bytes {2} {7} [built]
    chunk    {8} vendors/c.js (c) 112 bytes ={4}= [entry] [rendered]
        > ./c c
     [0] ./d.js 20 bytes {1} {2} {3} {6} {7} {8} [built]
     [2] ./f.js 20 bytes {0} {2} {3} {7} {8} [built]
     [6] ./c.js 72 bytes {3} {8} [built]
Child multiple-vendors:
    Entrypoint main = multiple-vendors/main.js
    Entrypoint a = multiple-vendors/libs-x.js multiple-vendors/vendors~a~async-a~async-b~b.js multiple-vendors/a~async-a~async-b~async-c~b~c.js multiple-vendors/a.js
    Entrypoint b = multiple-vendors/libs-x.js multiple-vendors/vendors~a~async-a~async-b~b.js multiple-vendors/a~async-a~async-b~async-c~b~c.js multiple-vendors/b.js
    Entrypoint c = multiple-vendors/libs-x.js multiple-vendors/vendors~async-c~c.js multiple-vendors/a~async-a~async-b~async-c~b~c.js multiple-vendors/c.js
    chunk    {0} multiple-vendors/libs-x.js (libs-x) 20 bytes <{9}> ={1}= ={10}= ={11}= ={12}= ={2}= ={3}= ={4}= ={6}= ={7}= ={8}= >{2}< >{5}< [initial] [rendered] split chunk (cache group: libs) (name: libs-x)
        > ./a a
        > ./b b
        > ./c c
        > ./a [8] ./index.js 1:0-47
        > ./b [8] ./index.js 2:0-47
        > ./c [8] ./index.js 3:0-47
     [2] ./node_modules/x.js 20 bytes {0} [built]
    chunk    {1} multiple-vendors/a~async-a~async-b~async-c~b~c.js (a~async-a~async-b~async-c~b~c) 20 bytes <{9}> ={0}= ={10}= ={11}= ={12}= ={2}= ={3}= ={4}= ={6}= ={7}= ={8}= >{2}< >{5}< [initial] [rendered] split chunk (cache group: default) (name: a~async-a~async-b~async-c~b~c)
        > ./a a
        > ./b b
        > ./c c
        > ./a [8] ./index.js 1:0-47
        > ./b [8] ./index.js 2:0-47
        > ./c [8] ./index.js 3:0-47
     [1] ./d.js 20 bytes {1} [built]
    chunk    {2} multiple-vendors/async-b~async-c~async-g.js (async-b~async-c~async-g) 20 bytes <{0}> <{1}> <{10}> <{3}> <{6}> <{9}> ={0}= ={1}= ={3}= ={4}= ={5}= ={7}= ={8}= [rendered] split chunk (cache group: default) (name: async-b~async-c~async-g)
        > ./g [] 6:0-47
        > ./g [] 6:0-47
        > ./b [8] ./index.js 2:0-47
        > ./c [8] ./index.js 3:0-47
     [0] ./f.js 20 bytes {2} {11} {12} [built]
    chunk    {3} multiple-vendors/vendors~a~async-a~async-b~b.js (vendors~a~async-a~async-b~b) 20 bytes <{9}> ={0}= ={1}= ={10}= ={11}= ={2}= ={6}= ={7}= >{2}< >{5}< [initial] [rendered] split chunk (cache group: vendors) (name: vendors~a~async-a~async-b~b)
        > ./a a
        > ./b b
        > ./a [8] ./index.js 1:0-47
        > ./b [8] ./index.js 2:0-47
     [3] ./node_modules/y.js 20 bytes {3} [built]
    chunk    {4} multiple-vendors/vendors~async-c~c.js (vendors~async-c~c) 20 bytes <{9}> ={0}= ={1}= ={12}= ={2}= ={8}= [initial] [rendered] split chunk (cache group: vendors) (name: vendors~async-c~c)
        > ./c c
        > ./c [8] ./index.js 3:0-47
     [7] ./node_modules/z.js 20 bytes {4} [built]
    chunk    {5} multiple-vendors/async-g.js (async-g) 34 bytes <{0}> <{1}> <{10}> <{3}> <{6}> ={2}= [rendered]
        > ./g [] 6:0-47
        > ./g [] 6:0-47
     [9] ./g.js 34 bytes {5} [built]
    chunk    {6} multiple-vendors/async-a.js (async-a) 156 bytes <{9}> ={0}= ={1}= ={3}= >{2}< >{5}< [rendered]
        > ./a [8] ./index.js 1:0-47
     [6] ./a.js + 1 modules 156 bytes {6} {10} [built]
         | ./a.js 121 bytes [built]
         | ./e.js 20 bytes [built]
    chunk    {7} multiple-vendors/async-b.js (async-b) 72 bytes <{9}> ={0}= ={1}= ={2}= ={3}= [rendered]
        > ./b [8] ./index.js 2:0-47
     [4] ./b.js 72 bytes {7} {11} [built]
    chunk    {8} multiple-vendors/async-c.js (async-c) 72 bytes <{9}> ={0}= ={1}= ={2}= ={4}= [rendered]
        > ./c [8] ./index.js 3:0-47
     [5] ./c.js 72 bytes {8} {12} [built]
    chunk    {9} multiple-vendors/main.js (main) 147 bytes >{0}< >{1}< >{2}< >{3}< >{4}< >{6}< >{7}< >{8}< [entry] [rendered]
        > ./ main
     [8] ./index.js 147 bytes {9} [built]
    chunk   {10} multiple-vendors/a.js (a) 156 bytes ={0}= ={1}= ={3}= >{2}< >{5}< [entry] [rendered]
        > ./a a
     [6] ./a.js + 1 modules 156 bytes {6} {10} [built]
         | ./a.js 121 bytes [built]
         | ./e.js 20 bytes [built]
    chunk   {11} multiple-vendors/b.js (b) 92 bytes ={0}= ={1}= ={3}= [entry] [rendered]
        > ./b b
     [0] ./f.js 20 bytes {2} {11} {12} [built]
     [4] ./b.js 72 bytes {7} {11} [built]
    chunk   {12} multiple-vendors/c.js (c) 92 bytes ={0}= ={1}= ={4}= [entry] [rendered]
        > ./c c
     [0] ./f.js 20 bytes {2} {11} {12} [built]
     [5] ./c.js 72 bytes {8} {12} [built]
Child all:
    Entrypoint main = all/main.js
    Entrypoint a = all/vendors~a~async-a~async-b~async-c~b~c.js all/vendors~a~async-a~async-b~b.js all/a~async-a~async-b~async-c~b~c.js all/a.js
    Entrypoint b = all/vendors~a~async-a~async-b~async-c~b~c.js all/vendors~a~async-a~async-b~b.js all/a~async-a~async-b~async-c~b~c.js all/b.js
    Entrypoint c = all/vendors~a~async-a~async-b~async-c~b~c.js all/vendors~async-c~c.js all/a~async-a~async-b~async-c~b~c.js all/c.js
    chunk    {0} all/vendors~a~async-a~async-b~async-c~b~c.js (vendors~a~async-a~async-b~async-c~b~c) 20 bytes <{9}> ={1}= ={10}= ={11}= ={12}= ={2}= ={3}= ={4}= ={6}= ={7}= ={8}= >{2}< >{5}< [initial] [rendered] split chunk (cache group: vendors) (name: vendors~a~async-a~async-b~async-c~b~c)
        > ./a a
        > ./b b
        > ./c c
        > ./a [8] ./index.js 1:0-47
        > ./b [8] ./index.js 2:0-47
        > ./c [8] ./index.js 3:0-47
     [2] ./node_modules/x.js 20 bytes {0} [built]
    chunk    {1} all/a~async-a~async-b~async-c~b~c.js (a~async-a~async-b~async-c~b~c) 20 bytes <{9}> ={0}= ={10}= ={11}= ={12}= ={2}= ={3}= ={4}= ={6}= ={7}= ={8}= >{2}< >{5}< [initial] [rendered] split chunk (cache group: default) (name: a~async-a~async-b~async-c~b~c)
        > ./a a
        > ./b b
        > ./c c
        > ./a [8] ./index.js 1:0-47
        > ./b [8] ./index.js 2:0-47
        > ./c [8] ./index.js 3:0-47
     [1] ./d.js 20 bytes {1} [built]
    chunk    {2} all/async-b~async-c~async-g.js (async-b~async-c~async-g) 20 bytes <{0}> <{1}> <{10}> <{3}> <{6}> <{9}> ={0}= ={1}= ={3}= ={4}= ={5}= ={7}= ={8}= [rendered] split chunk (cache group: default) (name: async-b~async-c~async-g)
        > ./g [] 6:0-47
        > ./g [] 6:0-47
        > ./b [8] ./index.js 2:0-47
        > ./c [8] ./index.js 3:0-47
     [0] ./f.js 20 bytes {2} {11} {12} [built]
    chunk    {3} all/vendors~a~async-a~async-b~b.js (vendors~a~async-a~async-b~b) 20 bytes <{9}> ={0}= ={1}= ={10}= ={11}= ={2}= ={6}= ={7}= >{2}< >{5}< [initial] [rendered] split chunk (cache group: vendors) (name: vendors~a~async-a~async-b~b)
        > ./a a
        > ./b b
        > ./a [8] ./index.js 1:0-47
        > ./b [8] ./index.js 2:0-47
     [3] ./node_modules/y.js 20 bytes {3} [built]
    chunk    {4} all/vendors~async-c~c.js (vendors~async-c~c) 20 bytes <{9}> ={0}= ={1}= ={12}= ={2}= ={8}= [initial] [rendered] split chunk (cache group: vendors) (name: vendors~async-c~c)
        > ./c c
        > ./c [8] ./index.js 3:0-47
     [7] ./node_modules/z.js 20 bytes {4} [built]
    chunk    {5} all/async-g.js (async-g) 34 bytes <{0}> <{1}> <{10}> <{3}> <{6}> ={2}= [rendered]
        > ./g [] 6:0-47
        > ./g [] 6:0-47
     [9] ./g.js 34 bytes {5} [built]
    chunk    {6} all/async-a.js (async-a) 156 bytes <{9}> ={0}= ={1}= ={3}= >{2}< >{5}< [rendered]
        > ./a [8] ./index.js 1:0-47
     [6] ./a.js + 1 modules 156 bytes {6} {10} [built]
         | ./a.js 121 bytes [built]
         | ./e.js 20 bytes [built]
    chunk    {7} all/async-b.js (async-b) 72 bytes <{9}> ={0}= ={1}= ={2}= ={3}= [rendered]
        > ./b [8] ./index.js 2:0-47
     [4] ./b.js 72 bytes {7} {11} [built]
    chunk    {8} all/async-c.js (async-c) 72 bytes <{9}> ={0}= ={1}= ={2}= ={4}= [rendered]
        > ./c [8] ./index.js 3:0-47
     [5] ./c.js 72 bytes {8} {12} [built]
    chunk    {9} all/main.js (main) 147 bytes >{0}< >{1}< >{2}< >{3}< >{4}< >{6}< >{7}< >{8}< [entry] [rendered]
        > ./ main
     [8] ./index.js 147 bytes {9} [built]
    chunk   {10} all/a.js (a) 156 bytes ={0}= ={1}= ={3}= >{2}< >{5}< [entry] [rendered]
        > ./a a
     [6] ./a.js + 1 modules 156 bytes {6} {10} [built]
         | ./a.js 121 bytes [built]
         | ./e.js 20 bytes [built]
    chunk   {11} all/b.js (b) 92 bytes ={0}= ={1}= ={3}= [entry] [rendered]
        > ./b b
     [0] ./f.js 20 bytes {2} {11} {12} [built]
     [4] ./b.js 72 bytes {7} {11} [built]
    chunk   {12} all/c.js (c) 92 bytes ={0}= ={1}= ={4}= [entry] [rendered]
        > ./c c
     [0] ./f.js 20 bytes {2} {11} {12} [built]
     [5] ./c.js 72 bytes {8} {12} [built]"
`;

exports[`StatsTestCases should print correct stats for chunk-module-id-range 1`] = `
"Hash: 7d8eb8b4418c6ae6a262
Time: Xms
Built at: Thu Jan 01 1970 00:00:00 GMT
   Asset      Size  Chunks             Chunk Names
main2.js  4.85 KiB       0  [emitted]  main2
main1.js  4.86 KiB       1  [emitted]  main1
Entrypoint main1 = main1.js
Entrypoint main2 = main2.js
chunk    {0} main2.js (main2) 136 bytes [entry] [rendered]
    > ./main2 main2
   [0] ./e.js 20 bytes {0} [built]
   [1] ./f.js 20 bytes {0} [built]
   [2] ./main2.js 56 bytes {0} [built]
 [100] ./d.js 20 bytes {0} {1} [built]
 [101] ./a.js 20 bytes {0} {1} [built]
chunk    {1} main1.js (main1) 136 bytes [entry] [rendered]
    > ./main1 main1
   [3] ./b.js 20 bytes {1} [built]
   [4] ./main1.js 56 bytes {1} [built]
 [100] ./d.js 20 bytes {0} {1} [built]
 [101] ./a.js 20 bytes {0} {1} [built]
 [102] ./c.js 20 bytes {1} [built]"
`;

exports[`StatsTestCases should print correct stats for chunks 1`] = `
"Hash: 337155e238d6550ce6f7
Time: Xms
Built at: Thu Jan 01 1970 00:00:00 GMT
      Asset       Size  Chunks             Chunk Names
0.bundle.js  152 bytes       0  [emitted]  
1.bundle.js  289 bytes       1  [emitted]  
  bundle.js   8.29 KiB       2  [emitted]  main
3.bundle.js  227 bytes       3  [emitted]  
Entrypoint main = bundle.js
chunk    {0} 0.bundle.js 22 bytes <{2}> [rendered]
    > ./b [4] ./index.js 2:0-16
 [2] ./b.js 22 bytes {0} [built]
     amd require ./b [4] ./index.js 2:0-16
     [4] Xms -> factory:Xms building:Xms = Xms
chunk    {1} 1.bundle.js 54 bytes <{2}> >{3}< [rendered]
    > ./c [4] ./index.js 3:0-16
 [3] ./c.js 54 bytes {1} [built]
     amd require ./c [4] ./index.js 3:0-16
     [4] Xms -> factory:Xms building:Xms = Xms
chunk    {2} bundle.js (main) 73 bytes >{0}< >{1}< [entry] [rendered]
    > ./index main
 [4] ./index.js 51 bytes {2} [built]
     single entry ./index  main
     factory:Xms building:Xms = Xms
 [5] ./a.js 22 bytes {2} [built]
     cjs require ./a [4] ./index.js 1:0-14
     [4] Xms -> factory:Xms building:Xms = Xms
chunk    {3} 3.bundle.js 44 bytes <{1}> [rendered]
    > [3] ./c.js 1:0-52
 [0] ./d.js 22 bytes {3} [built]
     require.ensure item ./d [3] ./c.js 1:0-52
     [4] Xms -> [3] Xms -> factory:Xms building:Xms = Xms
 [1] ./e.js 22 bytes {3} [built]
     require.ensure item ./e [3] ./c.js 1:0-52
     [4] Xms -> [3] Xms -> factory:Xms building:Xms = Xms"
`;

exports[`StatsTestCases should print correct stats for chunks-development 1`] = `
"Hash: 491964abb8a9925c2f65
Time: Xms
Built at: Thu Jan 01 1970 00:00:00 GMT
      Asset       Size  Chunks             Chunk Names
0.bundle.js  433 bytes       0  [emitted]  
1.bundle.js  297 bytes       1  [emitted]  
2.bundle.js  588 bytes       2  [emitted]  
  bundle.js   8.67 KiB    main  [emitted]  main
Entrypoint main = bundle.js
chunk {main} bundle.js (main) 73 bytes >{0}< >{1}< [entry] [rendered]
    > ./index main
 [./a.js] 22 bytes {main} [built]
     cjs require ./a [./index.js] 1:0-14
     cjs require ./a [./e.js] 1:0-14
     [./index.js] Xms -> factory:Xms building:Xms = Xms
 [./index.js] 51 bytes {main} [built]
     single entry ./index  main
     factory:Xms building:Xms = Xms
chunk    {0} 0.bundle.js 54 bytes <{main}> >{2}< [rendered]
    > ./c [./index.js] ./index.js 3:0-16
 [./c.js] 54 bytes {0} [built]
     amd require ./c [./index.js] 3:0-16
     [./index.js] Xms -> factory:Xms building:Xms = Xms
chunk    {1} 1.bundle.js 22 bytes <{main}> [rendered]
    > ./b [./index.js] ./index.js 2:0-16
 [./b.js] 22 bytes {1} [built]
     amd require ./b [./index.js] 2:0-16
     [./index.js] Xms -> factory:Xms building:Xms = Xms
chunk    {2} 2.bundle.js 60 bytes <{0}> [rendered]
    > [./c.js] ./c.js 1:0-52
 [./d.js] 22 bytes {2} [built]
     require.ensure item ./d [./c.js] 1:0-52
     [./index.js] Xms -> [./c.js] Xms -> factory:Xms building:Xms = Xms
 [./e.js] 38 bytes {2} [built]
     require.ensure item ./e [./c.js] 1:0-52
     [./index.js] Xms -> [./c.js] Xms -> factory:Xms building:Xms = Xms"
`;

exports[`StatsTestCases should print correct stats for circular-correctness 1`] = `
"Entrypoint main = bundle.js
chunk    {0} 0.bundle.js (a) 49 bytes <{2}> <{3}> >{3}< [rendered]
 [1] ./module-a.js 49 bytes {0} [built]
chunk    {1} 1.bundle.js (b) 49 bytes <{2}> <{3}> >{3}< [rendered]
 [2] ./module-b.js 49 bytes {1} [built]
chunk    {2} bundle.js (main) 98 bytes >{0}< >{1}< [entry] [rendered]
 [3] ./index.js 98 bytes {2} [built]
chunk    {3} 3.bundle.js (c) 98 bytes <{0}> <{1}> >{0}< >{1}< [rendered]
 [0] ./module-c.js 98 bytes {3} [built]"
`;

exports[`StatsTestCases should print correct stats for color-disabled 1`] = `
"Hash: c5ad40363e9aee54c089
Time: Xms
Built at: Thu Jan 01 1970 <CLR=BOLD>00:00:00</CLR> GMT
  Asset      Size  Chunks             Chunk Names
main.js  3.57 KiB       0  [emitted]  main
Entrypoint main = main.js
[0] ./index.js 0 bytes {0} [built]"
`;

exports[`StatsTestCases should print correct stats for color-enabled 1`] = `
"Hash: <CLR=BOLD>c5ad40363e9aee54c089</CLR>
Time: <CLR=BOLD>X</CLR>ms
Built at: Thu Jan 01 1970 <CLR=BOLD>00:00:00</CLR> GMT
  <CLR=BOLD>Asset</CLR>      <CLR=BOLD>Size</CLR>  <CLR=BOLD>Chunks</CLR>  <CLR=39,BOLD><CLR=22>           <CLR=39,BOLD><CLR=22><CLR=BOLD>Chunk Names</CLR>
<CLR=32,BOLD>main.js</CLR>  3.57 KiB       <CLR=BOLD>0</CLR>  <CLR=32,BOLD>[emitted]</CLR>  main
Entrypoint <CLR=BOLD>main</CLR> = <CLR=32,BOLD>main.js</CLR>
[0] <CLR=BOLD>./index.js</CLR> 0 bytes {<CLR=33,BOLD>0</CLR>}<CLR=32,BOLD> [built]</CLR>"
`;

exports[`StatsTestCases should print correct stats for color-enabled-custom 1`] = `
"Hash: <CLR=BOLD>c5ad40363e9aee54c089</CLR>
Time: <CLR=BOLD>X</CLR>ms
Built at: Thu Jan 01 1970 <CLR=BOLD>00:00:00</CLR> GMT
  <CLR=BOLD>Asset</CLR>      <CLR=BOLD>Size</CLR>  <CLR=BOLD>Chunks</CLR>  <CLR=39,BOLD><CLR=22>           <CLR=39,BOLD><CLR=22><CLR=BOLD>Chunk Names</CLR>
<CLR=32>main.js</CLR>  3.57 KiB       <CLR=BOLD>0</CLR>  <CLR=32>[emitted]</CLR>  main
Entrypoint <CLR=BOLD>main</CLR> = <CLR=32>main.js</CLR>
[0] <CLR=BOLD>./index.js</CLR> 0 bytes {<CLR=33>0</CLR>}<CLR=32> [built]</CLR>"
`;

exports[`StatsTestCases should print correct stats for commons-chunk-min-size-0 1`] = `
"Hash: 54d4e5458e5d48cb25ea
Time: Xms
Built at: Thu Jan 01 1970 00:00:00 GMT
              Asset       Size  Chunks             Chunk Names
         entry-1.js    6.6 KiB       0  [emitted]  entry-1
vendor-1~entry-1.js  314 bytes       1  [emitted]  vendor-1~entry-1
Entrypoint entry-1 = vendor-1~entry-1.js entry-1.js
[0] ./entry-1.js 145 bytes {0} [built]
[1] ./modules/a.js 22 bytes {1} [built]
[2] ./modules/b.js 22 bytes {1} [built]
[3] ./modules/c.js 22 bytes {1} [built]
[4] ./modules/d.js 22 bytes {0} [built]
[5] ./modules/e.js 22 bytes {0} [built]
[6] ./modules/f.js 22 bytes {0} [built]"
`;

exports[`StatsTestCases should print correct stats for commons-chunk-min-size-Infinity 1`] = `
"Hash: 275af2436329c6c382a9
Time: Xms
Built at: Thu Jan 01 1970 00:00:00 GMT
      Asset       Size  Chunks             Chunk Names
 entry-1.js    6.6 KiB       0  [emitted]  entry-1
vendor-1.js  314 bytes       1  [emitted]  vendor-1
Entrypoint entry-1 = vendor-1.js entry-1.js
[0] ./entry-1.js 145 bytes {0} [built]
[1] ./modules/a.js 22 bytes {1} [built]
[2] ./modules/b.js 22 bytes {1} [built]
[3] ./modules/c.js 22 bytes {1} [built]
[4] ./modules/d.js 22 bytes {0} [built]
[5] ./modules/e.js 22 bytes {0} [built]
[6] ./modules/f.js 22 bytes {0} [built]"
`;

exports[`StatsTestCases should print correct stats for commons-plugin-issue-4980 1`] = `
"Hash: 5286c80f4c16bf81543737bb351d3f1e0a824495
Child
    Hash: 5286c80f4c16bf815437
    Time: Xms
    Built at: Thu Jan 01 1970 00:00:00 GMT
<<<<<<< HEAD
        Asset       Size  Chunks             Chunk Names
       app.js   6.69 KiB       0  [emitted]  app
    vendor.js  619 bytes       1  [emitted]  vendor
    Entrypoint app = vendor.js app.js
=======
                             Asset       Size  Chunks             Chunk Names
                            app.js   6.69 KiB       0  [emitted]  app
    vendor.aa94f0c872c214f6cb2e.js  619 bytes       1  [emitted]  vendor
    Entrypoint app = vendor.aa94f0c872c214f6cb2e.js app.js
>>>>>>> c384c3fb
    [./constants.js] 87 bytes {1} [built]
    [./entry-1.js] ./entry-1.js + 2 modules 190 bytes {0} [built]
        | ./entry-1.js 67 bytes [built]
        | ./submodule-a.js 59 bytes [built]
        | ./submodule-b.js 59 bytes [built]
Child
    Hash: 37bb351d3f1e0a824495
    Time: Xms
    Built at: Thu Jan 01 1970 00:00:00 GMT
<<<<<<< HEAD
        Asset       Size  Chunks             Chunk Names
       app.js    6.7 KiB       0  [emitted]  app
    vendor.js  619 bytes       1  [emitted]  vendor
    Entrypoint app = vendor.js app.js
=======
                             Asset       Size  Chunks             Chunk Names
                            app.js    6.7 KiB       0  [emitted]  app
    vendor.aa94f0c872c214f6cb2e.js  619 bytes       1  [emitted]  vendor
    Entrypoint app = vendor.aa94f0c872c214f6cb2e.js app.js
>>>>>>> c384c3fb
    [./constants.js] 87 bytes {1} [built]
    [./entry-2.js] ./entry-2.js + 2 modules 197 bytes {0} [built]
        | ./entry-2.js 67 bytes [built]
        | ./submodule-a.js 59 bytes [built]
        | ./submodule-c.js 66 bytes [built]"
`;

exports[`StatsTestCases should print correct stats for concat-and-sideeffects 1`] = `
"[0] ./index.js + 2 modules 119 bytes {0} [built]
    | ./index.js 46 bytes [built]
    |     ModuleConcatenation bailout: Module is an entry point
    | ./node_modules/pmodule/a.js 49 bytes [built]
    | ./node_modules/pmodule/aa.js 24 bytes [built]
[1] ./node_modules/pmodule/index.js 63 bytes [built]
    ModuleConcatenation bailout: Module is not in any chunk
[2] ./node_modules/pmodule/b.js 49 bytes [built]
    ModuleConcatenation bailout: Module is not in any chunk
[3] ./node_modules/pmodule/bb.js 24 bytes [built]
    ModuleConcatenation bailout: Module is not in any chunk
[4] ./node_modules/pmodule/c.js 49 bytes [built]
    ModuleConcatenation bailout: Module is not in any chunk
[5] ./node_modules/pmodule/cc.js 24 bytes [built]
    ModuleConcatenation bailout: Module is not in any chunk"
`;

exports[`StatsTestCases should print correct stats for define-plugin 1`] = `
"Hash: cfe08d4450db77f81610f4228fcb997ec81e2aa6
Child
    Hash: cfe08d4450db77f81610
    Time: Xms
    Built at: Thu Jan 01 1970 00:00:00 GMT
      Asset     Size  Chunks             Chunk Names
    main.js  3.6 KiB       0  [emitted]  main
    Entrypoint main = main.js
    [0] ./index.js 24 bytes {0} [built]
Child
    Hash: f4228fcb997ec81e2aa6
    Time: Xms
    Built at: Thu Jan 01 1970 00:00:00 GMT
      Asset     Size  Chunks             Chunk Names
    main.js  3.6 KiB       0  [emitted]  main
    Entrypoint main = main.js
    [0] ./index.js 24 bytes {0} [built]"
`;

exports[`StatsTestCases should print correct stats for exclude-with-loader 1`] = `
"Hash: 52eadc5de721f000106b
Time: Xms
Built at: Thu Jan 01 1970 00:00:00 GMT
    Asset      Size  Chunks             Chunk Names
bundle.js  4.01 KiB       0  [emitted]  main
 + 1 hidden asset
Entrypoint main = bundle.js
[0] ./index.js 77 bytes {0} [built]
[1] ./a.txt 43 bytes {0} [built]
    + 2 hidden modules"
`;

exports[`StatsTestCases should print correct stats for external 1`] = `
"Hash: 7a4bb5500ee0eddeee44
Time: Xms
Built at: Thu Jan 01 1970 00:00:00 GMT
  Asset      Size  Chunks             Chunk Names
main.js  3.71 KiB       0  [emitted]  main
Entrypoint main = main.js
[0] ./index.js 17 bytes {0} [built]
[1] external \\"test\\" 42 bytes {0} [built]"
`;

exports[`StatsTestCases should print correct stats for filter-warnings 1`] = `
"Hash: 4269d427a8c1110386b44269d427a8c1110386b44269d427a8c1110386b44269d427a8c1110386b44269d427a8c1110386b44269d427a8c1110386b44269d427a8c1110386b44269d427a8c1110386b44269d427a8c1110386b44269d427a8c1110386b44269d427a8c1110386b44269d427a8c1110386b44269d427a8c1110386b4
Child
    Hash: 4269d427a8c1110386b4
    Time: Xms
    Built at: Thu Jan 01 1970 00:00:00 GMT
        Asset      Size  Chunks             Chunk Names
    bundle.js  2.89 KiB       0  [emitted]  main
    Entrypoint main = bundle.js
    
    WARNING in bundle.js from UglifyJs
    Dropping side-effect-free statement [./index.js:6,0]
    Dropping unused function someUnUsedFunction1 [./index.js:8,0]
    Dropping unused function someUnUsedFunction2 [./index.js:9,0]
    Dropping unused function someUnUsedFunction3 [./index.js:10,0]
    Dropping unused function someUnUsedFunction4 [./index.js:11,0]
    Dropping unused function someUnUsedFunction5 [./index.js:12,0]
    Dropping unused function someRemoteUnUsedFunction1 [./a.js:3,0]
    Dropping unused function someRemoteUnUsedFunction2 [./a.js:4,0]
    Dropping unused function someRemoteUnUsedFunction3 [./a.js:5,0]
    Dropping unused function someRemoteUnUsedFunction4 [./a.js:6,0]
    Dropping unused function someRemoteUnUsedFunction5 [./a.js:7,0]
Child
    Hash: 4269d427a8c1110386b4
    Time: Xms
    Built at: Thu Jan 01 1970 00:00:00 GMT
        Asset      Size  Chunks             Chunk Names
    bundle.js  2.89 KiB       0  [emitted]  main
    Entrypoint main = bundle.js
Child
    Hash: 4269d427a8c1110386b4
    Time: Xms
    Built at: Thu Jan 01 1970 00:00:00 GMT
        Asset      Size  Chunks             Chunk Names
    bundle.js  2.89 KiB       0  [emitted]  main
    Entrypoint main = bundle.js
Child
    Hash: 4269d427a8c1110386b4
    Time: Xms
    Built at: Thu Jan 01 1970 00:00:00 GMT
        Asset      Size  Chunks             Chunk Names
    bundle.js  2.89 KiB       0  [emitted]  main
    Entrypoint main = bundle.js
Child
    Hash: 4269d427a8c1110386b4
    Time: Xms
    Built at: Thu Jan 01 1970 00:00:00 GMT
        Asset      Size  Chunks             Chunk Names
    bundle.js  2.89 KiB       0  [emitted]  main
    Entrypoint main = bundle.js
Child
    Hash: 4269d427a8c1110386b4
    Time: Xms
    Built at: Thu Jan 01 1970 00:00:00 GMT
        Asset      Size  Chunks             Chunk Names
    bundle.js  2.89 KiB       0  [emitted]  main
    Entrypoint main = bundle.js
Child
    Hash: 4269d427a8c1110386b4
    Time: Xms
    Built at: Thu Jan 01 1970 00:00:00 GMT
        Asset      Size  Chunks             Chunk Names
    bundle.js  2.89 KiB       0  [emitted]  main
    Entrypoint main = bundle.js
Child
    Hash: 4269d427a8c1110386b4
    Time: Xms
    Built at: Thu Jan 01 1970 00:00:00 GMT
        Asset      Size  Chunks             Chunk Names
    bundle.js  2.89 KiB       0  [emitted]  main
    Entrypoint main = bundle.js
    
    WARNING in bundle.js from UglifyJs
    Dropping side-effect-free statement [./index.js:6,0]
    Dropping unused function someUnUsedFunction1 [./index.js:8,0]
    Dropping unused function someUnUsedFunction2 [./index.js:9,0]
    Dropping unused function someUnUsedFunction3 [./index.js:10,0]
    Dropping unused function someUnUsedFunction4 [./index.js:11,0]
    Dropping unused function someUnUsedFunction5 [./index.js:12,0]
    Dropping unused function someRemoteUnUsedFunction1 [./a.js:3,0]
    Dropping unused function someRemoteUnUsedFunction2 [./a.js:4,0]
    Dropping unused function someRemoteUnUsedFunction3 [./a.js:5,0]
    Dropping unused function someRemoteUnUsedFunction4 [./a.js:6,0]
    Dropping unused function someRemoteUnUsedFunction5 [./a.js:7,0]
Child
    Hash: 4269d427a8c1110386b4
    Time: Xms
    Built at: Thu Jan 01 1970 00:00:00 GMT
        Asset      Size  Chunks             Chunk Names
    bundle.js  2.89 KiB       0  [emitted]  main
    Entrypoint main = bundle.js
    
    WARNING in bundle.js from UglifyJs
    Dropping side-effect-free statement [./index.js:6,0]
    Dropping unused function someUnUsedFunction1 [./index.js:8,0]
    Dropping unused function someUnUsedFunction2 [./index.js:9,0]
    Dropping unused function someUnUsedFunction3 [./index.js:10,0]
    Dropping unused function someUnUsedFunction4 [./index.js:11,0]
    Dropping unused function someUnUsedFunction5 [./index.js:12,0]
    Dropping unused function someRemoteUnUsedFunction1 [./a.js:3,0]
    Dropping unused function someRemoteUnUsedFunction2 [./a.js:4,0]
    Dropping unused function someRemoteUnUsedFunction3 [./a.js:5,0]
    Dropping unused function someRemoteUnUsedFunction4 [./a.js:6,0]
    Dropping unused function someRemoteUnUsedFunction5 [./a.js:7,0]
Child
    Hash: 4269d427a8c1110386b4
    Time: Xms
    Built at: Thu Jan 01 1970 00:00:00 GMT
        Asset      Size  Chunks             Chunk Names
    bundle.js  2.89 KiB       0  [emitted]  main
    Entrypoint main = bundle.js
    
    WARNING in bundle.js from UglifyJs
    Dropping side-effect-free statement [./index.js:6,0]
    Dropping unused function someUnUsedFunction1 [./index.js:8,0]
    Dropping unused function someUnUsedFunction2 [./index.js:9,0]
    Dropping unused function someUnUsedFunction3 [./index.js:10,0]
    Dropping unused function someUnUsedFunction4 [./index.js:11,0]
    Dropping unused function someUnUsedFunction5 [./index.js:12,0]
    Dropping unused function someRemoteUnUsedFunction1 [./a.js:3,0]
    Dropping unused function someRemoteUnUsedFunction2 [./a.js:4,0]
    Dropping unused function someRemoteUnUsedFunction3 [./a.js:5,0]
    Dropping unused function someRemoteUnUsedFunction4 [./a.js:6,0]
    Dropping unused function someRemoteUnUsedFunction5 [./a.js:7,0]
Child
    Hash: 4269d427a8c1110386b4
    Time: Xms
    Built at: Thu Jan 01 1970 00:00:00 GMT
        Asset      Size  Chunks             Chunk Names
    bundle.js  2.89 KiB       0  [emitted]  main
    Entrypoint main = bundle.js
    
    WARNING in bundle.js from UglifyJs
    Dropping side-effect-free statement [./index.js:6,0]
    Dropping unused function someUnUsedFunction1 [./index.js:8,0]
    Dropping unused function someUnUsedFunction2 [./index.js:9,0]
    Dropping unused function someUnUsedFunction3 [./index.js:10,0]
    Dropping unused function someUnUsedFunction4 [./index.js:11,0]
    Dropping unused function someUnUsedFunction5 [./index.js:12,0]
    Dropping unused function someRemoteUnUsedFunction1 [./a.js:3,0]
    Dropping unused function someRemoteUnUsedFunction2 [./a.js:4,0]
    Dropping unused function someRemoteUnUsedFunction3 [./a.js:5,0]
    Dropping unused function someRemoteUnUsedFunction4 [./a.js:6,0]
    Dropping unused function someRemoteUnUsedFunction5 [./a.js:7,0]
Child
    Hash: 4269d427a8c1110386b4
    Time: Xms
    Built at: Thu Jan 01 1970 00:00:00 GMT
        Asset      Size  Chunks             Chunk Names
    bundle.js  2.89 KiB       0  [emitted]  main
    Entrypoint main = bundle.js
    
    WARNING in bundle.js from UglifyJs
    Dropping side-effect-free statement [./index.js:6,0]
    Dropping unused function someUnUsedFunction1 [./index.js:8,0]
    Dropping unused function someUnUsedFunction2 [./index.js:9,0]
    Dropping unused function someUnUsedFunction3 [./index.js:10,0]
    Dropping unused function someUnUsedFunction4 [./index.js:11,0]
    Dropping unused function someUnUsedFunction5 [./index.js:12,0]
    Dropping unused function someRemoteUnUsedFunction1 [./a.js:3,0]
    Dropping unused function someRemoteUnUsedFunction2 [./a.js:4,0]
    Dropping unused function someRemoteUnUsedFunction3 [./a.js:5,0]
    Dropping unused function someRemoteUnUsedFunction4 [./a.js:6,0]
    Dropping unused function someRemoteUnUsedFunction5 [./a.js:7,0]
Child
    Hash: 4269d427a8c1110386b4
    Time: Xms
    Built at: Thu Jan 01 1970 00:00:00 GMT
        Asset      Size  Chunks             Chunk Names
    bundle.js  2.89 KiB       0  [emitted]  main
    Entrypoint main = bundle.js
    
    WARNING in bundle.js from UglifyJs
    Dropping side-effect-free statement [./index.js:6,0]
    Dropping unused function someUnUsedFunction1 [./index.js:8,0]
    Dropping unused function someUnUsedFunction2 [./index.js:9,0]
    Dropping unused function someUnUsedFunction3 [./index.js:10,0]
    Dropping unused function someUnUsedFunction4 [./index.js:11,0]
    Dropping unused function someUnUsedFunction5 [./index.js:12,0]
    Dropping unused function someRemoteUnUsedFunction1 [./a.js:3,0]
    Dropping unused function someRemoteUnUsedFunction2 [./a.js:4,0]
    Dropping unused function someRemoteUnUsedFunction3 [./a.js:5,0]
    Dropping unused function someRemoteUnUsedFunction4 [./a.js:6,0]
    Dropping unused function someRemoteUnUsedFunction5 [./a.js:7,0]"
`;

exports[`StatsTestCases should print correct stats for graph-correctness-entries 1`] = `
"Entrypoint e1 = e1.js
Entrypoint e2 = e2.js
chunk    {0} c.js (c) 49 bytes <{3}> <{4}> >{1}< [rendered]
 [1] ./module-c.js 49 bytes {0} [built]
     import() ./module-c [2] ./module-b.js 1:0-47
     import() ./module-c [4] ./e2.js 1:0-47
chunk    {1} a.js (a) 49 bytes <{0}> <{2}> >{4}< [rendered]
 [0] ./module-a.js 49 bytes {1} [built]
     import() ./module-a [1] ./module-c.js 1:0-47
     import() ./module-a [3] ./e1.js 1:0-47
chunk    {2} e1.js (e1) 49 bytes >{1}< [entry] [rendered]
 [3] ./e1.js 49 bytes {2} [built]
     single entry ./e1  e1
chunk    {3} e2.js (e2) 49 bytes >{0}< [entry] [rendered]
 [4] ./e2.js 49 bytes {3} [built]
     single entry ./e2  e2
chunk    {4} b.js (b) 49 bytes <{1}> >{0}< [rendered]
 [2] ./module-b.js 49 bytes {4} [built]
     import() ./module-b [0] ./module-a.js 1:0-47"
`;

exports[`StatsTestCases should print correct stats for graph-correctness-modules 1`] = `
"Entrypoint e1 = e1.js
Entrypoint e2 = e2.js
chunk    {0} y.js (y) 0 bytes <{3}> <{4}> [rendered]
 [3] ./module-y.js 0 bytes {0} [built]
     import() ./module-y [0] ./module-x.js 1:0-47
chunk    {1} c.js (c) 49 bytes <{4}> <{5}> >{2}< [rendered]
 [2] ./module-c.js 49 bytes {1} [built]
     import() ./module-c [4] ./module-b.js 1:0-47
     import() ./module-c [6] ./e2.js 2:0-47
chunk    {2} a.js (a) 49 bytes <{1}> <{3}> >{5}< [rendered]
 [1] ./module-a.js 49 bytes {2} [built]
     import() ./module-a [2] ./module-c.js 1:0-47
     import() ./module-a [5] ./e1.js 2:0-47
chunk    {3} e1.js (e1) 119 bytes >{0}< >{2}< [entry] [rendered]
 [0] ./module-x.js 49 bytes {3} {4} [built]
     import() ./module-x [4] ./module-b.js 2:0-20
     harmony side effect evaluation ./module-x [5] ./e1.js 1:0-20
     harmony side effect evaluation ./module-x [6] ./e2.js 1:0-20
 [5] ./e1.js 70 bytes {3} [built]
     single entry ./e1  e1
chunk    {4} e2.js (e2) 119 bytes >{0}< >{1}< [entry] [rendered]
 [0] ./module-x.js 49 bytes {3} {4} [built]
     import() ./module-x [4] ./module-b.js 2:0-20
     harmony side effect evaluation ./module-x [5] ./e1.js 1:0-20
     harmony side effect evaluation ./module-x [6] ./e2.js 1:0-20
 [6] ./e2.js 70 bytes {4} [built]
     single entry ./e2  e2
chunk    {5} b.js (b) 179 bytes <{2}> >{1}< [rendered]
 [4] ./module-b.js 179 bytes {5} [built]
     import() ./module-b [1] ./module-a.js 1:0-47"
`;

exports[`StatsTestCases should print correct stats for import-context-filter 1`] = `
"Hash: 65813f100580fd1539bf
Time: Xms
Built at: Thu Jan 01 1970 00:00:00 GMT
   Asset       Size  Chunks             Chunk Names
    0.js  305 bytes       0  [emitted]  
    1.js  314 bytes       1  [emitted]  
    2.js  308 bytes       2  [emitted]  
entry.js   9.08 KiB       3  [emitted]  entry
Entrypoint entry = entry.js
[0] ./templates/bar.js 38 bytes {0} [optional] [built]
[1] ./templates/baz.js 38 bytes {1} [optional] [built]
[2] ./templates/foo.js 38 bytes {2} [optional] [built]
[3] ./entry.js 450 bytes {3} [built]
[4] ./templates lazy ^\\\\.\\\\/.*$ include: \\\\.js$ exclude: \\\\.noimport\\\\.js$ namespace object 160 bytes {3} [optional] [built]"
`;

exports[`StatsTestCases should print correct stats for import-weak 1`] = `
"Hash: 5043a861e2975c70a2e7
Time: Xms
Built at: Thu Jan 01 1970 00:00:00 GMT
   Asset       Size  Chunks             Chunk Names
    0.js  149 bytes       0  [emitted]  
entry.js   8.53 KiB       1  [emitted]  entry
Entrypoint entry = entry.js
[0] ./modules/b.js 22 bytes {0} [built]
[1] ./entry.js 120 bytes {1} [built]
[2] ./modules/a.js 37 bytes [built]"
`;

exports[`StatsTestCases should print correct stats for import-with-invalid-options-comments 1`] = `
"Built at: Thu Jan 01 1970 00:00:00 GMT
[0] ./chunk-a.js 27 bytes {2} [built]
[1] ./chunk-b.js 27 bytes {3} [built]
[2] ./chunk-c.js 27 bytes {4} [built]
[3] ./chunk-d.js 27 bytes {5} [built]
[4] ./chunk.js 401 bytes {0} [built] [3 warnings]
[5] ./index.js 50 bytes {1} [built]

WARNING in ./chunk.js 4:11-77
Compilation error while processing magic comment(-s): /* webpack Prefetch: 0, webpackChunkName: \\"notGoingToCompile-c\\" */: Unexpected identifier
 @ ./index.js 1:0-49

WARNING in ./chunk.js 5:11-38
Compilation error while processing magic comment(-s): /* webpackPrefetch: nope */: nope is not defined
 @ ./index.js 1:0-49

WARNING in ./chunk.js 2:11-84
Compilation error while processing magic comment(-s): /* webpackPrefetch: true, webpackChunkName: notGoingToCompileChunkName */: notGoingToCompileChunkName is not defined
 @ ./index.js 1:0-49"
`;

exports[`StatsTestCases should print correct stats for issue-7577 1`] = `
"Hash: 343642fcbd3799129ba328960aea386766e9b4685f5e642073649561789d
Child
    Hash: 343642fcbd3799129ba3
    Time: Xms
    Built at: Thu Jan 01 1970 00:00:00 GMT
                                     Asset       Size        Chunks             Chunk Names
        a-all~main-0034bb84916bcade4cc7.js  154 bytes      all~main  [emitted]  all~main
            a-main-14ee9c594789bd77b887.js  108 bytes          main  [emitted]  main
    a-runtime~main-aa303e56a90b4559481f.js   6.05 KiB  runtime~main  [emitted]  runtime~main
    Entrypoint main = a-runtime~main-aa303e56a90b4559481f.js a-all~main-0034bb84916bcade4cc7.js a-main-14ee9c594789bd77b887.js
    [0] ./a.js 18 bytes {all~main} [built]
Child
    Hash: 28960aea386766e9b468
    Time: Xms
    Built at: Thu Jan 01 1970 00:00:00 GMT
                                     Asset       Size        Chunks             Chunk Names
        b-all~main-3f0b62a9e243706ccaf8.js  468 bytes      all~main  [emitted]  all~main
            b-main-09f4ddfc4098d7f3f188.js  123 bytes          main  [emitted]  main
    b-runtime~main-937400e6bee421a9af47.js   6.05 KiB  runtime~main  [emitted]  runtime~main
    b-vendors~main-f7664221ad5d986cf06a.js  163 bytes  vendors~main  [emitted]  vendors~main
    Entrypoint main = b-runtime~main-937400e6bee421a9af47.js b-vendors~main-f7664221ad5d986cf06a.js b-all~main-3f0b62a9e243706ccaf8.js b-main-09f4ddfc4098d7f3f188.js
    [0] ./node_modules/vendor.js 23 bytes {vendors~main} [built]
    [1] ./b.js 17 bytes {all~main} [built]
Child
    Hash: 5f5e642073649561789d
    Time: Xms
    Built at: Thu Jan 01 1970 00:00:00 GMT
                                     Asset       Size        Chunks             Chunk Names
               c-0-6bb505f933a38ad423d3.js  150 bytes             0  [emitted]  
               c-1-e2f2199a8d3d8508c29c.js  459 bytes             1  [emitted]  
        c-all~main-5bf91ad3502dd7005727.js  299 bytes      all~main  [emitted]  all~main
            c-main-b48f733d0f40de7539ce.js  114 bytes          main  [emitted]  main
    c-runtime~main-4582dbde6a81040ef3aa.js   8.84 KiB  runtime~main  [emitted]  runtime~main
    Entrypoint main = c-runtime~main-4582dbde6a81040ef3aa.js c-all~main-5bf91ad3502dd7005727.js c-main-b48f733d0f40de7539ce.js (prefetch: c-0-6bb505f933a38ad423d3.js c-1-e2f2199a8d3d8508c29c.js)
    [0] ./node_modules/vendor.js 23 bytes {0} [built]
    [1] ./b.js 17 bytes {1} [built]
    [2] ./c.js 61 bytes {all~main} [built]"
`;

exports[`StatsTestCases should print correct stats for limit-chunk-count-plugin 1`] = `
"Hash: 3f682d19df3a78cc355bf6b5cf6affcd0a3789f4d4554dbae635e8619c03ae9e4a73fc96c164d6f0
Child 1 chunks:
    Hash: 3f682d19df3a78cc355b
    Time: Xms
    Built at: Thu Jan 01 1970 00:00:00 GMT
        Asset      Size  Chunks             Chunk Names
    bundle.js  6.39 KiB       0  [emitted]  main
    Entrypoint main = bundle.js
    chunk    {0} bundle.js (main) 191 bytes <{0}> >{0}< [entry] [rendered]
     [0] ./index.js 73 bytes {0} [built]
     [1] ./a.js 22 bytes {0} [built]
     [2] ./b.js 22 bytes {0} [built]
     [3] ./c.js 30 bytes {0} [built]
     [4] ./d.js 22 bytes {0} [built]
     [5] ./e.js 22 bytes {0} [built]
Child 2 chunks:
    Hash: f6b5cf6affcd0a3789f4
    Time: Xms
    Built at: Thu Jan 01 1970 00:00:00 GMT
          Asset       Size  Chunks             Chunk Names
    0.bundle.js  632 bytes       0  [emitted]  
      bundle.js   8.28 KiB       1  [emitted]  main
    Entrypoint main = bundle.js
    chunk    {0} 0.bundle.js 118 bytes <{0}> <{1}> >{0}< [rendered]
     [0] ./d.js 22 bytes {0} [built]
     [1] ./e.js 22 bytes {0} [built]
     [2] ./a.js 22 bytes {0} [built]
     [3] ./b.js 22 bytes {0} [built]
     [4] ./c.js 30 bytes {0} [built]
    chunk    {1} bundle.js (main) 73 bytes >{0}< [entry] [rendered]
     [5] ./index.js 73 bytes {1} [built]
Child 3 chunks:
    Hash: d4554dbae635e8619c03
    Time: Xms
    Built at: Thu Jan 01 1970 00:00:00 GMT
          Asset       Size  Chunks             Chunk Names
    0.bundle.js  494 bytes       0  [emitted]  
    1.bundle.js  245 bytes       1  [emitted]  
      bundle.js   8.28 KiB       2  [emitted]  main
    Entrypoint main = bundle.js
    chunk    {0} 0.bundle.js 74 bytes <{0}> <{2}> >{0}< >{1}< [rendered]
     [0] ./d.js 22 bytes {0} [built]
     [2] ./a.js 22 bytes {0} [built]
     [4] ./c.js 30 bytes {0} [built]
    chunk    {1} 1.bundle.js 44 bytes <{0}> <{2}> [rendered]
     [1] ./e.js 22 bytes {1} [built]
     [3] ./b.js 22 bytes {1} [built]
    chunk    {2} bundle.js (main) 73 bytes >{0}< >{1}< [entry] [rendered]
     [5] ./index.js 73 bytes {2} [built]
Child 4 chunks:
    Hash: ae9e4a73fc96c164d6f0
    Time: Xms
    Built at: Thu Jan 01 1970 00:00:00 GMT
          Asset       Size  Chunks             Chunk Names
    0.bundle.js  236 bytes       0  [emitted]  
    1.bundle.js  245 bytes       1  [emitted]  
    2.bundle.js  323 bytes       2  [emitted]  
      bundle.js   8.28 KiB       3  [emitted]  main
    Entrypoint main = bundle.js
    chunk    {0} 0.bundle.js 44 bytes <{2}> <{3}> [rendered]
     [0] ./d.js 22 bytes {0} [built]
     [2] ./a.js 22 bytes {0} [built]
    chunk    {1} 1.bundle.js 44 bytes <{2}> <{3}> [rendered]
     [1] ./e.js 22 bytes {1} [built]
     [3] ./b.js 22 bytes {1} [built]
    chunk    {2} 2.bundle.js 30 bytes <{3}> >{0}< >{1}< [rendered]
     [4] ./c.js 30 bytes {2} [built]
    chunk    {3} bundle.js (main) 73 bytes >{0}< >{1}< >{2}< [entry] [rendered]
     [5] ./index.js 73 bytes {3} [built]"
`;

exports[`StatsTestCases should print correct stats for max-modules 1`] = `
"Hash: 8e1f6d7b7886c5f4617d
Time: Xms
Built at: Thu Jan 01 1970 00:00:00 GMT
  Asset      Size  Chunks             Chunk Names
main.js  6.81 KiB       0  [emitted]  main
Entrypoint main = main.js
 [0] ./a.js?1 33 bytes {0} [built]
 [1] ./a.js?2 33 bytes {0} [built]
 [2] ./a.js?3 33 bytes {0} [built]
 [3] ./a.js?4 33 bytes {0} [built]
 [4] ./a.js?5 33 bytes {0} [built]
 [5] ./a.js?6 33 bytes {0} [built]
 [6] ./a.js?7 33 bytes {0} [built]
 [7] ./a.js?8 33 bytes {0} [built]
 [8] ./a.js?9 33 bytes {0} [built]
 [9] ./a.js?10 33 bytes {0} [built]
[10] ./index.js 181 bytes {0} [built]
[11] ./c.js?1 33 bytes {0} [built]
[13] ./c.js?2 33 bytes {0} [built]
[15] ./c.js?3 33 bytes {0} [built]
[17] ./c.js?4 33 bytes {0} [built]
[19] ./c.js?5 33 bytes {0} [built]
[23] ./c.js?7 33 bytes {0} [built]
[25] ./c.js?8 33 bytes {0} [built]
[27] ./c.js?9 33 bytes {0} [built]
[29] ./c.js?10 33 bytes {0} [built]
    + 11 hidden modules"
`;

exports[`StatsTestCases should print correct stats for max-modules-default 1`] = `
"Hash: 8e1f6d7b7886c5f4617d
Time: Xms
Built at: Thu Jan 01 1970 00:00:00 GMT
  Asset      Size  Chunks             Chunk Names
main.js  6.81 KiB       0  [emitted]  main
Entrypoint main = main.js
 [0] ./a.js?1 33 bytes {0} [built]
 [1] ./a.js?2 33 bytes {0} [built]
 [2] ./a.js?3 33 bytes {0} [built]
 [3] ./a.js?4 33 bytes {0} [built]
 [4] ./a.js?5 33 bytes {0} [built]
 [5] ./a.js?6 33 bytes {0} [built]
 [6] ./a.js?7 33 bytes {0} [built]
 [7] ./a.js?8 33 bytes {0} [built]
 [8] ./a.js?9 33 bytes {0} [built]
 [9] ./a.js?10 33 bytes {0} [built]
[10] ./index.js 181 bytes {0} [built]
[11] ./c.js?1 33 bytes {0} [built]
[13] ./c.js?2 33 bytes {0} [built]
[27] ./c.js?9 33 bytes {0} [built]
[29] ./c.js?10 33 bytes {0} [built]
    + 16 hidden modules"
`;

exports[`StatsTestCases should print correct stats for module-assets 1`] = `
"Hash: ceae20d6bebac3a4387e
Time: Xms
Built at: Thu Jan 01 1970 00:00:00 GMT
Entrypoint main = main.js
chunk    {0} 0.js 68 bytes <{1}> [rendered]
 [0] ./node_modules/a/1.png 51 bytes {0} [built] [1 asset]
 [1] ./node_modules/a/index.js 17 bytes {0} [built]
chunk    {1} main.js (main) 12 bytes >{0}< [entry] [rendered]
 [2] ./index.js 12 bytes {1} [built]
[0] ./node_modules/a/1.png 51 bytes {0} [built] [1 asset]
[1] ./node_modules/a/index.js 17 bytes {0} [built]
[2] ./index.js 12 bytes {1} [built]"
`;

exports[`StatsTestCases should print correct stats for module-deduplication 1`] = `
"Asset       Size  Chunks             Chunk Names
 0.js  730 bytes    0, 5  [emitted]  
 1.js  730 bytes    1, 4  [emitted]  
 2.js  730 bytes    2, 3  [emitted]  
 3.js  661 bytes       3  [emitted]  
 4.js  661 bytes       4  [emitted]  
 5.js  661 bytes       5  [emitted]  
e1.js   9.42 KiB       6  [emitted]  e1
e2.js   9.44 KiB       7  [emitted]  e2
e3.js   9.46 KiB       8  [emitted]  e3
Entrypoint e1 = e1.js
Entrypoint e2 = e2.js
Entrypoint e3 = e3.js
chunk    {0} 0.js 37 bytes <{7}> <{8}> [rendered]
 [2] ./d.js 9 bytes {0} {6} [built]
 [5] ./async1.js 28 bytes {0} {5} [built]
chunk    {1} 1.js 37 bytes <{6}> <{8}> [rendered]
 [3] ./f.js 9 bytes {1} {7} [built]
 [6] ./async2.js 28 bytes {1} {4} [built]
chunk    {2} 2.js 37 bytes <{6}> <{7}> [rendered]
 [4] ./h.js 9 bytes {2} {8} [built]
 [7] ./async3.js 28 bytes {2} {3} [built]
chunk    {3} 3.js 28 bytes <{8}> [rendered]
 [7] ./async3.js 28 bytes {2} {3} [built]
chunk    {4} 4.js 28 bytes <{7}> [rendered]
 [6] ./async2.js 28 bytes {1} {4} [built]
chunk    {5} 5.js 28 bytes <{6}> [rendered]
 [5] ./async1.js 28 bytes {0} {5} [built]
chunk    {6} e1.js (e1) 152 bytes >{1}< >{2}< >{5}< [entry] [rendered]
 [0] ./b.js 9 bytes {6} {7} {8} [built]
 [1] ./a.js 9 bytes {6} {7} {8} [built]
 [2] ./d.js 9 bytes {0} {6} [built]
 [8] ./e1.js 116 bytes {6} [built]
 [9] ./c.js 9 bytes {6} [built]
chunk    {7} e2.js (e2) 152 bytes >{0}< >{2}< >{4}< [entry] [rendered]
  [0] ./b.js 9 bytes {6} {7} {8} [built]
  [1] ./a.js 9 bytes {6} {7} {8} [built]
  [3] ./f.js 9 bytes {1} {7} [built]
 [10] ./e2.js 116 bytes {7} [built]
 [11] ./e.js 9 bytes {7} [built]
chunk    {8} e3.js (e3) 152 bytes >{0}< >{1}< >{3}< [entry] [rendered]
  [0] ./b.js 9 bytes {6} {7} {8} [built]
  [1] ./a.js 9 bytes {6} {7} {8} [built]
  [4] ./h.js 9 bytes {2} {8} [built]
 [12] ./e3.js 116 bytes {8} [built]
 [13] ./g.js 9 bytes {8} [built]"
`;

exports[`StatsTestCases should print correct stats for module-deduplication-named 1`] = `
"    Asset       Size  Chunks             Chunk Names
async3.js  818 bytes       0  [emitted]  async3
async1.js  818 bytes       1  [emitted]  async1
async2.js  818 bytes       2  [emitted]  async2
    e1.js   9.31 KiB       3  [emitted]  e1
    e2.js   9.33 KiB       4  [emitted]  e2
    e3.js   9.35 KiB       5  [emitted]  e3
Entrypoint e1 = e1.js
Entrypoint e2 = e2.js
Entrypoint e3 = e3.js
chunk    {0} async3.js (async3) 89 bytes <{2}> <{5}> >{1}< [rendered]
 [4] ./h.js 9 bytes {0} {5} [built]
 [7] ./async3.js 80 bytes {0} [built]
chunk    {1} async1.js (async1) 89 bytes <{0}> <{3}> >{2}< [rendered]
 [2] ./d.js 9 bytes {1} {3} [built]
 [5] ./async1.js 80 bytes {1} [built]
chunk    {2} async2.js (async2) 89 bytes <{1}> <{4}> >{0}< [rendered]
 [3] ./f.js 9 bytes {2} {4} [built]
 [6] ./async2.js 80 bytes {2} [built]
chunk    {3} e1.js (e1) 144 bytes >{1}< [entry] [rendered]
 [0] ./b.js 9 bytes {3} {4} {5} [built]
 [1] ./a.js 9 bytes {3} {4} {5} [built]
 [2] ./d.js 9 bytes {1} {3} [built]
 [8] ./e1.js 108 bytes {3} [built]
 [9] ./c.js 9 bytes {3} [built]
chunk    {4} e2.js (e2) 144 bytes >{2}< [entry] [rendered]
  [0] ./b.js 9 bytes {3} {4} {5} [built]
  [1] ./a.js 9 bytes {3} {4} {5} [built]
  [3] ./f.js 9 bytes {2} {4} [built]
 [10] ./e2.js 108 bytes {4} [built]
 [11] ./e.js 9 bytes {4} [built]
chunk    {5} e3.js (e3) 144 bytes >{0}< [entry] [rendered]
  [0] ./b.js 9 bytes {3} {4} {5} [built]
  [1] ./a.js 9 bytes {3} {4} {5} [built]
  [4] ./h.js 9 bytes {0} {5} [built]
 [12] ./e3.js 108 bytes {5} [built]
 [13] ./g.js 9 bytes {5} [built]"
`;

exports[`StatsTestCases should print correct stats for module-trace-disabled-in-error 1`] = `
"Time: Xms
Built at: Thu Jan 01 1970 00:00:00 GMT
  Asset      Size  Chunks  Chunk Names
main.js  3.75 KiB       0  main
Entrypoint main = main.js
[0] ./index.js 25 bytes {0} [built]

ERROR in ./index.js
Module not found: Error: Can't resolve 'does-not-exist' in 'Xdir/module-trace-disabled-in-error'"
`;

exports[`StatsTestCases should print correct stats for module-trace-enabled-in-error 1`] = `
"Time: Xms
Built at: Thu Jan 01 1970 00:00:00 GMT
  Asset      Size  Chunks  Chunk Names
main.js  3.75 KiB       0  main
Entrypoint main = main.js
[0] ./index.js 25 bytes {0} [built]

ERROR in ./index.js
Module not found: Error: Can't resolve 'does-not-exist' in 'Xdir/module-trace-enabled-in-error'
 @ ./index.js 1:0-25"
`;

exports[`StatsTestCases should print correct stats for named-chunk-groups 1`] = `
"Child
    Chunk Group main = main.js
    Chunk Group async-a = async-a~async-b.js async-a.js
    Chunk Group async-b = async-a~async-b.js async-b.js
    Chunk Group async-c = vendors.js async-c.js
    chunk    {0} async-a~async-b.js (async-a~async-b) 133 bytes <{5}> ={1}= ={2}= [rendered] split chunk (cache group: default) (name: async-a~async-b)
        > ./a [6] ./index.js 1:0-47
        > ./b [6] ./index.js 2:0-47
     [0] ./shared.js 133 bytes {0} [built]
    chunk    {1} async-a.js (async-a) 40 bytes <{5}> ={0}= [rendered]
        > ./a [6] ./index.js 1:0-47
     [3] ./a.js 40 bytes {1} [built]
    chunk    {2} async-b.js (async-b) 40 bytes <{5}> ={0}= [rendered]
        > ./b [6] ./index.js 2:0-47
     [4] ./b.js 40 bytes {2} [built]
    chunk    {3} async-c.js (async-c) 45 bytes <{5}> ={4}= [rendered]
        > ./c [6] ./index.js 3:0-47
     [5] ./c.js 45 bytes {3} [built]
    chunk    {4} vendors.js (vendors) 40 bytes <{5}> ={3}= [rendered] split chunk (cache group: vendors) (name: vendors)
        > ./c [6] ./index.js 3:0-47
     [1] ./node_modules/x.js 20 bytes {4} [built]
     [2] ./node_modules/y.js 20 bytes {4} [built]
    chunk    {5} main.js (main) 146 bytes >{0}< >{1}< >{2}< >{3}< >{4}< [entry] [rendered]
        > ./ main
     [6] ./index.js 146 bytes {5} [built]
Child
    Entrypoint main = main.js
    Chunk Group async-a = async-a~async-b.js async-a.js
    Chunk Group async-b = async-a~async-b.js async-b.js
    Chunk Group async-c = vendors.js async-c.js
    chunk    {0} async-a~async-b.js (async-a~async-b) 133 bytes <{5}> ={1}= ={2}= [rendered] split chunk (cache group: default) (name: async-a~async-b)
        > ./a [6] ./index.js 1:0-47
        > ./b [6] ./index.js 2:0-47
     [0] ./shared.js 133 bytes {0} [built]
    chunk    {1} async-a.js (async-a) 40 bytes <{5}> ={0}= [rendered]
        > ./a [6] ./index.js 1:0-47
     [3] ./a.js 40 bytes {1} [built]
    chunk    {2} async-b.js (async-b) 40 bytes <{5}> ={0}= [rendered]
        > ./b [6] ./index.js 2:0-47
     [4] ./b.js 40 bytes {2} [built]
    chunk    {3} async-c.js (async-c) 45 bytes <{5}> ={4}= [rendered]
        > ./c [6] ./index.js 3:0-47
     [5] ./c.js 45 bytes {3} [built]
    chunk    {4} vendors.js (vendors) 40 bytes <{5}> ={3}= [rendered] split chunk (cache group: vendors) (name: vendors)
        > ./c [6] ./index.js 3:0-47
     [1] ./node_modules/x.js 20 bytes {4} [built]
     [2] ./node_modules/y.js 20 bytes {4} [built]
    chunk    {5} main.js (main) 146 bytes >{0}< >{1}< >{2}< >{3}< >{4}< [entry] [rendered]
        > ./ main
     [6] ./index.js 146 bytes {5} [built]"
`;

exports[`StatsTestCases should print correct stats for named-chunks-plugin 1`] = `
"Hash: 0c5756674e2dda021828
Time: Xms
Built at: Thu Jan 01 1970 00:00:00 GMT
    Asset       Size  Chunks             Chunk Names
 entry.js   6.45 KiB   entry  [emitted]  entry
vendor.js  269 bytes  vendor  [emitted]  vendor
Entrypoint entry = vendor.js entry.js
[./entry.js] 72 bytes {entry} [built]
[./modules/a.js] 22 bytes {vendor} [built]
[./modules/b.js] 22 bytes {vendor} [built]
[./modules/c.js] 22 bytes {entry} [built]"
`;

exports[`StatsTestCases should print correct stats for named-chunks-plugin-async 1`] = `
"Hash: 8c348decadc8408ab829
Time: Xms
Built at: Thu Jan 01 1970 00:00:00 GMT
                     Asset       Size                   Chunks             Chunk Names
chunk-containing-__a_js.js  313 bytes  chunk-containing-__a_js  [emitted]  
chunk-containing-__b_js.js  173 bytes  chunk-containing-__b_js  [emitted]  
                  entry.js   8.18 KiB                    entry  [emitted]  entry
Entrypoint entry = entry.js
[0] ./modules/b.js 22 bytes {chunk-containing-__b_js} [built]
[1] ./modules/a.js 37 bytes {chunk-containing-__a_js} [built]
[2] ./entry.js 47 bytes {entry} [built]"
`;

exports[`StatsTestCases should print correct stats for no-emit-on-errors-plugin-with-child-error 1`] = `
"Hash: 6a246e5dec75240f30bf
Time: Xms
Built at: Thu Jan 01 1970 00:00:00 GMT
    Asset      Size  Chunks  Chunk Names
 child.js  3.57 KiB          
bundle.js  3.57 KiB       0  main
Entrypoint main = bundle.js
[0] ./index.js 0 bytes {0} [built]

WARNING in configuration
The 'mode' option has not been set, webpack will fallback to 'production' for this value. Set 'mode' option to 'development' or 'production' to enable defaults for each environment.
You can also set it to 'none' to disable any default behavior. Learn more: https://webpack.js.org/concepts/mode/
Child child:
       Asset      Size  Chunks  Chunk Names
    child.js  3.57 KiB       0  child
    Entrypoint child = child.js
    [0] ./index.js 0 bytes {0} [built]
    
    ERROR in forced error"
`;

exports[`StatsTestCases should print correct stats for optimize-chunks 1`] = `
"Hash: 5410f0485ae94208c671
Time: Xms
Built at: Thu Jan 01 1970 00:00:00 GMT
            Asset       Size  Chunks             Chunk Names
          cir1.js  299 bytes       0  [emitted]  cir1
            ab.js  183 bytes       1  [emitted]  ab
           abd.js  277 bytes    2, 1  [emitted]  abd
          cir2.js  299 bytes       3  [emitted]  cir2
          main.js   9.09 KiB       4  [emitted]  main
cir2 from cir1.js  359 bytes    5, 3  [emitted]  cir2 from cir1
         chunk.js  190 bytes    6, 7  [emitted]  chunk
      ac in ab.js  130 bytes       7  [emitted]  ac in ab
Entrypoint main = main.js
chunk    {0} cir1.js (cir1) 81 bytes <{3}> <{4}> >{5}< [rendered]
    > [3] ./circular2.js 1:0-79
    > [3] ./circular2.js 1:0-79
    > [8] ./index.js 13:0-54
 [2] ./circular1.js 81 bytes {0} [built]
chunk    {1} ab.js (ab) 0 bytes <{4}> >{7}< [rendered]
    > [8] ./index.js 1:0-6:8
 [0] ./modules/a.js 0 bytes {1} {2} [built]
 [1] ./modules/b.js 0 bytes {1} {2} [built]
chunk    {2} abd.js (abd) 0 bytes <{4}> >{6}< [rendered]
    > [8] ./index.js 8:0-11:9
 [0] ./modules/a.js 0 bytes {1} {2} [built]
 [1] ./modules/b.js 0 bytes {1} {2} [built]
 [6] ./modules/d.js 0 bytes {2} {6} [built]
chunk    {3} cir2.js (cir2) 81 bytes <{4}> >{0}< [rendered]
    > [8] ./index.js 14:0-54
 [3] ./circular2.js 81 bytes {3} {5} [built]
chunk    {4} main.js (main) 523 bytes >{0}< >{1}< >{2}< >{3}< [entry] [rendered]
    > ./index main
 [4] ./modules/f.js 0 bytes {4} [built]
 [8] ./index.js 523 bytes {4} [built]
chunk    {5} cir2 from cir1.js (cir2 from cir1) 81 bytes <{0}> [rendered]
    > [2] ./circular1.js 1:0-79
    > [2] ./circular1.js 1:0-79
 [3] ./circular2.js 81 bytes {3} {5} [built]
 [7] ./modules/e.js 0 bytes {5} [built]
chunk    {6} chunk.js (chunk) 0 bytes <{2}> <{7}> [rendered]
    > [8] ./index.js 3:2-4:13
    > [8] ./index.js 9:1-10:12
 [5] ./modules/c.js 0 bytes {6} {7} [built]
 [6] ./modules/d.js 0 bytes {2} {6} [built]
chunk    {7} ac in ab.js (ac in ab) 0 bytes <{1}> >{6}< [rendered]
    > [8] ./index.js 2:1-5:15
 [5] ./modules/c.js 0 bytes {6} {7} [built]"
`;

exports[`StatsTestCases should print correct stats for parse-error 1`] = `
"  Asset      Size  Chunks  Chunk Names
main.js  4.01 KiB       0  main
Entrypoint main = main.js
[0] ./b.js 169 bytes {0} [built] [failed] [1 error]
[1] ./index.js + 1 modules 35 bytes {0} [built]
    | ./index.js 15 bytes [built]
    | ./a.js 15 bytes [built]

ERROR in ./b.js 6:7
Module parse failed: Unexpected token (6:7)
You may need an appropriate loader to handle this file type.
| includes
| a
> parser )
| error
| in
 @ ./a.js 2:0-13
 @ ./index.js"
`;

exports[`StatsTestCases should print correct stats for performance-different-mode-and-target 1`] = `
"Hash: b27a7019f90a13ead012bb84b396eb1e98365d94fb930f6aa3329ab03a278deb0030bfebe86abb37a1cddcae25eb52f3112b62c8b61bc84829d26b13ae06efe5f0099a11af36
Child
    Hash: b27a7019f90a13ead012
    Time: Xms
    Built at: Thu Jan 01 1970 00:00:00 GMT
                 Asset     Size  Chunks                    Chunk Names
    warning.pro-web.js  297 KiB       0  [emitted]  [big]  main
    Entrypoint main [big] = warning.pro-web.js
    [0] ./index.js 293 KiB {0} [built]
    
    WARNING in asset size limit: The following asset(s) exceed the recommended size limit (244 KiB).
    This can impact web performance.
    Assets: 
      warning.pro-web.js (297 KiB)
    
    WARNING in entrypoint size limit: The following entrypoint(s) combined asset size exceeds the recommended limit (244 KiB). This can impact web performance.
    Entrypoints:
      main (297 KiB)
          warning.pro-web.js
    
    
    WARNING in webpack performance recommendations: 
    You can limit the size of your bundles by using import() or require.ensure to lazy load some parts of your application.
    For more info visit https://webpack.js.org/guides/code-splitting/
Child
    Hash: bb84b396eb1e98365d94
    Time: Xms
    Built at: Thu Jan 01 1970 00:00:00 GMT
                       Asset     Size  Chunks                    Chunk Names
    warning.pro-webworker.js  297 KiB       0  [emitted]  [big]  main
    Entrypoint main [big] = warning.pro-webworker.js
    [0] ./index.js 293 KiB {0} [built]
    
    WARNING in asset size limit: The following asset(s) exceed the recommended size limit (244 KiB).
    This can impact web performance.
    Assets: 
      warning.pro-webworker.js (297 KiB)
    
    WARNING in entrypoint size limit: The following entrypoint(s) combined asset size exceeds the recommended limit (244 KiB). This can impact web performance.
    Entrypoints:
      main (297 KiB)
          warning.pro-webworker.js
    
    
    WARNING in webpack performance recommendations: 
    You can limit the size of your bundles by using import() or require.ensure to lazy load some parts of your application.
    For more info visit https://webpack.js.org/guides/code-splitting/
Child
    Hash: fb930f6aa3329ab03a27
    Time: Xms
    Built at: Thu Jan 01 1970 00:00:00 GMT
                     Asset     Size  Chunks             Chunk Names
    no-warning.pro-node.js  297 KiB       0  [emitted]  main
    Entrypoint main = no-warning.pro-node.js
    [0] ./index.js 293 KiB {0} [built]
Child
    Hash: 8deb0030bfebe86abb37
    Time: Xms
    Built at: Thu Jan 01 1970 00:00:00 GMT
                    Asset      Size  Chunks             Chunk Names
    no-warning.dev-web.js  1.72 MiB    main  [emitted]  main
    Entrypoint main = no-warning.dev-web.js
    [./index.js] 293 KiB {main} [built]
Child
    Hash: a1cddcae25eb52f3112b
    Time: Xms
    Built at: Thu Jan 01 1970 00:00:00 GMT
                     Asset      Size  Chunks             Chunk Names
    no-warning.dev-node.js  1.72 MiB    main  [emitted]  main
    Entrypoint main = no-warning.dev-node.js
    [./index.js] 293 KiB {main} [built]
Child
    Hash: 62c8b61bc84829d26b13
    Time: Xms
    Built at: Thu Jan 01 1970 00:00:00 GMT
                                   Asset      Size  Chunks                    Chunk Names
    no-warning.dev-web-with-limit-set.js  1.72 MiB    main  [emitted]  [big]  main
    Entrypoint main [big] = no-warning.dev-web-with-limit-set.js
    [./index.js] 293 KiB {main} [built]
Child
    Hash: ae06efe5f0099a11af36
    Time: Xms
    Built at: Thu Jan 01 1970 00:00:00 GMT
                                 Asset     Size  Chunks                    Chunk Names
    warning.pro-node-with-hints-set.js  297 KiB       0  [emitted]  [big]  main
    Entrypoint main [big] = warning.pro-node-with-hints-set.js
    [0] ./index.js 293 KiB {0} [built]
    
    WARNING in asset size limit: The following asset(s) exceed the recommended size limit (244 KiB).
    This can impact web performance.
    Assets: 
      warning.pro-node-with-hints-set.js (297 KiB)
    
    WARNING in entrypoint size limit: The following entrypoint(s) combined asset size exceeds the recommended limit (244 KiB). This can impact web performance.
    Entrypoints:
      main (297 KiB)
          warning.pro-node-with-hints-set.js
    
    
    WARNING in webpack performance recommendations: 
    You can limit the size of your bundles by using import() or require.ensure to lazy load some parts of your application.
    For more info visit https://webpack.js.org/guides/code-splitting/"
`;

exports[`StatsTestCases should print correct stats for performance-disabled 1`] = `
"Time: <CLR=BOLD>X</CLR>ms
Built at: Thu Jan 01 1970 <CLR=BOLD>00:00:00</CLR> GMT
  <CLR=BOLD>Asset</CLR>       <CLR=BOLD>Size</CLR>  <CLR=BOLD>Chunks</CLR>  <CLR=39,BOLD><CLR=22>           <CLR=39,BOLD><CLR=22><CLR=BOLD>Chunk Names</CLR>
   <CLR=32,BOLD>0.js</CLR>  152 bytes       <CLR=BOLD>0</CLR>  <CLR=32,BOLD>[emitted]</CLR>  
   <CLR=32,BOLD>1.js</CLR>  289 bytes       <CLR=BOLD>1</CLR>  <CLR=32,BOLD>[emitted]</CLR>  
<CLR=32,BOLD>main.js</CLR>    301 KiB       <CLR=BOLD>2</CLR>  <CLR=32,BOLD>[emitted]</CLR>  main
   <CLR=32,BOLD>3.js</CLR>  227 bytes       <CLR=BOLD>3</CLR>  <CLR=32,BOLD>[emitted]</CLR>  
Entrypoint <CLR=BOLD>main</CLR> = <CLR=32,BOLD>main.js</CLR>
[0] <CLR=BOLD>./d.js</CLR> 22 bytes {<CLR=33,BOLD>3</CLR>}<CLR=32,BOLD> [built]</CLR>
[1] <CLR=BOLD>./e.js</CLR> 22 bytes {<CLR=33,BOLD>3</CLR>}<CLR=32,BOLD> [built]</CLR>
[2] <CLR=BOLD>./b.js</CLR> 22 bytes {<CLR=33,BOLD>0</CLR>}<CLR=32,BOLD> [built]</CLR>
[3] <CLR=BOLD>./c.js</CLR> 54 bytes {<CLR=33,BOLD>1</CLR>}<CLR=32,BOLD> [built]</CLR>
[4] <CLR=BOLD>./index.js</CLR> 52 bytes {<CLR=33,BOLD>2</CLR>}<CLR=32,BOLD> [built]</CLR>
[5] <CLR=BOLD>./a.js</CLR> 293 KiB {<CLR=33,BOLD>2</CLR>}<CLR=32,BOLD> [built]</CLR>"
`;

exports[`StatsTestCases should print correct stats for performance-error 1`] = `
"Time: <CLR=BOLD>X</CLR>ms
Built at: Thu Jan 01 1970 <CLR=BOLD>00:00:00</CLR> GMT
  <CLR=BOLD>Asset</CLR>       <CLR=BOLD>Size</CLR>  <CLR=BOLD>Chunks</CLR>  <CLR=39,BOLD><CLR=22>           <CLR=39,BOLD><CLR=22>       <CLR=BOLD>Chunk Names</CLR>
   <CLR=32,BOLD>0.js</CLR>  152 bytes       <CLR=BOLD>0</CLR>  <CLR=32,BOLD>[emitted]</CLR>         
   <CLR=32,BOLD>1.js</CLR>  289 bytes       <CLR=BOLD>1</CLR>  <CLR=32,BOLD>[emitted]</CLR>         
<CLR=33,BOLD>main.js</CLR>    <CLR=33,BOLD>301 KiB</CLR>       <CLR=BOLD>2</CLR>  <CLR=32,BOLD>[emitted]</CLR>  <CLR=33,BOLD>[big]</CLR>  main
   <CLR=32,BOLD>3.js</CLR>  227 bytes       <CLR=BOLD>3</CLR>  <CLR=32,BOLD>[emitted]</CLR>         
Entrypoint <CLR=BOLD>main</CLR> <CLR=33,BOLD>[big]</CLR> = <CLR=32,BOLD>main.js</CLR>
[0] <CLR=BOLD>./d.js</CLR> 22 bytes {<CLR=33,BOLD>3</CLR>}<CLR=32,BOLD> [built]</CLR>
[1] <CLR=BOLD>./e.js</CLR> 22 bytes {<CLR=33,BOLD>3</CLR>}<CLR=32,BOLD> [built]</CLR>
[2] <CLR=BOLD>./b.js</CLR> 22 bytes {<CLR=33,BOLD>0</CLR>}<CLR=32,BOLD> [built]</CLR>
[3] <CLR=BOLD>./c.js</CLR> 54 bytes {<CLR=33,BOLD>1</CLR>}<CLR=32,BOLD> [built]</CLR>
[4] <CLR=BOLD>./index.js</CLR> 52 bytes {<CLR=33,BOLD>2</CLR>}<CLR=32,BOLD> [built]</CLR>
[5] <CLR=BOLD>./a.js</CLR> 293 KiB {<CLR=33,BOLD>2</CLR>}<CLR=32,BOLD> [built]</CLR>

<CLR=31,BOLD>ERROR in asset size limit: The following asset(s) exceed the recommended size limit (244 KiB).
This can impact web performance.
Assets: 
  main.js (301 KiB)</CLR>

<CLR=31,BOLD>ERROR in entrypoint size limit: The following entrypoint(s) combined asset size exceeds the recommended limit (244 KiB). This can impact web performance.
Entrypoints:
  main (301 KiB)
      main.js
</CLR>"
`;

exports[`StatsTestCases should print correct stats for performance-no-async-chunks-shown 1`] = `
"Time: <CLR=BOLD>X</CLR>ms
Built at: Thu Jan 01 1970 <CLR=BOLD>00:00:00</CLR> GMT
  <CLR=BOLD>Asset</CLR>      <CLR=BOLD>Size</CLR>  <CLR=BOLD>Chunks</CLR>  <CLR=39,BOLD><CLR=22>           <CLR=39,BOLD><CLR=22>       <CLR=BOLD>Chunk Names</CLR>
<CLR=33,BOLD>main.js</CLR>   <CLR=33,BOLD>297 KiB</CLR>       <CLR=BOLD>0</CLR>  <CLR=32,BOLD>[emitted]</CLR>  <CLR=33,BOLD>[big]</CLR>  main
 <CLR=32,BOLD>sec.js</CLR>  3.91 KiB       <CLR=BOLD>1</CLR>  <CLR=32,BOLD>[emitted]</CLR>         sec
Entrypoint <CLR=BOLD>main</CLR> <CLR=33,BOLD>[big]</CLR> = <CLR=32,BOLD>main.js</CLR>
Entrypoint <CLR=BOLD>sec</CLR> = <CLR=32,BOLD>sec.js</CLR>
[0] <CLR=BOLD>./b.js</CLR> 22 bytes {<CLR=33,BOLD>0</CLR>} {<CLR=33,BOLD>1</CLR>}<CLR=32,BOLD> [built]</CLR>
[1] <CLR=BOLD>./index.js</CLR> 32 bytes {<CLR=33,BOLD>0</CLR>}<CLR=32,BOLD> [built]</CLR>
[2] <CLR=BOLD>./a.js</CLR> 293 KiB {<CLR=33,BOLD>0</CLR>}<CLR=32,BOLD> [built]</CLR>
[3] <CLR=BOLD>./index2.js</CLR> 48 bytes {<CLR=33,BOLD>1</CLR>}<CLR=32,BOLD> [built]</CLR>
[4] <CLR=BOLD>./c.js</CLR> 22 bytes {<CLR=33,BOLD>1</CLR>}<CLR=32,BOLD> [built]</CLR>
[5] <CLR=BOLD>./d.js</CLR> 22 bytes {<CLR=33,BOLD>1</CLR>}<CLR=32,BOLD> [built]</CLR>

<CLR=33,BOLD>WARNING in asset size limit: The following asset(s) exceed the recommended size limit (244 KiB).
This can impact web performance.
Assets: 
  main.js (297 KiB)</CLR>

<CLR=33,BOLD>WARNING in entrypoint size limit: The following entrypoint(s) combined asset size exceeds the recommended limit (244 KiB). This can impact web performance.
Entrypoints:
  main (297 KiB)
      main.js
</CLR>

<CLR=33,BOLD>WARNING in webpack performance recommendations: 
You can limit the size of your bundles by using import() or require.ensure to lazy load some parts of your application.
For more info visit https://webpack.js.org/guides/code-splitting/</CLR>"
`;

exports[`StatsTestCases should print correct stats for performance-no-hints 1`] = `
"Time: <CLR=BOLD>X</CLR>ms
Built at: Thu Jan 01 1970 <CLR=BOLD>00:00:00</CLR> GMT
  <CLR=BOLD>Asset</CLR>       <CLR=BOLD>Size</CLR>  <CLR=BOLD>Chunks</CLR>  <CLR=39,BOLD><CLR=22>           <CLR=39,BOLD><CLR=22>       <CLR=BOLD>Chunk Names</CLR>
   <CLR=32,BOLD>0.js</CLR>  152 bytes       <CLR=BOLD>0</CLR>  <CLR=32,BOLD>[emitted]</CLR>         
   <CLR=32,BOLD>1.js</CLR>  289 bytes       <CLR=BOLD>1</CLR>  <CLR=32,BOLD>[emitted]</CLR>         
<CLR=33,BOLD>main.js</CLR>    <CLR=33,BOLD>301 KiB</CLR>       <CLR=BOLD>2</CLR>  <CLR=32,BOLD>[emitted]</CLR>  <CLR=33,BOLD>[big]</CLR>  main
   <CLR=32,BOLD>3.js</CLR>  227 bytes       <CLR=BOLD>3</CLR>  <CLR=32,BOLD>[emitted]</CLR>         
Entrypoint <CLR=BOLD>main</CLR> <CLR=33,BOLD>[big]</CLR> = <CLR=32,BOLD>main.js</CLR>
[0] <CLR=BOLD>./d.js</CLR> 22 bytes {<CLR=33,BOLD>3</CLR>}<CLR=32,BOLD> [built]</CLR>
[1] <CLR=BOLD>./e.js</CLR> 22 bytes {<CLR=33,BOLD>3</CLR>}<CLR=32,BOLD> [built]</CLR>
[2] <CLR=BOLD>./b.js</CLR> 22 bytes {<CLR=33,BOLD>0</CLR>}<CLR=32,BOLD> [built]</CLR>
[3] <CLR=BOLD>./c.js</CLR> 54 bytes {<CLR=33,BOLD>1</CLR>}<CLR=32,BOLD> [built]</CLR>
[4] <CLR=BOLD>./index.js</CLR> 52 bytes {<CLR=33,BOLD>2</CLR>}<CLR=32,BOLD> [built]</CLR>
[5] <CLR=BOLD>./a.js</CLR> 293 KiB {<CLR=33,BOLD>2</CLR>}<CLR=32,BOLD> [built]</CLR>"
`;

exports[`StatsTestCases should print correct stats for performance-oversize-limit-error 1`] = `
"Time: <CLR=BOLD>X</CLR>ms
Built at: Thu Jan 01 1970 <CLR=BOLD>00:00:00</CLR> GMT
  <CLR=BOLD>Asset</CLR>     <CLR=BOLD>Size</CLR>  <CLR=BOLD>Chunks</CLR>  <CLR=39,BOLD><CLR=22>           <CLR=39,BOLD><CLR=22>       <CLR=BOLD>Chunk Names</CLR>
<CLR=33,BOLD>main.js</CLR>  <CLR=33,BOLD>297 KiB</CLR>       <CLR=BOLD>0</CLR>  <CLR=32,BOLD>[emitted]</CLR>  <CLR=33,BOLD>[big]</CLR>  main
 <CLR=33,BOLD>sec.js</CLR>  <CLR=33,BOLD>297 KiB</CLR>       <CLR=BOLD>1</CLR>  <CLR=32,BOLD>[emitted]</CLR>  <CLR=33,BOLD>[big]</CLR>  sec
Entrypoint <CLR=BOLD>main</CLR> <CLR=33,BOLD>[big]</CLR> = <CLR=32,BOLD>main.js</CLR>
Entrypoint <CLR=BOLD>sec</CLR> <CLR=33,BOLD>[big]</CLR> = <CLR=32,BOLD>sec.js</CLR>
[0] <CLR=BOLD>./a.js</CLR> 293 KiB {<CLR=33,BOLD>0</CLR>} {<CLR=33,BOLD>1</CLR>}<CLR=32,BOLD> [built]</CLR>
[1] <CLR=BOLD>./index.js</CLR> 16 bytes {<CLR=33,BOLD>0</CLR>}<CLR=32,BOLD> [built]</CLR>
[2] <CLR=BOLD>./index2.js</CLR> 16 bytes {<CLR=33,BOLD>1</CLR>}<CLR=32,BOLD> [built]</CLR>

<CLR=31,BOLD>ERROR in asset size limit: The following asset(s) exceed the recommended size limit (244 KiB).
This can impact web performance.
Assets: 
  main.js (297 KiB)
  sec.js (297 KiB)</CLR>

<CLR=31,BOLD>ERROR in entrypoint size limit: The following entrypoint(s) combined asset size exceeds the recommended limit (244 KiB). This can impact web performance.
Entrypoints:
  main (297 KiB)
      main.js
  sec (297 KiB)
      sec.js
</CLR>

<CLR=31,BOLD>ERROR in webpack performance recommendations: 
You can limit the size of your bundles by using import() or require.ensure to lazy load some parts of your application.
For more info visit https://webpack.js.org/guides/code-splitting/</CLR>"
`;

exports[`StatsTestCases should print correct stats for prefetch 1`] = `
"         Asset       Size  Chunks             Chunk Names
 prefetched.js  475 bytes       0  [emitted]  prefetched
     normal.js  130 bytes       1  [emitted]  normal
prefetched2.js  127 bytes       2  [emitted]  prefetched2
prefetched3.js  130 bytes       3  [emitted]  prefetched3
       main.js   9.66 KiB       4  [emitted]  main
      inner.js  136 bytes       5  [emitted]  inner
     inner2.js  201 bytes       6  [emitted]  inner2
Entrypoint main = main.js (prefetch: prefetched2.js prefetched.js prefetched3.js)
chunk    {0} prefetched.js (prefetched) 228 bytes <{4}> >{5}< >{6}< (prefetch: {6} {5}) [rendered]
chunk    {1} normal.js (normal) 0 bytes <{4}> [rendered]
chunk    {2} prefetched2.js (prefetched2) 0 bytes <{4}> [rendered]
chunk    {3} prefetched3.js (prefetched3) 0 bytes <{4}> [rendered]
chunk    {4} main.js (main) 436 bytes >{0}< >{1}< >{2}< >{3}< (prefetch: {2} {0} {3}) [entry] [rendered]
chunk    {5} inner.js (inner) 0 bytes <{0}> [rendered]
chunk    {6} inner2.js (inner2) 0 bytes <{0}> [rendered]"
`;

exports[`StatsTestCases should print correct stats for prefetch-preload-mixed 1`] = `
"chunk    {0} a.js (a) 136 bytes <{3}> >{10}< >{9}< (prefetch: {9} {10}) [rendered]
chunk    {1} b.js (b) 203 bytes <{3}> >{6}< >{7}< >{8}< (prefetch: {6} {8}) (preload: {7}) [rendered]
chunk    {2} c.js (c) 134 bytes <{3}> >{4}< >{5}< (preload: {4} {5}) [rendered]
chunk    {3} main.js (main) 195 bytes >{0}< >{1}< >{2}< (prefetch: {0} {1} {2}) [entry] [rendered]
chunk    {4} c1.js (c1) 0 bytes <{2}> [rendered]
chunk    {5} c2.js (c2) 0 bytes <{2}> [rendered]
chunk    {6} b1.js (b1) 0 bytes <{1}> [rendered]
chunk    {7} b2.js (b2) 0 bytes <{1}> [rendered]
chunk    {8} b3.js (b3) 0 bytes <{1}> [rendered]
chunk    {9} a1.js (a1) 0 bytes <{0}> [rendered]
chunk   {10} a2.js (a2) 0 bytes <{0}> [rendered]"
`;

exports[`StatsTestCases should print correct stats for preload 1`] = `
"        Asset       Size  Chunks             Chunk Names
 preloaded.js  467 bytes       0  [emitted]  preloaded
    normal.js  130 bytes       1  [emitted]  normal
preloaded2.js  127 bytes       2  [emitted]  preloaded2
preloaded3.js  130 bytes       3  [emitted]  preloaded3
      main.js   9.87 KiB       4  [emitted]  main
     inner.js  136 bytes       5  [emitted]  inner
    inner2.js  201 bytes       6  [emitted]  inner2
Entrypoint main = main.js (preload: preloaded2.js preloaded.js preloaded3.js)
chunk    {0} preloaded.js (preloaded) 226 bytes <{4}> >{5}< >{6}< (preload: {6} {5}) [rendered]
chunk    {1} normal.js (normal) 0 bytes <{4}> [rendered]
chunk    {2} preloaded2.js (preloaded2) 0 bytes <{4}> [rendered]
chunk    {3} preloaded3.js (preloaded3) 0 bytes <{4}> [rendered]
chunk    {4} main.js (main) 424 bytes >{0}< >{1}< >{2}< >{3}< (preload: {2} {0} {3}) [entry] [rendered]
chunk    {5} inner.js (inner) 0 bytes <{0}> [rendered]
chunk    {6} inner2.js (inner2) 0 bytes <{0}> [rendered]"
`;

exports[`StatsTestCases should print correct stats for preset-detailed 1`] = `
"Hash: d0fce43b3c0175d4cc8a
Time: Xms
Built at: Thu Jan 01 1970 00:00:00 GMT
  Asset       Size  Chunks             Chunk Names
   0.js  152 bytes       0  [emitted]  
   1.js  289 bytes       1  [emitted]  
main.js   8.29 KiB       2  [emitted]  main
   3.js  227 bytes       3  [emitted]  
Entrypoint main = main.js
chunk    {0} 0.js 22 bytes <{2}> [rendered]
    > ./b [4] ./index.js 2:0-16
chunk    {1} 1.js 54 bytes <{2}> >{3}< [rendered]
    > ./c [4] ./index.js 3:0-16
chunk    {2} main.js (main) 73 bytes >{0}< >{1}< [entry] [rendered]
    > ./index main
chunk    {3} 3.js 44 bytes <{1}> [rendered]
    > [3] ./c.js 1:0-52
[0] ./d.js 22 bytes {3} [depth 2] [built]
    ModuleConcatenation bailout: Module is not an ECMAScript module
[1] ./e.js 22 bytes {3} [depth 2] [built]
    ModuleConcatenation bailout: Module is not an ECMAScript module
[2] ./b.js 22 bytes {0} [depth 1] [built]
    ModuleConcatenation bailout: Module is not an ECMAScript module
[3] ./c.js 54 bytes {1} [depth 1] [built]
    ModuleConcatenation bailout: Module is not an ECMAScript module
[4] ./index.js 51 bytes {2} [depth 0] [built]
    ModuleConcatenation bailout: Module is not an ECMAScript module
[5] ./a.js 22 bytes {2} [depth 1] [built]
    ModuleConcatenation bailout: Module is not an ECMAScript module"
`;

exports[`StatsTestCases should print correct stats for preset-errors-only 1`] = `""`;

exports[`StatsTestCases should print correct stats for preset-errors-only-error 1`] = `
"
ERROR in ./index.js
Module not found: Error: Can't resolve 'does-not-exist' in 'Xdir/preset-errors-only-error'
 @ ./index.js 1:0-25"
`;

exports[`StatsTestCases should print correct stats for preset-minimal 1`] = `"   6 modules"`;

exports[`StatsTestCases should print correct stats for preset-minimal-simple 1`] = `"   1 module"`;

exports[`StatsTestCases should print correct stats for preset-mixed-array 1`] = `
"Child minimal:
       1 module
Child verbose:
    Entrypoint main = main.js
    [0] ./index.js 8 bytes {0} [built]"
`;

exports[`StatsTestCases should print correct stats for preset-none 1`] = `""`;

exports[`StatsTestCases should print correct stats for preset-none-array 1`] = `""`;

exports[`StatsTestCases should print correct stats for preset-none-error 1`] = `""`;

exports[`StatsTestCases should print correct stats for preset-normal 1`] = `
"Hash: d0fce43b3c0175d4cc8a
Time: Xms
Built at: Thu Jan 01 1970 00:00:00 GMT
  Asset       Size  Chunks             Chunk Names
   0.js  152 bytes       0  [emitted]  
   1.js  289 bytes       1  [emitted]  
main.js   8.29 KiB       2  [emitted]  main
   3.js  227 bytes       3  [emitted]  
Entrypoint main = main.js
[0] ./d.js 22 bytes {3} [built]
[1] ./e.js 22 bytes {3} [built]
[2] ./b.js 22 bytes {0} [built]
[3] ./c.js 54 bytes {1} [built]
[4] ./index.js 51 bytes {2} [built]
[5] ./a.js 22 bytes {2} [built]"
`;

exports[`StatsTestCases should print correct stats for preset-normal-performance 1`] = `
"Time: <CLR=BOLD>X</CLR>ms
Built at: Thu Jan 01 1970 <CLR=BOLD>00:00:00</CLR> GMT
  <CLR=BOLD>Asset</CLR>       <CLR=BOLD>Size</CLR>  <CLR=BOLD>Chunks</CLR>  <CLR=39,BOLD><CLR=22>           <CLR=39,BOLD><CLR=22>       <CLR=BOLD>Chunk Names</CLR>
   <CLR=32,BOLD>0.js</CLR>  152 bytes       <CLR=BOLD>0</CLR>  <CLR=32,BOLD>[emitted]</CLR>         
   <CLR=32,BOLD>1.js</CLR>  289 bytes       <CLR=BOLD>1</CLR>  <CLR=32,BOLD>[emitted]</CLR>         
<CLR=33,BOLD>main.js</CLR>    <CLR=33,BOLD>301 KiB</CLR>       <CLR=BOLD>2</CLR>  <CLR=32,BOLD>[emitted]</CLR>  <CLR=33,BOLD>[big]</CLR>  main
   <CLR=32,BOLD>3.js</CLR>  227 bytes       <CLR=BOLD>3</CLR>  <CLR=32,BOLD>[emitted]</CLR>         
Entrypoint <CLR=BOLD>main</CLR> <CLR=33,BOLD>[big]</CLR> = <CLR=32,BOLD>main.js</CLR>
[0] <CLR=BOLD>./d.js</CLR> 22 bytes {<CLR=33,BOLD>3</CLR>}<CLR=32,BOLD> [built]</CLR>
[1] <CLR=BOLD>./e.js</CLR> 22 bytes {<CLR=33,BOLD>3</CLR>}<CLR=32,BOLD> [built]</CLR>
[2] <CLR=BOLD>./b.js</CLR> 22 bytes {<CLR=33,BOLD>0</CLR>}<CLR=32,BOLD> [built]</CLR>
[3] <CLR=BOLD>./c.js</CLR> 54 bytes {<CLR=33,BOLD>1</CLR>}<CLR=32,BOLD> [built]</CLR>
[4] <CLR=BOLD>./index.js</CLR> 52 bytes {<CLR=33,BOLD>2</CLR>}<CLR=32,BOLD> [built]</CLR>
[5] <CLR=BOLD>./a.js</CLR> 293 KiB {<CLR=33,BOLD>2</CLR>}<CLR=32,BOLD> [built]</CLR>

<CLR=33,BOLD>WARNING in asset size limit: The following asset(s) exceed the recommended size limit (244 KiB).
This can impact web performance.
Assets: 
  main.js (301 KiB)</CLR>

<CLR=33,BOLD>WARNING in entrypoint size limit: The following entrypoint(s) combined asset size exceeds the recommended limit (244 KiB). This can impact web performance.
Entrypoints:
  main (301 KiB)
      main.js
</CLR>"
`;

exports[`StatsTestCases should print correct stats for preset-normal-performance-ensure-filter-sourcemaps 1`] = `
"Time: <CLR=BOLD>X</CLR>ms
Built at: Thu Jan 01 1970 <CLR=BOLD>00:00:00</CLR> GMT
      <CLR=BOLD>Asset</CLR>       <CLR=BOLD>Size</CLR>  <CLR=BOLD>Chunks</CLR>  <CLR=39,BOLD><CLR=22>           <CLR=39,BOLD><CLR=22>       <CLR=BOLD>Chunk Names</CLR>
       <CLR=32,BOLD>0.js</CLR>  182 bytes       <CLR=BOLD>0</CLR>  <CLR=32,BOLD>[emitted]</CLR>         
       <CLR=32,BOLD>1.js</CLR>  319 bytes       <CLR=BOLD>1</CLR>  <CLR=32,BOLD>[emitted]</CLR>         
    <CLR=33,BOLD>main.js</CLR>    <CLR=33,BOLD>301 KiB</CLR>       <CLR=BOLD>2</CLR>  <CLR=32,BOLD>[emitted]</CLR>  <CLR=33,BOLD>[big]</CLR>  main
       <CLR=32,BOLD>3.js</CLR>  257 bytes       <CLR=BOLD>3</CLR>  <CLR=32,BOLD>[emitted]</CLR>         
   <CLR=32,BOLD>0.js.map</CLR>  156 bytes       <CLR=BOLD>0</CLR>  <CLR=32,BOLD>[emitted]</CLR>         
   <CLR=32,BOLD>1.js.map</CLR>  197 bytes       <CLR=BOLD>1</CLR>  <CLR=32,BOLD>[emitted]</CLR>         
<CLR=32,BOLD>main.js.map</CLR>   1.72 MiB       <CLR=BOLD>2</CLR>  <CLR=32,BOLD>[emitted]</CLR>         main
   <CLR=32,BOLD>3.js.map</CLR>  214 bytes       <CLR=BOLD>3</CLR>  <CLR=32,BOLD>[emitted]</CLR>         
Entrypoint <CLR=BOLD>main</CLR> <CLR=33,BOLD>[big]</CLR> = <CLR=32,BOLD>main.js</CLR> <CLR=32,BOLD>main.js.map</CLR>
[0] <CLR=BOLD>./d.js</CLR> 22 bytes {<CLR=33,BOLD>3</CLR>}<CLR=32,BOLD> [built]</CLR>
[1] <CLR=BOLD>./e.js</CLR> 22 bytes {<CLR=33,BOLD>3</CLR>}<CLR=32,BOLD> [built]</CLR>
[2] <CLR=BOLD>./b.js</CLR> 22 bytes {<CLR=33,BOLD>0</CLR>}<CLR=32,BOLD> [built]</CLR>
[3] <CLR=BOLD>./c.js</CLR> 54 bytes {<CLR=33,BOLD>1</CLR>}<CLR=32,BOLD> [built]</CLR>
[4] <CLR=BOLD>./index.js</CLR> 52 bytes {<CLR=33,BOLD>2</CLR>}<CLR=32,BOLD> [built]</CLR>
[5] <CLR=BOLD>./a.js</CLR> 293 KiB {<CLR=33,BOLD>2</CLR>}<CLR=32,BOLD> [built]</CLR>

<CLR=33,BOLD>WARNING in asset size limit: The following asset(s) exceed the recommended size limit (244 KiB).
This can impact web performance.
Assets: 
  main.js (301 KiB)</CLR>

<CLR=33,BOLD>WARNING in entrypoint size limit: The following entrypoint(s) combined asset size exceeds the recommended limit (244 KiB). This can impact web performance.
Entrypoints:
  main (301 KiB)
      main.js
</CLR>"
`;

exports[`StatsTestCases should print correct stats for preset-verbose 1`] = `
"Hash: d0fce43b3c0175d4cc8a
Time: Xms
Built at: Thu Jan 01 1970 00:00:00 GMT
  Asset       Size  Chunks             Chunk Names
   0.js  152 bytes       0  [emitted]  
   1.js  289 bytes       1  [emitted]  
main.js   8.29 KiB       2  [emitted]  main
   3.js  227 bytes       3  [emitted]  
Entrypoint main = main.js
chunk    {0} 0.js 22 bytes <{2}> [rendered]
    > ./b [4] ./index.js 2:0-16
 [2] ./b.js 22 bytes {0} [depth 1] [built]
     ModuleConcatenation bailout: Module is not an ECMAScript module
     amd require ./b [4] ./index.js 2:0-16
     [4] Xms -> factory:Xms building:Xms = Xms
chunk    {1} 1.js 54 bytes <{2}> >{3}< [rendered]
    > ./c [4] ./index.js 3:0-16
 [3] ./c.js 54 bytes {1} [depth 1] [built]
     ModuleConcatenation bailout: Module is not an ECMAScript module
     amd require ./c [4] ./index.js 3:0-16
     [4] Xms -> factory:Xms building:Xms = Xms
chunk    {2} main.js (main) 73 bytes >{0}< >{1}< [entry] [rendered]
    > ./index main
 [4] ./index.js 51 bytes {2} [depth 0] [built]
     ModuleConcatenation bailout: Module is not an ECMAScript module
     single entry ./index  main
     factory:Xms building:Xms = Xms
 [5] ./a.js 22 bytes {2} [depth 1] [built]
     ModuleConcatenation bailout: Module is not an ECMAScript module
     cjs require ./a [4] ./index.js 1:0-14
     [4] Xms -> factory:Xms building:Xms = Xms
chunk    {3} 3.js 44 bytes <{1}> [rendered]
    > [3] ./c.js 1:0-52
 [0] ./d.js 22 bytes {3} [depth 2] [built]
     ModuleConcatenation bailout: Module is not an ECMAScript module
     require.ensure item ./d [3] ./c.js 1:0-52
     [4] Xms -> [3] Xms -> factory:Xms building:Xms = Xms
 [1] ./e.js 22 bytes {3} [depth 2] [built]
     ModuleConcatenation bailout: Module is not an ECMAScript module
     require.ensure item ./e [3] ./c.js 1:0-52
     [4] Xms -> [3] Xms -> factory:Xms building:Xms = Xms"
`;

exports[`StatsTestCases should print correct stats for resolve-plugin-context 1`] = `
"Hash: f866085f4874b382c7c6
Time: Xms
Built at: Thu Jan 01 1970 00:00:00 GMT
    Asset      Size  Chunks             Chunk Names
bundle.js  3.97 KiB       0  [emitted]  main
Entrypoint main = bundle.js
[0] ./node_modules/xyz/index.js 0 bytes {0} [built]
[1] ./index.js 48 bytes {0} [built]
[2] ./node_modules/abc/index.js 16 bytes {0} [built]
[3] ./node_modules/def/index.js 16 bytes {0} [built]
[4] ./node_modules/def/node_modules/xyz/index.js 0 bytes {0} [built]"
`;

exports[`StatsTestCases should print correct stats for reverse-sort-modules 1`] = `
"Hash: 8e1f6d7b7886c5f4617d
Time: Xms
Built at: Thu Jan 01 1970 00:00:00 GMT
  Asset      Size  Chunks             Chunk Names
main.js  6.81 KiB       0  [emitted]  main
Entrypoint main = main.js
[29] ./c.js?10 33 bytes {0} [built]
[27] ./c.js?9 33 bytes {0} [built]
[25] ./c.js?8 33 bytes {0} [built]
[23] ./c.js?7 33 bytes {0} [built]
[19] ./c.js?5 33 bytes {0} [built]
[17] ./c.js?4 33 bytes {0} [built]
[15] ./c.js?3 33 bytes {0} [built]
[13] ./c.js?2 33 bytes {0} [built]
[11] ./c.js?1 33 bytes {0} [built]
[10] ./index.js 181 bytes {0} [built]
 [9] ./a.js?10 33 bytes {0} [built]
 [8] ./a.js?9 33 bytes {0} [built]
 [7] ./a.js?8 33 bytes {0} [built]
 [6] ./a.js?7 33 bytes {0} [built]
 [5] ./a.js?6 33 bytes {0} [built]
 [4] ./a.js?5 33 bytes {0} [built]
 [3] ./a.js?4 33 bytes {0} [built]
 [2] ./a.js?3 33 bytes {0} [built]
 [1] ./a.js?2 33 bytes {0} [built]
 [0] ./a.js?1 33 bytes {0} [built]
    + 11 hidden modules"
`;

exports[`StatsTestCases should print correct stats for runtime-chunk 1`] = `
"Entrypoint e1 = runtime~e1.js e1.js
Entrypoint e2 = runtime~e2.js e2.js"
`;

exports[`StatsTestCases should print correct stats for runtime-chunk-integration 1`] = `
"Child base:
         Asset       Size  Chunks             Chunk Names
          0.js  719 bytes       0  [emitted]  
      main1.js  542 bytes       1  [emitted]  main1
    runtime.js   8.75 KiB       2  [emitted]  runtime
    Entrypoint main1 = runtime.js main1.js
    [0] ./b.js 20 bytes {0} [built]
    [1] ./c.js 20 bytes {0} [built]
    [2] ./d.js 20 bytes {0} [built]
    [3] ./main1.js 66 bytes {1} [built]
Child manifest is named entry:
          Asset       Size  Chunks             Chunk Names
           0.js  719 bytes       0  [emitted]  
    manifest.js   9.06 KiB       1  [emitted]  manifest
       main1.js  542 bytes       2  [emitted]  main1
    Entrypoint main1 = manifest.js main1.js
    Entrypoint manifest = manifest.js
    [0] ./b.js 20 bytes {0} [built]
    [1] ./c.js 20 bytes {0} [built]
    [2] ./d.js 20 bytes {0} [built]
    [3] ./main1.js 66 bytes {2} [built]
    [4] ./f.js 20 bytes {1} [built]"
`;

exports[`StatsTestCases should print correct stats for runtime-chunk-issue-7382 1`] = `
"Entrypoint e1 = runtime.js all.js e1.js
Entrypoint e2 = runtime.js all.js e2.js"
`;

exports[`StatsTestCases should print correct stats for runtime-chunk-single 1`] = `
"Entrypoint e1 = runtime.js e1.js
Entrypoint e2 = runtime.js e2.js"
`;

exports[`StatsTestCases should print correct stats for scope-hoisting-bailouts 1`] = `
"Hash: 900e01719757ad40b4ee
Time: Xms
Built at: Thu Jan 01 1970 00:00:00 GMT
Entrypoint index = index.js
Entrypoint entry = entry.js
[0] ./entry.js 32 bytes {1} {2} [built]
    ModuleConcatenation bailout: Module is an entry point
[1] ./ref-from-cjs.js 45 bytes {1} [built]
    ModuleConcatenation bailout: Module is referenced from these modules with unsupported syntax: ./cjs.js (referenced with cjs require)
[2] external \\"external\\" 42 bytes {1} [built]
    ModuleConcatenation bailout: Module is not an ECMAScript module
[3] ./concatenated.js + 2 modules 116 bytes {0} [built]
    ModuleConcatenation bailout: Cannot concat with external \\"external\\" (<- Module is not an ECMAScript module)
    | ./concatenated.js 26 bytes [built]
    |     ModuleConcatenation bailout: Module is referenced from these modules with unsupported syntax: ./index.js (referenced with import())
    | ./concatenated1.js 37 bytes [built]
    | ./concatenated2.js 48 bytes [built]
[4] ./index.js 176 bytes {1} [built]
    ModuleConcatenation bailout: Module is an entry point
[5] ./cjs.js 59 bytes {1} [built]
    ModuleConcatenation bailout: Module is not an ECMAScript module
[6] ./eval.js 35 bytes {1} [built]
    ModuleConcatenation bailout: Module uses eval()
[7] ./injected-vars.js 40 bytes {1} [built]
    ModuleConcatenation bailout: Module uses injected variables (__dirname, __filename)
[8] ./module-id.js 26 bytes {1} [built]
    ModuleConcatenation bailout: Module uses module.id
[9] ./module-loaded.js 30 bytes {1} [built]
    ModuleConcatenation bailout: Module uses module.loaded"
`;

exports[`StatsTestCases should print correct stats for scope-hoisting-multi 1`] = `
"Hash: a786614ea171d67e9632b9989eac65394295ae64
Child
    Hash: a786614ea171d67e9632
    Time: Xms
    Built at: Thu Jan 01 1970 00:00:00 GMT
    Entrypoint first = vendor.js first.js
    Entrypoint second = vendor.js second.js
     [0] ./common_lazy_shared.js 25 bytes {0} {1} {2} [built]
     [1] ./common2.js 25 bytes {4} {5} [built]
     [2] ./common_lazy.js 25 bytes {1} {2} [built]
     [3] ./common.js 37 bytes {4} {5} [built]
     [4] ./lazy_shared.js 31 bytes {0} [built]
     [5] ./vendor.js 25 bytes {3} [built]
     [6] ./lazy_first.js 55 bytes {2} [built]
     [7] ./lazy_second.js 55 bytes {1} [built]
     [8] ./first.js 207 bytes {4} [built]
     [9] ./module_first.js 31 bytes {4} [built]
    [10] ./second.js 177 bytes {5} [built]
Child
    Hash: b9989eac65394295ae64
    Time: Xms
    Built at: Thu Jan 01 1970 00:00:00 GMT
    Entrypoint first = vendor.js first.js
    Entrypoint second = vendor.js second.js
    [0] ./common_lazy_shared.js 25 bytes {0} {1} {2} [built]
    [1] ./common_lazy.js 25 bytes {1} {2} [built]
    [2] ./common.js + 1 modules 62 bytes {4} {5} [built]
        | ./common.js 37 bytes [built]
        | ./common2.js 25 bytes [built]
    [3] ./vendor.js 25 bytes {3} [built]
    [4] ./lazy_shared.js 31 bytes {0} [built]
        ModuleConcatenation bailout: Module is referenced from these modules with unsupported syntax: ./first.js (referenced with import()), ./second.js (referenced with import())
    [5] ./lazy_second.js 55 bytes {1} [built]
        ModuleConcatenation bailout: Module is referenced from these modules with unsupported syntax: ./second.js (referenced with import())
    [6] ./second.js 177 bytes {5} [built]
        ModuleConcatenation bailout: Module is an entry point
    [7] ./first.js + 1 modules 248 bytes {4} [built]
        ModuleConcatenation bailout: Cannot concat with ./common.js
        ModuleConcatenation bailout: Cannot concat with ./vendor.js
        | ./first.js 207 bytes [built]
        |     ModuleConcatenation bailout: Module is an entry point
        | ./module_first.js 31 bytes [built]
    [8] ./lazy_first.js 55 bytes {2} [built]
        ModuleConcatenation bailout: Module is referenced from these modules with unsupported syntax: ./first.js (referenced with import())"
`;

exports[`StatsTestCases should print correct stats for side-effects-issue-7428 1`] = `
"Hash: a9b58d04269fe092c240
Time: Xms
Built at: Thu Jan 01 1970 00:00:00 GMT
  Asset       Size  Chunks             Chunk Names
   0.js  481 bytes       0  [emitted]  
main.js   9.32 KiB       1  [emitted]  main
Entrypoint main = main.js
[0] ./components/src/CompAB/utils.js 97 bytes {1} [built]
    harmony side effect evaluation ./utils [1] ./main.js + 1 modules 1:0-30
    harmony import specifier ./utils [1] ./main.js + 1 modules 5:2-5
    harmony side effect evaluation ./utils [4] ./components/src/CompAB/CompA.js 1:0-35
    harmony import specifier ./utils [4] ./components/src/CompAB/CompA.js 5:5-12
[1] ./main.js + 1 modules 231 bytes {1} [built]
    single entry ./main.js  main
    | ./main.js 144 bytes [built]
    |     single entry ./main.js  main
    | ./components/src/CompAB/CompB.js 77 bytes [built]
    |     [only some exports used: default]
    |     harmony import specifier ./components  ./main.js 4:15-20 (skipped side-effect-free modules)
    |     harmony side effect evaluation ./CompB [7] ./components/src/CompAB/index.js 2:0-43
    |     harmony export imported specifier ./CompB [7] ./components/src/CompAB/index.js 2:0-43
[2] ./components/src/index.js 84 bytes [built]
    [no exports used]
    harmony side effect evaluation ./components [1] ./main.js + 1 modules 1:0-44
    harmony side effect evaluation ./components [3] ./foo.js 1:0-37
[3] ./foo.js 101 bytes {0} [built]
    import() ./foo  ./main.js 6:0-15
[4] ./components/src/CompAB/CompA.js 89 bytes {1} [built]
    [only some exports used: default]
    harmony import specifier ./components  ./main.js 3:15-20 (skipped side-effect-free modules)
    harmony import specifier ./components [3] ./foo.js 3:20-25 (skipped side-effect-free modules)
    harmony side effect evaluation ./CompA [7] ./components/src/CompAB/index.js 1:0-43
    harmony export imported specifier ./CompA [7] ./components/src/CompAB/index.js 1:0-43
[5] ./components/src/CompC/CompC.js 33 bytes [built]
    [no exports used]
    harmony side effect evaluation ./CompC [6] ./components/src/CompC/index.js 1:0-34
    harmony export imported specifier ./CompC [6] ./components/src/CompC/index.js 1:0-34
[6] ./components/src/CompC/index.js 34 bytes [built]
    [no exports used]
    harmony side effect evaluation ./CompC [2] ./components/src/index.js 2:0-43
    harmony export imported specifier ./CompC [2] ./components/src/index.js 2:0-43
[7] ./components/src/CompAB/index.js 87 bytes [built]
    [no exports used]
    harmony side effect evaluation ./CompAB [2] ./components/src/index.js 1:0-40
    harmony export imported specifier ./CompAB [2] ./components/src/index.js 1:0-40
    harmony export imported specifier ./CompAB [2] ./components/src/index.js 1:0-40"
`;

exports[`StatsTestCases should print correct stats for side-effects-simple-unused 1`] = `
"Hash: 98f9f698f299e2fa69de
Time: Xms
Built at: Thu Jan 01 1970 00:00:00 GMT
  Asset     Size  Chunks             Chunk Names
main.js  3.9 KiB       0  [emitted]  main
Entrypoint main = main.js
[0] ./node_modules/pmodule/b.js 69 bytes [built]
    [no exports used]
[1] ./node_modules/pmodule/a.js 60 bytes [built]
    [no exports used]
[2] ./index.js + 2 modules 158 bytes {0} [built]
    | ./index.js 55 bytes [built]
    | ./node_modules/pmodule/index.js 75 bytes [built]
    |     [only some exports used: default]
    | ./node_modules/pmodule/c.js 28 bytes [built]
    |     [only some exports used: z]"
`;

exports[`StatsTestCases should print correct stats for simple 1`] = `
"Hash: 06cc914b885215f96c5a
Time: Xms
Built at: Thu Jan 01 1970 00:00:00 GMT
    Asset      Size  Chunks             Chunk Names
bundle.js  3.75 KiB    main  [emitted]  main
Entrypoint main = bundle.js
[./index.js] 0 bytes {main} [built]"
`;

exports[`StatsTestCases should print correct stats for simple-more-info 1`] = `
"Hash: c8c226a954f967e61630
Time: Xms
Built at: Thu Jan 01 1970 00:00:00 GMT
    Asset      Size  Chunks             Chunk Names
bundle.js  3.57 KiB       0  [emitted]  main
Entrypoint main = bundle.js
[0] ./index.js 0 bytes {0} [built]
    single entry ./index  main
    factory:Xms building:Xms = Xms"
`;

exports[`StatsTestCases should print correct stats for split-chunks 1`] = `
"Child default:
    Entrypoint main = default/main.js
    Entrypoint a = default/a.js
    Entrypoint b = default/b.js
    Entrypoint c = default/c.js
    chunk    {0} default/vendors~async-a~async-b~async-c.js (vendors~async-a~async-b~async-c) 20 bytes <{9}> ={1}= ={2}= ={3}= ={5}= ={6}= ={7}= ={8}= >{2}< >{4}< [rendered] split chunk (cache group: defaultVendors) (name: vendors~async-a~async-b~async-c)
        > ./a [8] ./index.js 1:0-47
        > ./b [8] ./index.js 2:0-47
        > ./c [8] ./index.js 3:0-47
     [1] ./node_modules/x.js 20 bytes {0} {10} {11} {12} [built]
    chunk    {1} default/async-a~async-b~async-c.js (async-a~async-b~async-c) 20 bytes <{9}> ={0}= ={2}= ={3}= ={5}= ={6}= ={7}= ={8}= >{2}< >{4}< [rendered] split chunk (cache group: default) (name: async-a~async-b~async-c)
        > ./a [8] ./index.js 1:0-47
        > ./b [8] ./index.js 2:0-47
        > ./c [8] ./index.js 3:0-47
     [0] ./d.js 20 bytes {1} {10} {11} {12} [built]
    chunk    {2} default/async-b~async-c~async-g.js (async-b~async-c~async-g) 20 bytes <{0}> <{1}> <{10}> <{3}> <{5}> <{9}> ={0}= ={1}= ={3}= ={4}= ={6}= ={7}= ={8}= [rendered] split chunk (cache group: default) (name: async-b~async-c~async-g)
        > ./g [] 6:0-47
        > ./g [] 6:0-47
        > ./b [8] ./index.js 2:0-47
        > ./c [8] ./index.js 3:0-47
     [2] ./f.js 20 bytes {2} {11} {12} [built]
    chunk    {3} default/vendors~async-a~async-b.js (vendors~async-a~async-b) 20 bytes <{9}> ={0}= ={1}= ={2}= ={5}= ={6}= >{2}< >{4}< [rendered] split chunk (cache group: defaultVendors) (name: vendors~async-a~async-b)
        > ./a [8] ./index.js 1:0-47
        > ./b [8] ./index.js 2:0-47
     [3] ./node_modules/y.js 20 bytes {3} {10} {11} [built]
    chunk    {4} default/async-g.js (async-g) 34 bytes <{0}> <{1}> <{10}> <{3}> <{5}> ={2}= [rendered]
        > ./g [] 6:0-47
        > ./g [] 6:0-47
     [9] ./g.js 34 bytes {4} [built]
    chunk    {5} default/async-a.js (async-a) 156 bytes <{9}> ={0}= ={1}= ={3}= >{2}< >{4}< [rendered]
        > ./a [8] ./index.js 1:0-47
     [7] ./a.js + 1 modules 156 bytes {5} {10} [built]
         | ./a.js 121 bytes [built]
         | ./e.js 20 bytes [built]
    chunk    {6} default/async-b.js (async-b) 72 bytes <{9}> ={0}= ={1}= ={2}= ={3}= [rendered]
        > ./b [8] ./index.js 2:0-47
     [5] ./b.js 72 bytes {6} {11} [built]
    chunk    {7} default/async-c.js (async-c) 72 bytes <{9}> ={0}= ={1}= ={2}= ={8}= [rendered]
        > ./c [8] ./index.js 3:0-47
     [6] ./c.js 72 bytes {7} {12} [built]
    chunk    {8} default/vendors~async-c.js (vendors~async-c) 20 bytes <{9}> ={0}= ={1}= ={2}= ={7}= [rendered] split chunk (cache group: defaultVendors) (name: vendors~async-c)
        > ./c [8] ./index.js 3:0-47
     [4] ./node_modules/z.js 20 bytes {8} {12} [built]
    chunk    {9} default/main.js (main) 147 bytes >{0}< >{1}< >{2}< >{3}< >{5}< >{6}< >{7}< >{8}< [entry] [rendered]
        > ./ main
     [8] ./index.js 147 bytes {9} [built]
    chunk   {10} default/a.js (a) 216 bytes >{2}< >{4}< [entry] [rendered]
        > ./a a
     [0] ./d.js 20 bytes {1} {10} {11} {12} [built]
     [1] ./node_modules/x.js 20 bytes {0} {10} {11} {12} [built]
     [3] ./node_modules/y.js 20 bytes {3} {10} {11} [built]
     [7] ./a.js + 1 modules 156 bytes {5} {10} [built]
         | ./a.js 121 bytes [built]
         | ./e.js 20 bytes [built]
    chunk   {11} default/b.js (b) 152 bytes [entry] [rendered]
        > ./b b
     [0] ./d.js 20 bytes {1} {10} {11} {12} [built]
     [1] ./node_modules/x.js 20 bytes {0} {10} {11} {12} [built]
     [2] ./f.js 20 bytes {2} {11} {12} [built]
     [3] ./node_modules/y.js 20 bytes {3} {10} {11} [built]
     [5] ./b.js 72 bytes {6} {11} [built]
    chunk   {12} default/c.js (c) 152 bytes [entry] [rendered]
        > ./c c
     [0] ./d.js 20 bytes {1} {10} {11} {12} [built]
     [1] ./node_modules/x.js 20 bytes {0} {10} {11} {12} [built]
     [2] ./f.js 20 bytes {2} {11} {12} [built]
     [4] ./node_modules/z.js 20 bytes {8} {12} [built]
     [6] ./c.js 72 bytes {7} {12} [built]
Child all-chunks:
    Entrypoint main = default/main.js
    Entrypoint a = default/vendors~a~async-a~async-b~async-c~b~c.js default/vendors~a~async-a~async-b~b.js default/a~async-a~async-b~async-c~b~c.js default/a.js
    Entrypoint b = default/vendors~a~async-a~async-b~async-c~b~c.js default/vendors~a~async-a~async-b~b.js default/a~async-a~async-b~async-c~b~c.js default/b.js
    Entrypoint c = default/vendors~a~async-a~async-b~async-c~b~c.js default/vendors~async-c~c.js default/a~async-a~async-b~async-c~b~c.js default/c.js
    chunk    {0} default/vendors~a~async-a~async-b~async-c~b~c.js (vendors~a~async-a~async-b~async-c~b~c) 20 bytes <{9}> ={1}= ={10}= ={11}= ={12}= ={2}= ={3}= ={4}= ={6}= ={7}= ={8}= >{2}< >{5}< [initial] [rendered] split chunk (cache group: defaultVendors) (name: vendors~a~async-a~async-b~async-c~b~c)
        > ./a a
        > ./b b
        > ./c c
        > ./a [8] ./index.js 1:0-47
        > ./b [8] ./index.js 2:0-47
        > ./c [8] ./index.js 3:0-47
     [2] ./node_modules/x.js 20 bytes {0} [built]
    chunk    {1} default/a~async-a~async-b~async-c~b~c.js (a~async-a~async-b~async-c~b~c) 20 bytes <{9}> ={0}= ={10}= ={11}= ={12}= ={2}= ={3}= ={4}= ={6}= ={7}= ={8}= >{2}< >{5}< [initial] [rendered] split chunk (cache group: default) (name: a~async-a~async-b~async-c~b~c)
        > ./a a
        > ./b b
        > ./c c
        > ./a [8] ./index.js 1:0-47
        > ./b [8] ./index.js 2:0-47
        > ./c [8] ./index.js 3:0-47
     [1] ./d.js 20 bytes {1} [built]
    chunk    {2} default/async-b~async-c~async-g.js (async-b~async-c~async-g) 20 bytes <{0}> <{1}> <{10}> <{3}> <{6}> <{9}> ={0}= ={1}= ={3}= ={4}= ={5}= ={7}= ={8}= [rendered] split chunk (cache group: default) (name: async-b~async-c~async-g)
        > ./g [] 6:0-47
        > ./g [] 6:0-47
        > ./b [8] ./index.js 2:0-47
        > ./c [8] ./index.js 3:0-47
     [0] ./f.js 20 bytes {2} {11} {12} [built]
    chunk    {3} default/vendors~a~async-a~async-b~b.js (vendors~a~async-a~async-b~b) 20 bytes <{9}> ={0}= ={1}= ={10}= ={11}= ={2}= ={6}= ={7}= >{2}< >{5}< [initial] [rendered] split chunk (cache group: defaultVendors) (name: vendors~a~async-a~async-b~b)
        > ./a a
        > ./b b
        > ./a [8] ./index.js 1:0-47
        > ./b [8] ./index.js 2:0-47
     [3] ./node_modules/y.js 20 bytes {3} [built]
    chunk    {4} default/vendors~async-c~c.js (vendors~async-c~c) 20 bytes <{9}> ={0}= ={1}= ={12}= ={2}= ={8}= [initial] [rendered] split chunk (cache group: defaultVendors) (name: vendors~async-c~c)
        > ./c c
        > ./c [8] ./index.js 3:0-47
     [7] ./node_modules/z.js 20 bytes {4} [built]
    chunk    {5} default/async-g.js (async-g) 34 bytes <{0}> <{1}> <{10}> <{3}> <{6}> ={2}= [rendered]
        > ./g [] 6:0-47
        > ./g [] 6:0-47
     [9] ./g.js 34 bytes {5} [built]
    chunk    {6} default/async-a.js (async-a) 156 bytes <{9}> ={0}= ={1}= ={3}= >{2}< >{5}< [rendered]
        > ./a [8] ./index.js 1:0-47
     [6] ./a.js + 1 modules 156 bytes {6} {10} [built]
         | ./a.js 121 bytes [built]
         | ./e.js 20 bytes [built]
    chunk    {7} default/async-b.js (async-b) 72 bytes <{9}> ={0}= ={1}= ={2}= ={3}= [rendered]
        > ./b [8] ./index.js 2:0-47
     [4] ./b.js 72 bytes {7} {11} [built]
    chunk    {8} default/async-c.js (async-c) 72 bytes <{9}> ={0}= ={1}= ={2}= ={4}= [rendered]
        > ./c [8] ./index.js 3:0-47
     [5] ./c.js 72 bytes {8} {12} [built]
    chunk    {9} default/main.js (main) 147 bytes >{0}< >{1}< >{2}< >{3}< >{4}< >{6}< >{7}< >{8}< [entry] [rendered]
        > ./ main
     [8] ./index.js 147 bytes {9} [built]
    chunk   {10} default/a.js (a) 156 bytes ={0}= ={1}= ={3}= >{2}< >{5}< [entry] [rendered]
        > ./a a
     [6] ./a.js + 1 modules 156 bytes {6} {10} [built]
         | ./a.js 121 bytes [built]
         | ./e.js 20 bytes [built]
    chunk   {11} default/b.js (b) 92 bytes ={0}= ={1}= ={3}= [entry] [rendered]
        > ./b b
     [0] ./f.js 20 bytes {2} {11} {12} [built]
     [4] ./b.js 72 bytes {7} {11} [built]
    chunk   {12} default/c.js (c) 92 bytes ={0}= ={1}= ={4}= [entry] [rendered]
        > ./c c
     [0] ./f.js 20 bytes {2} {11} {12} [built]
     [5] ./c.js 72 bytes {8} {12} [built]
Child manual:
    Entrypoint main = default/main.js
    Entrypoint a = default/vendors.js default/a.js
    Entrypoint b = default/vendors.js default/b.js
    Entrypoint c = default/vendors.js default/c.js
    chunk    {0} default/vendors.js (vendors) 112 bytes <{5}> ={2}= ={3}= ={4}= ={6}= ={7}= ={8}= >{1}< [initial] [rendered] split chunk (cache group: vendors) (name: vendors)
        > ./a a
        > ./b b
        > ./c c
        > ./a [8] ./index.js 1:0-47
        > ./b [8] ./index.js 2:0-47
        > ./c [8] ./index.js 3:0-47
      [2] ./node_modules/x.js 20 bytes {0} [built]
      [3] ./node_modules/y.js 20 bytes {0} [built]
      [6] ./node_modules/z.js 20 bytes {0} [built]
     [10] multi x y z 52 bytes {0} [built]
    chunk    {1} default/async-g.js (async-g) 54 bytes <{0}> <{2}> <{6}> [rendered]
        > ./g [] 6:0-47
        > ./g [] 6:0-47
     [1] ./f.js 20 bytes {1} {3} {4} {7} {8} [built]
     [9] ./g.js 34 bytes {1} [built]
    chunk    {2} default/async-a.js (async-a) 176 bytes <{5}> ={0}= >{1}< [rendered]
        > ./a [8] ./index.js 1:0-47
     [0] ./d.js 20 bytes {2} {3} {4} {6} {7} {8} [built]
     [7] ./a.js + 1 modules 156 bytes {2} {6} [built]
         | ./a.js 121 bytes [built]
         | ./e.js 20 bytes [built]
    chunk    {3} default/async-b.js (async-b) 112 bytes <{5}> ={0}= [rendered]
        > ./b [8] ./index.js 2:0-47
     [0] ./d.js 20 bytes {2} {3} {4} {6} {7} {8} [built]
     [1] ./f.js 20 bytes {1} {3} {4} {7} {8} [built]
     [4] ./b.js 72 bytes {3} {7} [built]
    chunk    {4} default/async-c.js (async-c) 112 bytes <{5}> ={0}= [rendered]
        > ./c [8] ./index.js 3:0-47
     [0] ./d.js 20 bytes {2} {3} {4} {6} {7} {8} [built]
     [1] ./f.js 20 bytes {1} {3} {4} {7} {8} [built]
     [5] ./c.js 72 bytes {4} {8} [built]
    chunk    {5} default/main.js (main) 147 bytes >{0}< >{2}< >{3}< >{4}< [entry] [rendered]
        > ./ main
     [8] ./index.js 147 bytes {5} [built]
    chunk    {6} default/a.js (a) 176 bytes ={0}= >{1}< [entry] [rendered]
        > ./a a
     [0] ./d.js 20 bytes {2} {3} {4} {6} {7} {8} [built]
     [7] ./a.js + 1 modules 156 bytes {2} {6} [built]
         | ./a.js 121 bytes [built]
         | ./e.js 20 bytes [built]
    chunk    {7} default/b.js (b) 112 bytes ={0}= [entry] [rendered]
        > ./b b
     [0] ./d.js 20 bytes {2} {3} {4} {6} {7} {8} [built]
     [1] ./f.js 20 bytes {1} {3} {4} {7} {8} [built]
     [4] ./b.js 72 bytes {3} {7} [built]
    chunk    {8} default/c.js (c) 112 bytes ={0}= [entry] [rendered]
        > ./c c
     [0] ./d.js 20 bytes {2} {3} {4} {6} {7} {8} [built]
     [1] ./f.js 20 bytes {1} {3} {4} {7} {8} [built]
     [5] ./c.js 72 bytes {4} {8} [built]
Child name-too-long:
    Entrypoint main = main.js
    Entrypoint aaaaaaaaaaaaaaaaaaaaaaaaaaaaaa = vendors~aaaaaaaaaaaaaaaaaaaaaaaaaaaaaa~async-a~async-b~async-c~bbbbbbbbbbbbbbbbbbbbbbbbbbbbbb~cccccc~50ebc41f.js vendors~aaaaaaaaaaaaaaaaaaaaaaaaaaaaaa~async-a~async-b~bbbbbbbbbbbbbbbbbbbbbbbbbbbbbb.js aaaaaaaaaaaaaaaaaaaaaaaaaaaaaa~async-a~async-b~async-c~bbbbbbbbbbbbbbbbbbbbbbbbbbbbbb~cccccccccccccc~18066793.js async-a.js aaaaaaaaaaaaaaaaaaaaaaaaaaaaaa.js
    Entrypoint bbbbbbbbbbbbbbbbbbbbbbbbbbbbbb = vendors~aaaaaaaaaaaaaaaaaaaaaaaaaaaaaa~async-a~async-b~async-c~bbbbbbbbbbbbbbbbbbbbbbbbbbbbbb~cccccc~50ebc41f.js vendors~aaaaaaaaaaaaaaaaaaaaaaaaaaaaaa~async-a~async-b~bbbbbbbbbbbbbbbbbbbbbbbbbbbbbb.js aaaaaaaaaaaaaaaaaaaaaaaaaaaaaa~async-a~async-b~async-c~bbbbbbbbbbbbbbbbbbbbbbbbbbbbbb~cccccccccccccc~18066793.js async-b~async-c~async-g~bbbbbbbbbbbbbbbbbbbbbbbbbbbbbb~cccccccccccccccccccccccccccccc.js async-b.js bbbbbbbbbbbbbbbbbbbbbbbbbbbbbb.js
    Entrypoint cccccccccccccccccccccccccccccc = vendors~aaaaaaaaaaaaaaaaaaaaaaaaaaaaaa~async-a~async-b~async-c~bbbbbbbbbbbbbbbbbbbbbbbbbbbbbb~cccccc~50ebc41f.js vendors~async-c~cccccccccccccccccccccccccccccc.js aaaaaaaaaaaaaaaaaaaaaaaaaaaaaa~async-a~async-b~async-c~bbbbbbbbbbbbbbbbbbbbbbbbbbbbbb~cccccccccccccc~18066793.js async-b~async-c~async-g~bbbbbbbbbbbbbbbbbbbbbbbbbbbbbb~cccccccccccccccccccccccccccccc.js async-c.js cccccccccccccccccccccccccccccc.js
    chunk    {0} vendors~aaaaaaaaaaaaaaaaaaaaaaaaaaaaaa~async-a~async-b~async-c~bbbbbbbbbbbbbbbbbbbbbbbbbbbbbb~cccccc~50ebc41f.js (vendors~aaaaaaaaaaaaaaaaaaaaaaaaaaaaaa~async-a~async-b~async-c~bbbbbbbbbbbbbbbbbbbbbbbbbbbbbb~cccccc~50ebc41f) 20 bytes <{9}> ={1}= ={10}= ={11}= ={12}= ={2}= ={3}= ={4}= ={5}= ={6}= ={7}= >{2}< >{8}< [initial] [rendered] split chunk (cache group: defaultVendors) (name: vendors~aaaaaaaaaaaaaaaaaaaaaaaaaaaaaa~async-a~async-b~async-c~bbbbbbbbbbbbbbbbbbbbbbbbbbbbbb~cccccc~50ebc41f)
        > ./a aaaaaaaaaaaaaaaaaaaaaaaaaaaaaa
        > ./b bbbbbbbbbbbbbbbbbbbbbbbbbbbbbb
        > ./c cccccccccccccccccccccccccccccc
        > ./a [4] ./index.js 1:0-47
        > ./b [4] ./index.js 2:0-47
        > ./c [4] ./index.js 3:0-47
     [2] ./node_modules/x.js 20 bytes {0} [built]
    chunk    {1} aaaaaaaaaaaaaaaaaaaaaaaaaaaaaa~async-a~async-b~async-c~bbbbbbbbbbbbbbbbbbbbbbbbbbbbbb~cccccccccccccc~18066793.js (aaaaaaaaaaaaaaaaaaaaaaaaaaaaaa~async-a~async-b~async-c~bbbbbbbbbbbbbbbbbbbbbbbbbbbbbb~cccccccccccccc~18066793) 20 bytes <{9}> ={0}= ={10}= ={11}= ={12}= ={2}= ={3}= ={4}= ={5}= ={6}= ={7}= >{2}< >{8}< [initial] [rendered] split chunk (cache group: default) (name: aaaaaaaaaaaaaaaaaaaaaaaaaaaaaa~async-a~async-b~async-c~bbbbbbbbbbbbbbbbbbbbbbbbbbbbbb~cccccccccccccc~18066793)
        > ./a aaaaaaaaaaaaaaaaaaaaaaaaaaaaaa
        > ./b bbbbbbbbbbbbbbbbbbbbbbbbbbbbbb
        > ./c cccccccccccccccccccccccccccccc
        > ./a [4] ./index.js 1:0-47
        > ./b [4] ./index.js 2:0-47
        > ./c [4] ./index.js 3:0-47
     [1] ./d.js 20 bytes {1} [built]
    chunk    {2} async-b~async-c~async-g~bbbbbbbbbbbbbbbbbbbbbbbbbbbbbb~cccccccccccccccccccccccccccccc.js (async-b~async-c~async-g~bbbbbbbbbbbbbbbbbbbbbbbbbbbbbb~cccccccccccccccccccccccccccccc) 20 bytes <{0}> <{1}> <{10}> <{3}> <{4}> <{9}> ={0}= ={1}= ={11}= ={12}= ={3}= ={5}= ={6}= ={7}= ={8}= [initial] [rendered] split chunk (cache group: default) (name: async-b~async-c~async-g~bbbbbbbbbbbbbbbbbbbbbbbbbbbbbb~cccccccccccccccccccccccccccccc)
        > ./g [] 6:0-47
        > ./g [] 6:0-47
        > ./b bbbbbbbbbbbbbbbbbbbbbbbbbbbbbb
        > ./c cccccccccccccccccccccccccccccc
        > ./b [4] ./index.js 2:0-47
        > ./c [4] ./index.js 3:0-47
     [0] ./f.js 20 bytes {2} [built]
    chunk    {3} vendors~aaaaaaaaaaaaaaaaaaaaaaaaaaaaaa~async-a~async-b~bbbbbbbbbbbbbbbbbbbbbbbbbbbbbb.js (vendors~aaaaaaaaaaaaaaaaaaaaaaaaaaaaaa~async-a~async-b~bbbbbbbbbbbbbbbbbbbbbbbbbbbbbb) 20 bytes <{9}> ={0}= ={1}= ={10}= ={11}= ={2}= ={4}= ={5}= >{2}< >{8}< [initial] [rendered] split chunk (cache group: defaultVendors) (name: vendors~aaaaaaaaaaaaaaaaaaaaaaaaaaaaaa~async-a~async-b~bbbbbbbbbbbbbbbbbbbbbbbbbbbbbb)
        > ./a aaaaaaaaaaaaaaaaaaaaaaaaaaaaaa
        > ./b bbbbbbbbbbbbbbbbbbbbbbbbbbbbbb
        > ./a [4] ./index.js 1:0-47
        > ./b [4] ./index.js 2:0-47
     [3] ./node_modules/y.js 20 bytes {3} [built]
    chunk    {4} async-a.js (async-a) 156 bytes <{9}> ={0}= ={1}= ={10}= ={3}= >{2}< >{8}< [initial] [rendered] reused as split chunk (cache group: default)
        > ./a aaaaaaaaaaaaaaaaaaaaaaaaaaaaaa
        > ./a [4] ./index.js 1:0-47
     [8] ./a.js + 1 modules 156 bytes {4} [built]
         | ./a.js 121 bytes [built]
         | ./e.js 20 bytes [built]
    chunk    {5} async-b.js (async-b) 72 bytes <{9}> ={0}= ={1}= ={11}= ={2}= ={3}= [initial] [rendered] reused as split chunk (cache group: default)
        > ./b bbbbbbbbbbbbbbbbbbbbbbbbbbbbbb
        > ./b [4] ./index.js 2:0-47
     [5] ./b.js 72 bytes {5} [built]
    chunk    {6} async-c.js (async-c) 72 bytes <{9}> ={0}= ={1}= ={12}= ={2}= ={7}= [initial] [rendered] reused as split chunk (cache group: default)
        > ./c cccccccccccccccccccccccccccccc
        > ./c [4] ./index.js 3:0-47
     [6] ./c.js 72 bytes {6} [built]
    chunk    {7} vendors~async-c~cccccccccccccccccccccccccccccc.js (vendors~async-c~cccccccccccccccccccccccccccccc) 20 bytes <{9}> ={0}= ={1}= ={12}= ={2}= ={6}= [initial] [rendered] split chunk (cache group: defaultVendors) (name: vendors~async-c~cccccccccccccccccccccccccccccc)
        > ./c cccccccccccccccccccccccccccccc
        > ./c [4] ./index.js 3:0-47
     [7] ./node_modules/z.js 20 bytes {7} [built]
    chunk    {8} async-g.js (async-g) 34 bytes <{0}> <{1}> <{10}> <{3}> <{4}> ={2}= [rendered]
        > ./g [] 6:0-47
        > ./g [] 6:0-47
     [9] ./g.js 34 bytes {8} [built]
    chunk    {9} main.js (main) 147 bytes >{0}< >{1}< >{2}< >{3}< >{4}< >{5}< >{6}< >{7}< [entry] [rendered]
        > ./ main
     [4] ./index.js 147 bytes {9} [built]
    chunk   {10} aaaaaaaaaaaaaaaaaaaaaaaaaaaaaa.js (aaaaaaaaaaaaaaaaaaaaaaaaaaaaaa) 0 bytes ={0}= ={1}= ={3}= ={4}= >{2}< >{8}< [entry] [rendered]
        > ./a aaaaaaaaaaaaaaaaaaaaaaaaaaaaaa
    chunk   {11} bbbbbbbbbbbbbbbbbbbbbbbbbbbbbb.js (bbbbbbbbbbbbbbbbbbbbbbbbbbbbbb) 0 bytes ={0}= ={1}= ={2}= ={3}= ={5}= [entry] [rendered]
        > ./b bbbbbbbbbbbbbbbbbbbbbbbbbbbbbb
    chunk   {12} cccccccccccccccccccccccccccccc.js (cccccccccccccccccccccccccccccc) 0 bytes ={0}= ={1}= ={2}= ={6}= ={7}= [entry] [rendered]
        > ./c cccccccccccccccccccccccccccccc
Child custom-chunks-filter:
    Entrypoint main = default/main.js
    Entrypoint a = default/a.js
    Entrypoint b = default/vendors~async-a~async-b~async-c~b~c.js default/vendors~async-a~async-b~b.js default/async-a~async-b~async-c~b~c.js default/b.js
    Entrypoint c = default/vendors~async-a~async-b~async-c~b~c.js default/vendors~async-c~c.js default/async-a~async-b~async-c~b~c.js default/c.js
    chunk    {0} default/vendors~async-a~async-b~async-c~b~c.js (vendors~async-a~async-b~async-c~b~c) 20 bytes <{9}> ={1}= ={11}= ={12}= ={2}= ={3}= ={4}= ={6}= ={7}= ={8}= >{2}< >{5}< [initial] [rendered] split chunk (cache group: defaultVendors) (name: vendors~async-a~async-b~async-c~b~c)
        > ./b b
        > ./c c
        > ./a [8] ./index.js 1:0-47
        > ./b [8] ./index.js 2:0-47
        > ./c [8] ./index.js 3:0-47
     [2] ./node_modules/x.js 20 bytes {0} {10} [built]
    chunk    {1} default/async-a~async-b~async-c~b~c.js (async-a~async-b~async-c~b~c) 20 bytes <{9}> ={0}= ={11}= ={12}= ={2}= ={3}= ={4}= ={6}= ={7}= ={8}= >{2}< >{5}< [initial] [rendered] split chunk (cache group: default) (name: async-a~async-b~async-c~b~c)
        > ./b b
        > ./c c
        > ./a [8] ./index.js 1:0-47
        > ./b [8] ./index.js 2:0-47
        > ./c [8] ./index.js 3:0-47
     [1] ./d.js 20 bytes {1} {10} [built]
    chunk    {2} default/async-b~async-c~async-g.js (async-b~async-c~async-g) 20 bytes <{0}> <{1}> <{10}> <{3}> <{6}> <{9}> ={0}= ={1}= ={3}= ={4}= ={5}= ={7}= ={8}= [rendered] split chunk (cache group: default) (name: async-b~async-c~async-g)
        > ./g [] 6:0-47
        > ./g [] 6:0-47
        > ./b [8] ./index.js 2:0-47
        > ./c [8] ./index.js 3:0-47
     [0] ./f.js 20 bytes {2} {11} {12} [built]
    chunk    {3} default/vendors~async-a~async-b~b.js (vendors~async-a~async-b~b) 20 bytes <{9}> ={0}= ={1}= ={11}= ={2}= ={6}= ={7}= >{2}< >{5}< [initial] [rendered] split chunk (cache group: defaultVendors) (name: vendors~async-a~async-b~b)
        > ./b b
        > ./a [8] ./index.js 1:0-47
        > ./b [8] ./index.js 2:0-47
     [3] ./node_modules/y.js 20 bytes {3} {10} [built]
    chunk    {4} default/vendors~async-c~c.js (vendors~async-c~c) 20 bytes <{9}> ={0}= ={1}= ={12}= ={2}= ={8}= [initial] [rendered] split chunk (cache group: defaultVendors) (name: vendors~async-c~c)
        > ./c c
        > ./c [8] ./index.js 3:0-47
     [7] ./node_modules/z.js 20 bytes {4} [built]
    chunk    {5} default/async-g.js (async-g) 34 bytes <{0}> <{1}> <{10}> <{3}> <{6}> ={2}= [rendered]
        > ./g [] 6:0-47
        > ./g [] 6:0-47
     [9] ./g.js 34 bytes {5} [built]
    chunk    {6} default/async-a.js (async-a) 156 bytes <{9}> ={0}= ={1}= ={3}= >{2}< >{5}< [rendered]
        > ./a [8] ./index.js 1:0-47
     [6] ./a.js + 1 modules 156 bytes {6} {10} [built]
         | ./a.js 121 bytes [built]
         | ./e.js 20 bytes [built]
    chunk    {7} default/async-b.js (async-b) 72 bytes <{9}> ={0}= ={1}= ={2}= ={3}= [rendered]
        > ./b [8] ./index.js 2:0-47
     [4] ./b.js 72 bytes {7} {11} [built]
    chunk    {8} default/async-c.js (async-c) 72 bytes <{9}> ={0}= ={1}= ={2}= ={4}= [rendered]
        > ./c [8] ./index.js 3:0-47
     [5] ./c.js 72 bytes {8} {12} [built]
    chunk    {9} default/main.js (main) 147 bytes >{0}< >{1}< >{2}< >{3}< >{4}< >{6}< >{7}< >{8}< [entry] [rendered]
        > ./ main
     [8] ./index.js 147 bytes {9} [built]
    chunk   {10} default/a.js (a) 216 bytes >{2}< >{5}< [entry] [rendered]
        > ./a a
     [1] ./d.js 20 bytes {1} {10} [built]
     [2] ./node_modules/x.js 20 bytes {0} {10} [built]
     [3] ./node_modules/y.js 20 bytes {3} {10} [built]
     [6] ./a.js + 1 modules 156 bytes {6} {10} [built]
         | ./a.js 121 bytes [built]
         | ./e.js 20 bytes [built]
    chunk   {11} default/b.js (b) 92 bytes ={0}= ={1}= ={3}= [entry] [rendered]
        > ./b b
     [0] ./f.js 20 bytes {2} {11} {12} [built]
     [4] ./b.js 72 bytes {7} {11} [built]
    chunk   {12} default/c.js (c) 92 bytes ={0}= ={1}= ={4}= [entry] [rendered]
        > ./c c
     [0] ./f.js 20 bytes {2} {11} {12} [built]
     [5] ./c.js 72 bytes {8} {12} [built]
Child custom-chunks-filter-in-cache-groups:
    Entrypoint main = default/main.js
    Entrypoint a = default/a.js
    Entrypoint b = default/vendors.js default/b.js
    Entrypoint c = default/vendors.js default/c.js
    chunk    {0} default/vendors.js (vendors) 112 bytes <{5}> ={2}= ={3}= ={4}= ={7}= ={8}= >{1}< [initial] [rendered] split chunk (cache group: vendors) (name: vendors)
        > ./b b
        > ./c c
        > ./a [8] ./index.js 1:0-47
        > ./b [8] ./index.js 2:0-47
        > ./c [8] ./index.js 3:0-47
      [2] ./node_modules/x.js 20 bytes {0} {6} [built]
      [3] ./node_modules/y.js 20 bytes {0} {6} [built]
      [6] ./node_modules/z.js 20 bytes {0} [built]
     [10] multi x y z 52 bytes {0} [built]
    chunk    {1} default/async-g.js (async-g) 54 bytes <{0}> <{2}> <{6}> [rendered]
        > ./g [] 6:0-47
        > ./g [] 6:0-47
     [1] ./f.js 20 bytes {1} {3} {4} {7} {8} [built]
     [9] ./g.js 34 bytes {1} [built]
    chunk    {2} default/async-a.js (async-a) 176 bytes <{5}> ={0}= >{1}< [rendered]
        > ./a [8] ./index.js 1:0-47
     [0] ./d.js 20 bytes {2} {3} {4} {6} {7} {8} [built]
     [7] ./a.js + 1 modules 156 bytes {2} {6} [built]
         | ./a.js 121 bytes [built]
         | ./e.js 20 bytes [built]
    chunk    {3} default/async-b.js (async-b) 112 bytes <{5}> ={0}= [rendered]
        > ./b [8] ./index.js 2:0-47
     [0] ./d.js 20 bytes {2} {3} {4} {6} {7} {8} [built]
     [1] ./f.js 20 bytes {1} {3} {4} {7} {8} [built]
     [4] ./b.js 72 bytes {3} {7} [built]
    chunk    {4} default/async-c.js (async-c) 112 bytes <{5}> ={0}= [rendered]
        > ./c [8] ./index.js 3:0-47
     [0] ./d.js 20 bytes {2} {3} {4} {6} {7} {8} [built]
     [1] ./f.js 20 bytes {1} {3} {4} {7} {8} [built]
     [5] ./c.js 72 bytes {4} {8} [built]
    chunk    {5} default/main.js (main) 147 bytes >{0}< >{2}< >{3}< >{4}< [entry] [rendered]
        > ./ main
     [8] ./index.js 147 bytes {5} [built]
    chunk    {6} default/a.js (a) 216 bytes >{1}< [entry] [rendered]
        > ./a a
     [0] ./d.js 20 bytes {2} {3} {4} {6} {7} {8} [built]
     [2] ./node_modules/x.js 20 bytes {0} {6} [built]
     [3] ./node_modules/y.js 20 bytes {0} {6} [built]
     [7] ./a.js + 1 modules 156 bytes {2} {6} [built]
         | ./a.js 121 bytes [built]
         | ./e.js 20 bytes [built]
    chunk    {7} default/b.js (b) 112 bytes ={0}= [entry] [rendered]
        > ./b b
     [0] ./d.js 20 bytes {2} {3} {4} {6} {7} {8} [built]
     [1] ./f.js 20 bytes {1} {3} {4} {7} {8} [built]
     [4] ./b.js 72 bytes {3} {7} [built]
    chunk    {8} default/c.js (c) 112 bytes ={0}= [entry] [rendered]
        > ./c c
     [0] ./d.js 20 bytes {2} {3} {4} {6} {7} {8} [built]
     [1] ./f.js 20 bytes {1} {3} {4} {7} {8} [built]
     [5] ./c.js 72 bytes {4} {8} [built]"
`;

exports[`StatsTestCases should print correct stats for split-chunks-combinations 1`] = `
"Entrypoint main = main.js
chunk    {0} async-a~async-b.js (async-a~async-b) 134 bytes <{8}> ={1}= ={2}= [rendered] split chunk (cache group: default) (name: async-a~async-b)
    > ./a [9] ./index.js 1:0-47
    > ./b [9] ./index.js 2:0-47
 [0] ./x.js 67 bytes {0} {3} {4} {5} {6} {7} [built]
 [1] ./y.js 67 bytes {0} [built]
chunk    {1} async-a.js (async-a) 48 bytes <{8}> ={0}= [rendered]
    > ./a [9] ./index.js 1:0-47
 [2] ./a.js 48 bytes {1} [built]
chunk    {2} async-b.js (async-b) 48 bytes <{8}> ={0}= [rendered]
    > ./b [9] ./index.js 2:0-47
 [3] ./b.js 48 bytes {2} [built]
chunk    {3} async-c.js (async-c) 101 bytes <{8}> [rendered]
    > ./c [9] ./index.js 3:0-47
 [0] ./x.js 67 bytes {0} {3} {4} {5} {6} {7} [built]
 [4] ./c.js 34 bytes {3} [built]
chunk    {4} async-d.js (async-d) 101 bytes <{8}> [rendered]
    > ./d [9] ./index.js 4:0-47
 [0] ./x.js 67 bytes {0} {3} {4} {5} {6} {7} [built]
 [5] ./d.js 34 bytes {4} [built]
chunk    {5} async-e.js (async-e) 101 bytes <{8}> [rendered]
    > ./e [9] ./index.js 5:0-47
 [0] ./x.js 67 bytes {0} {3} {4} {5} {6} {7} [built]
 [6] ./e.js 34 bytes {5} [built]
chunk    {6} async-f.js (async-f) 101 bytes <{8}> [rendered]
    > ./f [9] ./index.js 6:0-47
 [0] ./x.js 67 bytes {0} {3} {4} {5} {6} {7} [built]
 [7] ./f.js 34 bytes {6} [built]
chunk    {7} async-g.js (async-g) 101 bytes <{8}> [rendered]
    > ./g [9] ./index.js 7:0-47
 [0] ./x.js 67 bytes {0} {3} {4} {5} {6} {7} [built]
 [8] ./g.js 34 bytes {7} [built]
chunk    {8} main.js (main) 343 bytes >{0}< >{1}< >{2}< >{3}< >{4}< >{5}< >{6}< >{7}< [entry] [rendered]
    > ./ main
 [9] ./index.js 343 bytes {8} [built]"
`;

exports[`StatsTestCases should print correct stats for split-chunks-issue-6413 1`] = `
"Entrypoint main = main.js
chunk    {0} vendors~async-a~async-b~async-c.js (vendors~async-a~async-b~async-c) 20 bytes <{5}> ={1}= ={2}= ={3}= ={4}= [rendered] split chunk (cache group: defaultVendors) (name: vendors~async-a~async-b~async-c)
    > ./a [5] ./index.js 1:0-47
    > ./b [5] ./index.js 2:0-47
    > ./c [5] ./index.js 3:0-47
 [1] ./node_modules/x.js 20 bytes {0} [built]
chunk    {1} async-a~async-b~async-c.js (async-a~async-b~async-c) 11 bytes <{5}> ={0}= ={2}= ={3}= ={4}= [rendered] split chunk (cache group: default) (name: async-a~async-b~async-c)
    > ./a [5] ./index.js 1:0-47
    > ./b [5] ./index.js 2:0-47
    > ./c [5] ./index.js 3:0-47
 [0] ./common.js 11 bytes {1} [built]
chunk    {2} async-a.js (async-a) 19 bytes <{5}> ={0}= ={1}= [rendered]
    > ./a [5] ./index.js 1:0-47
 [2] ./a.js 19 bytes {2} [built]
chunk    {3} async-b.js (async-b) 19 bytes <{5}> ={0}= ={1}= [rendered]
    > ./b [5] ./index.js 2:0-47
 [3] ./b.js 19 bytes {3} [built]
chunk    {4} async-c.js (async-c) 19 bytes <{5}> ={0}= ={1}= [rendered]
    > ./c [5] ./index.js 3:0-47
 [4] ./c.js 19 bytes {4} [built]
chunk    {5} main.js (main) 147 bytes >{0}< >{1}< >{2}< >{3}< >{4}< [entry] [rendered]
    > ./ main
 [5] ./index.js 147 bytes {5} [built]"
`;

exports[`StatsTestCases should print correct stats for split-chunks-issue-6696 1`] = `
"Entrypoint main = vendors.js main.js
chunk    {0} async-a.js (async-a) 32 bytes <{2}> <{3}> [rendered]
    > ./a [3] ./index.js 2:0-47
 [0] ./node_modules/x.js 20 bytes {0} {1} [built]
 [1] ./a.js 12 bytes {0} [built]
chunk    {1} async-b.js (async-b) 32 bytes <{2}> <{3}> [rendered]
    > ./b [3] ./index.js 3:0-47
 [0] ./node_modules/x.js 20 bytes {0} {1} [built]
 [2] ./b.js 12 bytes {1} [built]
chunk    {2} main.js (main) 110 bytes ={3}= >{0}< >{1}< [entry] [rendered]
    > ./ main
 [3] ./index.js 110 bytes {2} [built]
chunk    {3} vendors.js (vendors) 20 bytes ={2}= >{0}< >{1}< [initial] [rendered] split chunk (cache group: vendors) (name: vendors)
    > ./ main
 [4] ./node_modules/y.js 20 bytes {3} [built]"
`;

exports[`StatsTestCases should print correct stats for split-chunks-issue-7401 1`] = `
"Entrypoint a = vendors~a~c.js a.js
Entrypoint b = b.js
Chunk Group c = vendors~a~c.js c.js
chunk    {0} vendors~a~c.js (vendors~a~c) 20 bytes <{3}> ={1}= ={2}= [initial] [rendered] split chunk (cache group: defaultVendors) (name: vendors~a~c)
    > ./a a
    > ./c [3] ./b.js 1:0-41
 [0] ./node_modules/x.js 20 bytes {0} [built]
chunk    {1} c.js (c) 12 bytes <{3}> ={0}= [rendered]
    > ./c [3] ./b.js 1:0-41
 [1] ./c.js 12 bytes {1} [built]
chunk    {2} a.js (a) 12 bytes ={0}= [entry] [rendered]
    > ./a a
 [2] ./a.js 12 bytes {2} [built]
chunk    {3} b.js (b) 43 bytes >{0}< >{1}< [entry] [rendered]
    > ./b b
 [3] ./b.js 43 bytes {3} [built]"
`;

exports[`StatsTestCases should print correct stats for split-chunks-prefer-bigger-splits 1`] = `
"Entrypoint main = default/main.js
chunk    {0} default/async-b~async-c.js (async-b~async-c) 110 bytes <{4}> ={2}= ={3}= [rendered] split chunk (cache group: default) (name: async-b~async-c)
    > ./b [6] ./index.js 2:0-47
    > ./c [6] ./index.js 3:0-47
 [0] ./d.js 43 bytes {0} {1} [built]
 [2] ./f.js 67 bytes {0} [built]
chunk    {1} default/async-a.js (async-a) 134 bytes <{4}> [rendered]
    > ./a [6] ./index.js 1:0-47
 [0] ./d.js 43 bytes {0} {1} [built]
 [1] ./e.js 43 bytes {1} {2} [built]
 [3] ./a.js 48 bytes {1} [built]
chunk    {2} default/async-b.js (async-b) 105 bytes <{4}> ={0}= [rendered]
    > ./b [6] ./index.js 2:0-47
 [1] ./e.js 43 bytes {1} {2} [built]
 [4] ./b.js 62 bytes {2} [built]
chunk    {3} default/async-c.js (async-c) 48 bytes <{4}> ={0}= [rendered]
    > ./c [6] ./index.js 3:0-47
 [5] ./c.js 48 bytes {3} [built]
chunk    {4} default/main.js (main) 147 bytes >{0}< >{1}< >{2}< >{3}< [entry] [rendered]
    > ./ main
 [6] ./index.js 147 bytes {4} [built]"
`;

exports[`StatsTestCases should print correct stats for tree-shaking 1`] = `
"Hash: 7664ceef8f3f695c9688
Time: Xms
Built at: Thu Jan 01 1970 00:00:00 GMT
    Asset      Size  Chunks             Chunk Names
bundle.js  8.23 KiB       0  [emitted]  main
Entrypoint main = bundle.js
 [0] ./a.js 13 bytes {0} [built]
     [exports: a]
     [all exports used]
 [1] ./b.js 13 bytes {0} [built]
     [exports: b]
     [no exports used]
 [2] ./unknown.js 0 bytes {0} [built]
     [only some exports used: c]
 [3] ./unknown2.js 0 bytes {0} [built]
     [only some exports used: y]
 [4] ./index.js 315 bytes {0} [built]
     [no exports]
 [5] ./require.include.js 36 bytes {0} [built]
     [exports: a, default]
     [no exports used]
 [6] ./reexport-known.js 49 bytes {0} [built]
     [exports: a, b]
     [only some exports used: a]
 [7] ./reexport-star-known.js 41 bytes {0} [built]
     [exports: a, b]
     [only some exports used: a]
 [8] ./edge.js 45 bytes {0} [built]
     [only some exports used: y]
 [9] ./reexport-unknown.js 83 bytes {0} [built]
     [exports: a, b, c, d]
     [only some exports used: a, c]
[10] ./reexport-star-unknown.js 68 bytes {0} [built]
     [only some exports used: a, c]"
`;

exports[`StatsTestCases should print correct stats for warnings-uglifyjs 1`] = `
"Hash: 1325fb5a846745d7ae89
Time: Xms
Built at: Thu Jan 01 1970 00:00:00 GMT
    Asset      Size  Chunks             Chunk Names
bundle.js  2.89 KiB       0  [emitted]  main
Entrypoint main = bundle.js
[0] ./index.js 299 bytes {0} [built]
[1] ./a.js 249 bytes {0} [built]
[2] (webpack)/buildin/module.js 497 bytes {0} [built]

WARNING in bundle.js from UglifyJs
Dropping unused function someUnRemoteUsedFunction1 [./a.js:3,0]
Dropping unused function someUnRemoteUsedFunction2 [./a.js:4,0]
Dropping unused function someUnRemoteUsedFunction3 [./a.js:5,0]
Dropping unused function someUnRemoteUsedFunction4 [./a.js:6,0]
Dropping unused function someUnRemoteUsedFunction5 [./a.js:7,0]"
`;<|MERGE_RESOLUTION|>--- conflicted
+++ resolved
@@ -650,17 +650,10 @@
     Hash: 5286c80f4c16bf815437
     Time: Xms
     Built at: Thu Jan 01 1970 00:00:00 GMT
-<<<<<<< HEAD
         Asset       Size  Chunks             Chunk Names
        app.js   6.69 KiB       0  [emitted]  app
     vendor.js  619 bytes       1  [emitted]  vendor
     Entrypoint app = vendor.js app.js
-=======
-                             Asset       Size  Chunks             Chunk Names
-                            app.js   6.69 KiB       0  [emitted]  app
-    vendor.aa94f0c872c214f6cb2e.js  619 bytes       1  [emitted]  vendor
-    Entrypoint app = vendor.aa94f0c872c214f6cb2e.js app.js
->>>>>>> c384c3fb
     [./constants.js] 87 bytes {1} [built]
     [./entry-1.js] ./entry-1.js + 2 modules 190 bytes {0} [built]
         | ./entry-1.js 67 bytes [built]
@@ -670,17 +663,10 @@
     Hash: 37bb351d3f1e0a824495
     Time: Xms
     Built at: Thu Jan 01 1970 00:00:00 GMT
-<<<<<<< HEAD
         Asset       Size  Chunks             Chunk Names
        app.js    6.7 KiB       0  [emitted]  app
     vendor.js  619 bytes       1  [emitted]  vendor
     Entrypoint app = vendor.js app.js
-=======
-                             Asset       Size  Chunks             Chunk Names
-                            app.js    6.7 KiB       0  [emitted]  app
-    vendor.aa94f0c872c214f6cb2e.js  619 bytes       1  [emitted]  vendor
-    Entrypoint app = vendor.aa94f0c872c214f6cb2e.js app.js
->>>>>>> c384c3fb
     [./constants.js] 87 bytes {1} [built]
     [./entry-2.js] ./entry-2.js + 2 modules 197 bytes {0} [built]
         | ./entry-2.js 67 bytes [built]
