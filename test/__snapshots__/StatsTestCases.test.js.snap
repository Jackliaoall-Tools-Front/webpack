--- conflicted
+++ resolved
@@ -2,17 +2,10 @@
 
 exports[`StatsTestCases should print correct stats for aggressive-splitting-entry 1`] = `
 "fitting:
-<<<<<<< HEAD
   PublicPath: auto
+  asset fitting-3aa6a54e85f89651e5ae.js 15.4 KiB [emitted] [immutable]
   asset fitting-0ef410f237b15bfe113d.js 1.9 KiB [emitted] [immutable]
   asset fitting-256876500cd1e11ec846.js 1.9 KiB [emitted] [immutable]
-  asset fitting-3aa6a54e85f89651e5ae.js 15.4 KiB [emitted] [immutable]
-=======
-  PublicPath: (none)
-  asset fitting-b173671f478b4f9cb241.js 14.1 KiB [emitted] [immutable]
-  asset fitting-0ef410f237b15bfe113d.js 1.9 KiB [emitted] [immutable]
-  asset fitting-256876500cd1e11ec846.js 1.9 KiB [emitted] [immutable]
->>>>>>> 03e82d9f
   asset fitting-e34e676a6c178b5d493b.js 1.08 KiB [emitted] [immutable]
   Entrypoint main 19.2 KiB = fitting-256876500cd1e11ec846.js 1.9 KiB fitting-0ef410f237b15bfe113d.js 1.9 KiB fitting-3aa6a54e85f89651e5ae.js 15.4 KiB
   chunk (runtime: main) fitting-3aa6a54e85f89651e5ae.js 1.87 KiB (javascript) 8.33 KiB (runtime) [entry] [rendered]
@@ -36,17 +29,10 @@
   fitting (webpack x.x.x) compiled successfully in X ms
 
 content-change:
-<<<<<<< HEAD
   PublicPath: auto
+  asset content-change-6ace2c504d33379804e9.js 15.4 KiB [emitted] [immutable]
   asset content-change-0ef410f237b15bfe113d.js 1.9 KiB [emitted] [immutable]
   asset content-change-256876500cd1e11ec846.js 1.9 KiB [emitted] [immutable]
-  asset content-change-6ace2c504d33379804e9.js 15.4 KiB [emitted] [immutable]
-=======
-  PublicPath: (none)
-  asset content-change-3a29baa0969d8fe2fa39.js 14.1 KiB [emitted] [immutable]
-  asset content-change-0ef410f237b15bfe113d.js 1.9 KiB [emitted] [immutable]
-  asset content-change-256876500cd1e11ec846.js 1.9 KiB [emitted] [immutable]
->>>>>>> 03e82d9f
   asset content-change-e34e676a6c178b5d493b.js 1.08 KiB [emitted] [immutable]
   Entrypoint main 19.3 KiB = content-change-256876500cd1e11ec846.js 1.9 KiB content-change-0ef410f237b15bfe113d.js 1.9 KiB content-change-6ace2c504d33379804e9.js 15.4 KiB
   chunk (runtime: main) content-change-6ace2c504d33379804e9.js 1.87 KiB (javascript) 8.33 KiB (runtime) [entry] [rendered]
@@ -71,16 +57,8 @@
 `;
 
 exports[`StatsTestCases should print correct stats for aggressive-splitting-on-demand 1`] = `
-<<<<<<< HEAD
 "PublicPath: auto
 asset 0080aa228e232e439083.js 11.5 KiB [emitted] [immutable] (name: main)
-asset 0ef410f237b15bfe113d.js 1.9 KiB [emitted] [immutable]
-asset 1ec205e8858a643a9384.js 1.9 KiB [emitted] [immutable]
-asset 268151d0ecbaa017b6b2.js 1010 bytes [emitted] [immutable]
-=======
-"PublicPath: (none)
-asset d080b8911b72db22f6d4.js 10.1 KiB [emitted] [immutable] (name: main)
->>>>>>> 03e82d9f
 asset 2bc30c0edd0c9fa06940.js 1.91 KiB [emitted] [immutable]
 asset 6ce2fc05ded2844a80cb.js 1.91 KiB [emitted] [immutable]
 asset 1ec205e8858a643a9384.js 1.9 KiB [emitted] [immutable]
@@ -88,10 +66,6 @@
 asset 0ef410f237b15bfe113d.js 1.9 KiB [emitted] [immutable]
 asset 2c48ceffba3f9f1b8eeb.js 1.9 KiB [emitted] [immutable]
 asset 78b089fd6e93e03b503b.js 1.9 KiB [emitted] [immutable]
-<<<<<<< HEAD
-asset d12a3594bf404e747097.js 1010 bytes [emitted] [immutable]
-=======
->>>>>>> 03e82d9f
 asset d5a367eaab9f5bb1a8c2.js 1.9 KiB [emitted] [immutable]
 asset 268151d0ecbaa017b6b2.js 1010 bytes [emitted] [immutable]
 asset d12a3594bf404e747097.js 1010 bytes [emitted] [immutable]
@@ -495,21 +469,12 @@
 `;
 
 exports[`StatsTestCases should print correct stats for chunks 1`] = `
-<<<<<<< HEAD
 "PublicPath: auto
+asset bundle.js 9.98 KiB [emitted] (name: main)
 asset 460.bundle.js 320 bytes [emitted]
 asset 524.bundle.js 206 bytes [emitted]
 asset 996.bundle.js 138 bytes [emitted]
-asset bundle.js 9.98 KiB [emitted] (name: main)
 chunk (runtime: main) bundle.js (main) 73 bytes (javascript) 5.88 KiB (runtime) >{460}< >{996}< [entry] [rendered]
-=======
-"PublicPath: (none)
-asset bundle.js 8.61 KiB [emitted] (name: main)
-asset 460.bundle.js 320 bytes [emitted]
-asset 524.bundle.js 206 bytes [emitted]
-asset 996.bundle.js 138 bytes [emitted]
-chunk (runtime: main) bundle.js (main) 73 bytes (javascript) 4.84 KiB (runtime) >{460}< >{996}< [entry] [rendered]
->>>>>>> 03e82d9f
   > ./index main
   runtime modules 5.88 KiB 7 modules
   cacheable modules 73 bytes
@@ -550,15 +515,8 @@
 `;
 
 exports[`StatsTestCases should print correct stats for chunks-development 1`] = `
-<<<<<<< HEAD
 "PublicPath: auto
-asset b_js.bundle.js 964 bytes [emitted]
 asset bundle.js 11.1 KiB [emitted] (name: main)
-asset c_js.bundle.js 1.1 KiB [emitted]
-=======
-"PublicPath: (none)
-asset bundle.js 9.76 KiB [emitted] (name: main)
->>>>>>> 03e82d9f
 asset d_js-e_js.bundle.js 1.37 KiB [emitted]
 asset c_js.bundle.js 1.1 KiB [emitted]
 asset b_js.bundle.js 964 bytes [emitted]
@@ -718,68 +676,40 @@
 `;
 
 exports[`StatsTestCases should print correct stats for context-independence 1`] = `
-<<<<<<< HEAD
-"asset 664-b8f1eb47758a24f778d7.js 453 bytes [emitted] [immutable]
-  sourceMap 664-b8f1eb47758a24f778d7.js.map 344 bytes [emitted] [dev]
-asset main-dca06026a5b0027faf40.js 10.3 KiB [emitted] [immutable] (name: main)
+"asset main-dca06026a5b0027faf40.js 10.3 KiB [emitted] [immutable] (name: main)
   sourceMap main-dca06026a5b0027faf40.js.map 9.16 KiB [emitted] [dev] (auxiliary name: main)
-runtime modules 6.17 KiB 8 modules
-=======
-"asset main-ed1a19bb8f1e131951b5.js 8.89 KiB [emitted] [immutable] (name: main)
-  sourceMap main-ed1a19bb8f1e131951b5.js.map 7.91 KiB [emitted] [dev] (auxiliary name: main)
 asset 664-b8f1eb47758a24f778d7.js 453 bytes [emitted] [immutable]
   sourceMap 664-b8f1eb47758a24f778d7.js.map 344 bytes [emitted] [dev]
-runtime modules 5.13 KiB 7 modules
->>>>>>> 03e82d9f
+runtime modules 6.17 KiB 8 modules
 orphan modules 19 bytes [orphan] 1 module
 cacheable modules 106 bytes
   ./a/index.js 40 bytes [built] [code generated]
   ./a/chunk.js + 1 modules 66 bytes [built] [code generated]
 webpack x.x.x compiled successfully in X ms
 
-<<<<<<< HEAD
+asset main-dca06026a5b0027faf40.js 10.3 KiB [emitted] [immutable] (name: main)
+  sourceMap main-dca06026a5b0027faf40.js.map 9.16 KiB [emitted] [dev] (auxiliary name: main)
 asset 664-b8f1eb47758a24f778d7.js 453 bytes [emitted] [immutable]
   sourceMap 664-b8f1eb47758a24f778d7.js.map 344 bytes [emitted] [dev]
-asset main-dca06026a5b0027faf40.js 10.3 KiB [emitted] [immutable] (name: main)
-  sourceMap main-dca06026a5b0027faf40.js.map 9.16 KiB [emitted] [dev] (auxiliary name: main)
 runtime modules 6.17 KiB 8 modules
-=======
-asset main-ed1a19bb8f1e131951b5.js 8.89 KiB [emitted] [immutable] (name: main)
-  sourceMap main-ed1a19bb8f1e131951b5.js.map 7.91 KiB [emitted] [dev] (auxiliary name: main)
-asset 664-b8f1eb47758a24f778d7.js 453 bytes [emitted] [immutable]
-  sourceMap 664-b8f1eb47758a24f778d7.js.map 344 bytes [emitted] [dev]
-runtime modules 5.13 KiB 7 modules
->>>>>>> 03e82d9f
 orphan modules 19 bytes [orphan] 1 module
 cacheable modules 106 bytes
   ./b/index.js 40 bytes [built] [code generated]
   ./b/chunk.js + 1 modules 66 bytes [built] [code generated]
 webpack x.x.x compiled successfully in X ms
 
-<<<<<<< HEAD
+asset main-d55c218ddb324e3dea19.js 11.1 KiB [emitted] [immutable] (name: main)
 asset 664-621821b58c4f6e28e877.js 1.51 KiB [emitted] [immutable]
-asset main-d55c218ddb324e3dea19.js 11.1 KiB [emitted] [immutable] (name: main)
 runtime modules 6.17 KiB 8 modules
-=======
-asset main-ccfb305c2978d8db7719.js 9.78 KiB [emitted] [immutable] (name: main)
-asset 664-621821b58c4f6e28e877.js 1.51 KiB [emitted] [immutable]
-runtime modules 5.13 KiB 7 modules
->>>>>>> 03e82d9f
 orphan modules 19 bytes [orphan] 1 module
 cacheable modules 106 bytes
   ./a/index.js 40 bytes [built] [code generated]
   ./a/chunk.js + 1 modules 66 bytes [built] [code generated]
 webpack x.x.x compiled successfully in X ms
 
-<<<<<<< HEAD
+asset main-d55c218ddb324e3dea19.js 11.1 KiB [emitted] [immutable] (name: main)
 asset 664-621821b58c4f6e28e877.js 1.51 KiB [emitted] [immutable]
-asset main-d55c218ddb324e3dea19.js 11.1 KiB [emitted] [immutable] (name: main)
 runtime modules 6.17 KiB 8 modules
-=======
-asset main-ccfb305c2978d8db7719.js 9.78 KiB [emitted] [immutable] (name: main)
-asset 664-621821b58c4f6e28e877.js 1.51 KiB [emitted] [immutable]
-runtime modules 5.13 KiB 7 modules
->>>>>>> 03e82d9f
 orphan modules 19 bytes [orphan] 1 module
 cacheable modules 106 bytes
   ./b/index.js 40 bytes [built] [code generated]
@@ -957,21 +887,16 @@
 `;
 
 exports[`StatsTestCases should print correct stats for immutable 1`] = `
-"asset b815a02217b4cae51059.js 884 bytes [emitted] [immutable]
-asset c30341ca2ed860460ce7.js 12.5 KiB [emitted] [immutable] (name: main)"
+"asset c30341ca2ed860460ce7.js 12.5 KiB [emitted] [immutable] (name: main)
+asset b815a02217b4cae51059.js 884 bytes [emitted] [immutable]"
 `;
 
 exports[`StatsTestCases should print correct stats for import-context-filter 1`] = `
-"asset entry.js 10.3 KiB [emitted] (name: entry)
+"asset entry.js 11.7 KiB [emitted] (name: entry)
 asset 398.js 480 bytes [emitted]
 asset 544.js 480 bytes [emitted]
 asset 718.js 480 bytes [emitted]
-<<<<<<< HEAD
-asset entry.js 11.7 KiB [emitted] (name: entry)
 runtime modules 6.44 KiB 9 modules
-=======
-runtime modules 5.4 KiB 8 modules
->>>>>>> 03e82d9f
 built modules 724 bytes [built]
   modules by path ./templates/*.js 114 bytes
     ./templates/bar.js 38 bytes [optional] [built] [code generated]
@@ -983,15 +908,9 @@
 `;
 
 exports[`StatsTestCases should print correct stats for import-weak 1`] = `
-<<<<<<< HEAD
-"asset 836.js 138 bytes [emitted]
-asset entry.js 12.3 KiB [emitted] (name: entry)
+"asset entry.js 12.3 KiB [emitted] (name: entry)
+asset 836.js 138 bytes [emitted]
 runtime modules 7.11 KiB 10 modules
-=======
-"asset entry.js 10.9 KiB [emitted] (name: entry)
-asset 836.js 138 bytes [emitted]
-runtime modules 6.07 KiB 9 modules
->>>>>>> 03e82d9f
 orphan modules 37 bytes [orphan] 1 module
 cacheable modules 142 bytes
   ./entry.js 120 bytes [built] [code generated]
@@ -1047,13 +966,8 @@
 assets by chunk 895 bytes (id hint: all)
   asset c-all-b_js-5d2ee8f74cbe1c7c24e8.js 502 bytes [emitted] [immutable] (id hint: all)
   asset c-all-c_js-3f22b3dd1aa1ecb5f45e.js 393 bytes [emitted] [immutable] (id hint: all)
-<<<<<<< HEAD
+asset c-runtime~main-9ceddf596724e4da4223.js 13.7 KiB [emitted] [immutable] (name: runtime~main)
 asset c-main-3737497cd09f5bd99fe3.js 603 bytes [emitted] [immutable] (name: main)
-asset c-runtime~main-9ceddf596724e4da4223.js 13.7 KiB [emitted] [immutable] (name: runtime~main)
-=======
-asset c-runtime~main-2769e1f5da93c44c8a70.js 12.4 KiB [emitted] [immutable] (name: runtime~main)
-asset c-main-3737497cd09f5bd99fe3.js 603 bytes [emitted] [immutable] (name: main)
->>>>>>> 03e82d9f
 asset c-vendors-node_modules_vendor_js-93fc2ac2d261c82b4448.js 185 bytes [emitted] [immutable] (id hint: vendors)
 Entrypoint main 14.7 KiB = c-runtime~main-9ceddf596724e4da4223.js 13.7 KiB c-all-c_js-3f22b3dd1aa1ecb5f45e.js 393 bytes c-main-3737497cd09f5bd99fe3.js 603 bytes
 runtime modules 8.81 KiB 12 modules
@@ -1079,17 +993,10 @@
   1 chunks (webpack x.x.x) compiled successfully in X ms
 
 2 chunks:
-<<<<<<< HEAD
+  asset bundle2.js 11.9 KiB [emitted] (name: main)
   asset 459.bundle2.js 662 bytes [emitted] (name: c)
-  asset bundle2.js 11.9 KiB [emitted] (name: main)
   chunk (runtime: main) bundle2.js (main) 101 bytes (javascript) 7.11 KiB (runtime) >{459}< [entry] [rendered]
     runtime modules 7.11 KiB 10 modules
-=======
-  asset bundle2.js 10.5 KiB [emitted] (name: main)
-  asset 459.bundle2.js 662 bytes [emitted] (name: c)
-  chunk (runtime: main) bundle2.js (main) 101 bytes (javascript) 6.08 KiB (runtime) >{459}< [entry] [rendered]
-    runtime modules 6.08 KiB 9 modules
->>>>>>> 03e82d9f
     ./index.js 101 bytes [built] [code generated]
   chunk (runtime: main) 459.bundle2.js (c) 118 bytes <{179}> <{459}> >{459}< [rendered]
     dependent modules 44 bytes [dependent]
@@ -1101,17 +1008,11 @@
   2 chunks (webpack x.x.x) compiled successfully in X ms
 
 3 chunks:
-  asset bundle3.js 10.5 KiB [emitted] (name: main)
+  asset bundle3.js 11.9 KiB [emitted] (name: main)
   asset 459.bundle3.js 526 bytes [emitted] (name: c)
   asset 524.bundle3.js 206 bytes [emitted]
-<<<<<<< HEAD
-  asset bundle3.js 11.9 KiB [emitted] (name: main)
   chunk (runtime: main) bundle3.js (main) 101 bytes (javascript) 7.11 KiB (runtime) >{459}< [entry] [rendered]
     runtime modules 7.11 KiB 10 modules
-=======
-  chunk (runtime: main) bundle3.js (main) 101 bytes (javascript) 6.08 KiB (runtime) >{459}< [entry] [rendered]
-    runtime modules 6.08 KiB 9 modules
->>>>>>> 03e82d9f
     ./index.js 101 bytes [built] [code generated]
   chunk (runtime: main) 459.bundle3.js (c) 74 bytes <{179}> >{524}< [rendered]
     ./a.js 22 bytes [built] [code generated]
@@ -1123,18 +1024,12 @@
   3 chunks (webpack x.x.x) compiled successfully in X ms
 
 4 chunks:
-  asset bundle4.js 10.5 KiB [emitted] (name: main)
+  asset bundle4.js 11.9 KiB [emitted] (name: main)
   asset 459.bundle4.js 390 bytes [emitted] (name: c)
   asset 394.bundle4.js 206 bytes [emitted]
   asset 524.bundle4.js 206 bytes [emitted]
-<<<<<<< HEAD
-  asset bundle4.js 11.9 KiB [emitted] (name: main)
   chunk (runtime: main) bundle4.js (main) 101 bytes (javascript) 7.11 KiB (runtime) >{394}< >{459}< [entry] [rendered]
     runtime modules 7.11 KiB 10 modules
-=======
-  chunk (runtime: main) bundle4.js (main) 101 bytes (javascript) 6.08 KiB (runtime) >{394}< >{459}< [entry] [rendered]
-    runtime modules 6.08 KiB 9 modules
->>>>>>> 03e82d9f
     ./index.js 101 bytes [built] [code generated]
   chunk (runtime: main) 394.bundle4.js 44 bytes <{179}> [rendered]
     ./a.js 22 bytes [built] [code generated]
@@ -1224,17 +1119,10 @@
 `;
 
 exports[`StatsTestCases should print correct stats for module-assets 1`] = `
-<<<<<<< HEAD
 "assets by path *.js 11.6 KiB
+  asset main.js 10.3 KiB [emitted] (name: main)
   asset a.js 744 bytes [emitted] (name: a)
   asset b.js 563 bytes [emitted] (name: b)
-  asset main.js 10.3 KiB [emitted] (name: main)
-=======
-"assets by path *.js 10.2 KiB
-  asset main.js 8.92 KiB [emitted] (name: main)
-  asset a.js 744 bytes [emitted] (name: a)
-  asset b.js 563 bytes [emitted] (name: b)
->>>>>>> 03e82d9f
 assets by path *.png 42 KiB
   asset 1.png 21 KiB [emitted] (auxiliary name: a)
   asset 2.png 21 KiB [emitted] (auxiliary name: a, b)
@@ -1262,22 +1150,15 @@
 `;
 
 exports[`StatsTestCases should print correct stats for module-deduplication 1`] = `
-"asset e1.js 11 KiB [emitted] (name: e1)
-asset e2.js 11 KiB [emitted] (name: e2)
-asset e3.js 11 KiB [emitted] (name: e3)
+"asset e1.js 12.4 KiB [emitted] (name: e1)
+asset e2.js 12.4 KiB [emitted] (name: e2)
+asset e3.js 12.4 KiB [emitted] (name: e3)
 asset 172.js 730 bytes [emitted]
 asset 326.js 730 bytes [emitted]
 asset 923.js 730 bytes [emitted]
 asset 114.js 677 bytes [emitted]
 asset 593.js 677 bytes [emitted]
 asset 716.js 677 bytes [emitted]
-<<<<<<< HEAD
-asset 923.js 730 bytes [emitted]
-asset e1.js 12.4 KiB [emitted] (name: e1)
-asset e2.js 12.4 KiB [emitted] (name: e2)
-asset e3.js 12.4 KiB [emitted] (name: e3)
-=======
->>>>>>> 03e82d9f
 chunk (runtime: e1) 114.js 28 bytes [rendered]
   ./async1.js 28 bytes [built] [code generated]
 chunk (runtime: e3) e3.js (e3) 152 bytes (javascript) 6.7 KiB (runtime) [entry] [rendered]
@@ -1321,25 +1202,14 @@
 `;
 
 exports[`StatsTestCases should print correct stats for module-deduplication-named 1`] = `
-<<<<<<< HEAD
-"asset async1.js 835 bytes [emitted] (name: async1)
-asset async2.js 835 bytes [emitted] (name: async2)
-asset async3.js 835 bytes [emitted] (name: async3)
-asset e1.js 12.2 KiB [emitted] (name: e1)
+"asset e1.js 12.2 KiB [emitted] (name: e1)
 asset e2.js 12.2 KiB [emitted] (name: e2)
 asset e3.js 12.2 KiB [emitted] (name: e3)
-chunk (runtime: e3) e3.js (e3) 144 bytes (javascript) 6.74 KiB (runtime) [entry] [rendered]
-  runtime modules 6.74 KiB 10 modules
-=======
-"asset e1.js 10.9 KiB [emitted] (name: e1)
-asset e2.js 10.9 KiB [emitted] (name: e2)
-asset e3.js 10.9 KiB [emitted] (name: e3)
 asset async1.js 835 bytes [emitted] (name: async1)
 asset async2.js 835 bytes [emitted] (name: async2)
 asset async3.js 835 bytes [emitted] (name: async3)
-chunk (runtime: e3) e3.js (e3) 144 bytes (javascript) 5.71 KiB (runtime) [entry] [rendered]
-  runtime modules 5.71 KiB 9 modules
->>>>>>> 03e82d9f
+chunk (runtime: e3) e3.js (e3) 144 bytes (javascript) 6.74 KiB (runtime) [entry] [rendered]
+  runtime modules 6.74 KiB 10 modules
   cacheable modules 144 bytes
     ./a.js 9 bytes [dependent] [built] [code generated]
     ./b.js 9 bytes [dependent] [built] [code generated]
@@ -1553,18 +1423,14 @@
 `;
 
 exports[`StatsTestCases should print correct stats for optimize-chunks 1`] = `
-"asset main.js 9.41 KiB {179} [emitted] (name: main)
+"asset main.js 10.8 KiB {179} [emitted] (name: main)
 asset cir2 from cir1.js 374 bytes {288}, {289} [emitted] (name: cir2 from cir1)
 asset cir1.js 330 bytes {592} [emitted] (name: cir1)
 asset cir2.js 330 bytes {289} [emitted] (name: cir2)
-<<<<<<< HEAD
-asset main.js 10.8 KiB {179} [emitted] (name: main)
-=======
 asset abd.js 193 bytes {90}, {374} [emitted] (name: abd)
 asset chunk.js 154 bytes {284}, {753} [emitted] (name: chunk)
 asset ab.js 149 bytes {90} [emitted] (name: ab)
 asset ac in ab.js 110 bytes {753} [emitted] (name: ac in ab)
->>>>>>> 03e82d9f
 chunk {90} (runtime: main) ab.js (ab) 2 bytes <{179}> >{753}< [rendered]
   > [10] ./index.js 1:0-6:8
   ./modules/a.js [839] 1 bytes {90} {374} [built] [code generated]
@@ -1698,18 +1564,12 @@
 `;
 
 exports[`StatsTestCases should print correct stats for performance-disabled 1`] = `
-"asset <CLR=32,BOLD>main.js</CLR> 302 KiB <CLR=32,BOLD>[emitted]</CLR> (name: main)
+"asset <CLR=32,BOLD>main.js</CLR> 303 KiB <CLR=32,BOLD>[emitted]</CLR> (name: main)
 asset <CLR=32,BOLD>460.js</CLR> 320 bytes <CLR=32,BOLD>[emitted]</CLR>
 asset <CLR=32,BOLD>524.js</CLR> 206 bytes <CLR=32,BOLD>[emitted]</CLR>
 asset <CLR=32,BOLD>996.js</CLR> 138 bytes <CLR=32,BOLD>[emitted]</CLR>
-<<<<<<< HEAD
-asset <CLR=32,BOLD>main.js</CLR> 303 KiB <CLR=32,BOLD>[emitted]</CLR> (name: main)
 Entrypoint <CLR=BOLD>main</CLR> 303 KiB = <CLR=32,BOLD>main.js</CLR>
 runtime modules 5.87 KiB 7 modules
-=======
-Entrypoint <CLR=BOLD>main</CLR> 302 KiB = <CLR=32,BOLD>main.js</CLR>
-runtime modules 4.84 KiB 6 modules
->>>>>>> 03e82d9f
 cacheable modules 293 KiB
   <CLR=BOLD>./index.js</CLR> 52 bytes <CLR=33,BOLD>[built]</CLR> <CLR=33,BOLD>[code generated]</CLR>
   <CLR=BOLD>./a.js</CLR> 293 KiB <CLR=33,BOLD>[built]</CLR> <CLR=33,BOLD>[code generated]</CLR>
@@ -1721,18 +1581,12 @@
 `;
 
 exports[`StatsTestCases should print correct stats for performance-error 1`] = `
-"asset <CLR=33,BOLD>main.js</CLR> <CLR=33,BOLD>302 KiB</CLR> <CLR=32,BOLD>[emitted]</CLR> <CLR=33,BOLD>[big]</CLR> (name: main)
+"asset <CLR=33,BOLD>main.js</CLR> <CLR=33,BOLD>303 KiB</CLR> <CLR=32,BOLD>[emitted]</CLR> <CLR=33,BOLD>[big]</CLR> (name: main)
 asset <CLR=32,BOLD>460.js</CLR> 320 bytes <CLR=32,BOLD>[emitted]</CLR>
 asset <CLR=32,BOLD>524.js</CLR> 206 bytes <CLR=32,BOLD>[emitted]</CLR>
 asset <CLR=32,BOLD>996.js</CLR> 138 bytes <CLR=32,BOLD>[emitted]</CLR>
-<<<<<<< HEAD
-asset <CLR=33,BOLD>main.js</CLR> <CLR=33,BOLD>303 KiB</CLR> <CLR=32,BOLD>[emitted]</CLR> <CLR=33,BOLD>[big]</CLR> (name: main)
 Entrypoint <CLR=BOLD>main</CLR> <CLR=33,BOLD>[big]</CLR> 303 KiB = <CLR=32,BOLD>main.js</CLR>
 runtime modules 5.87 KiB 7 modules
-=======
-Entrypoint <CLR=BOLD>main</CLR> <CLR=33,BOLD>[big]</CLR> 302 KiB = <CLR=32,BOLD>main.js</CLR>
-runtime modules 4.84 KiB 6 modules
->>>>>>> 03e82d9f
 cacheable modules 293 KiB
   <CLR=BOLD>./index.js</CLR> 52 bytes <CLR=33,BOLD>[built]</CLR> <CLR=33,BOLD>[code generated]</CLR>
   <CLR=BOLD>./a.js</CLR> 293 KiB <CLR=33,BOLD>[built]</CLR> <CLR=33,BOLD>[code generated]</CLR>
@@ -1786,18 +1640,12 @@
 `;
 
 exports[`StatsTestCases should print correct stats for performance-no-hints 1`] = `
-"asset <CLR=33,BOLD>main.js</CLR> <CLR=33,BOLD>302 KiB</CLR> <CLR=32,BOLD>[emitted]</CLR> <CLR=33,BOLD>[big]</CLR> (name: main)
+"asset <CLR=33,BOLD>main.js</CLR> <CLR=33,BOLD>303 KiB</CLR> <CLR=32,BOLD>[emitted]</CLR> <CLR=33,BOLD>[big]</CLR> (name: main)
 asset <CLR=32,BOLD>460.js</CLR> 320 bytes <CLR=32,BOLD>[emitted]</CLR>
 asset <CLR=32,BOLD>524.js</CLR> 206 bytes <CLR=32,BOLD>[emitted]</CLR>
 asset <CLR=32,BOLD>996.js</CLR> 138 bytes <CLR=32,BOLD>[emitted]</CLR>
-<<<<<<< HEAD
-asset <CLR=33,BOLD>main.js</CLR> <CLR=33,BOLD>303 KiB</CLR> <CLR=32,BOLD>[emitted]</CLR> <CLR=33,BOLD>[big]</CLR> (name: main)
 Entrypoint <CLR=BOLD>main</CLR> <CLR=33,BOLD>[big]</CLR> 303 KiB = <CLR=32,BOLD>main.js</CLR>
 runtime modules 5.87 KiB 7 modules
-=======
-Entrypoint <CLR=BOLD>main</CLR> <CLR=33,BOLD>[big]</CLR> 302 KiB = <CLR=32,BOLD>main.js</CLR>
-runtime modules 4.84 KiB 6 modules
->>>>>>> 03e82d9f
 cacheable modules 293 KiB
   <CLR=BOLD>./index.js</CLR> 52 bytes <CLR=33,BOLD>[built]</CLR> <CLR=33,BOLD>[code generated]</CLR>
   <CLR=BOLD>./a.js</CLR> 293 KiB <CLR=33,BOLD>[built]</CLR> <CLR=33,BOLD>[code generated]</CLR>
@@ -1839,25 +1687,14 @@
 `;
 
 exports[`StatsTestCases should print correct stats for prefetch 1`] = `
-<<<<<<< HEAD
-"asset inner.js 110 bytes {746} [emitted] (name: inner)
-asset inner2.js 150 bytes {641} [emitted] (name: inner2)
-asset main.js 15.2 KiB {179} [emitted] (name: main)
-asset normal.js 109 bytes {30} [emitted] (name: normal)
-=======
-"asset main.js 13.8 KiB {179} [emitted] (name: main)
->>>>>>> 03e82d9f
+"asset main.js 15.2 KiB {179} [emitted] (name: main)
 asset prefetched.js 553 bytes {505} [emitted] (name: prefetched)
 asset inner2.js 150 bytes {641} [emitted] (name: inner2)
 asset inner.js 110 bytes {746} [emitted] (name: inner)
 asset prefetched2.js 110 bytes {379} [emitted] (name: prefetched2)
 asset prefetched3.js 110 bytes {220} [emitted] (name: prefetched3)
-<<<<<<< HEAD
+asset normal.js 109 bytes {30} [emitted] (name: normal)
 Entrypoint main 15.2 KiB = main.js
-=======
-asset normal.js 109 bytes {30} [emitted] (name: normal)
-Entrypoint main 13.8 KiB = main.js
->>>>>>> 03e82d9f
   prefetch: prefetched2.js {379} (name: prefetched2), prefetched.js {505} (name: prefetched), prefetched3.js {220} (name: prefetched3)
 chunk {30} (runtime: main) normal.js (normal) 1 bytes <{179}> [rendered]
 chunk {179} (runtime: main) main.js (main) 436 bytes (javascript) 8.53 KiB (runtime) >{30}< >{220}< >{379}< >{505}< (prefetch: {379} {505} {220}) [entry] [rendered]
@@ -1883,14 +1720,10 @@
 `;
 
 exports[`StatsTestCases should print correct stats for preload 1`] = `
-"asset main.js 13.1 KiB [emitted] (name: main)
+"asset main.js 14.5 KiB [emitted] (name: main)
 asset preloaded.js 553 bytes [emitted] (name: preloaded)
 asset inner2.js 150 bytes [emitted] (name: inner2)
-<<<<<<< HEAD
-asset main.js 14.5 KiB [emitted] (name: main)
-=======
 asset inner.js 110 bytes [emitted] (name: inner)
->>>>>>> 03e82d9f
 asset normal.js 109 bytes [emitted] (name: normal)
 asset preloaded2.js 109 bytes [emitted] (name: preloaded2)
 asset preloaded3.js 108 bytes [emitted] (name: preloaded3)
@@ -1914,23 +1747,13 @@
   <+> [LogTestPlugin] Collaped group
       [LogTestPlugin] Log
     [LogTestPlugin] End
-<<<<<<< HEAD
 PublicPath: auto
+asset main.js 9.97 KiB {179} [emitted] (name: main)
 asset 460.js 320 bytes {460} [emitted]
 asset 524.js 206 bytes {524} [emitted]
 asset 996.js 138 bytes {996} [emitted]
-asset main.js 9.97 KiB {179} [emitted] (name: main)
 Entrypoint main 9.97 KiB = main.js
 chunk {179} (runtime: main) main.js (main) 73 bytes (javascript) 5.87 KiB (runtime) >{460}< >{996}< [entry] [rendered]
-=======
-PublicPath: (none)
-asset main.js 8.61 KiB {179} [emitted] (name: main)
-asset 460.js 320 bytes {460} [emitted]
-asset 524.js 206 bytes {524} [emitted]
-asset 996.js 138 bytes {996} [emitted]
-Entrypoint main 8.61 KiB = main.js
-chunk {179} (runtime: main) main.js (main) 73 bytes (javascript) 4.84 KiB (runtime) >{460}< >{996}< [entry] [rendered]
->>>>>>> 03e82d9f
   > ./index main
 chunk {460} (runtime: main) 460.js 54 bytes <{179}> >{524}< [rendered]
   > ./c [10] ./index.js 3:0-16
@@ -2095,16 +1918,11 @@
 "<e> [LogTestPlugin] Error
 <w> [LogTestPlugin] Warning
 <i> [LogTestPlugin] Info
-asset main.js 8.61 KiB [emitted] (name: main)
+asset main.js 9.97 KiB [emitted] (name: main)
 asset 460.js 320 bytes [emitted]
 asset 524.js 206 bytes [emitted]
 asset 996.js 138 bytes [emitted]
-<<<<<<< HEAD
-asset main.js 9.97 KiB [emitted] (name: main)
 runtime modules 5.87 KiB 7 modules
-=======
-runtime modules 4.84 KiB 6 modules
->>>>>>> 03e82d9f
 cacheable modules 193 bytes
   ./index.js 51 bytes [built] [code generated]
   ./a.js 22 bytes [built] [code generated]
@@ -2123,16 +1941,11 @@
 `;
 
 exports[`StatsTestCases should print correct stats for preset-normal-performance 1`] = `
-"asset <CLR=33,BOLD>main.js</CLR> <CLR=33,BOLD>302 KiB</CLR> <CLR=32,BOLD>[emitted]</CLR> <CLR=33,BOLD>[big]</CLR> (name: main)
+"asset <CLR=33,BOLD>main.js</CLR> <CLR=33,BOLD>303 KiB</CLR> <CLR=32,BOLD>[emitted]</CLR> <CLR=33,BOLD>[big]</CLR> (name: main)
 asset <CLR=32,BOLD>460.js</CLR> 320 bytes <CLR=32,BOLD>[emitted]</CLR>
 asset <CLR=32,BOLD>524.js</CLR> 206 bytes <CLR=32,BOLD>[emitted]</CLR>
 asset <CLR=32,BOLD>996.js</CLR> 138 bytes <CLR=32,BOLD>[emitted]</CLR>
-<<<<<<< HEAD
-asset <CLR=33,BOLD>main.js</CLR> <CLR=33,BOLD>303 KiB</CLR> <CLR=32,BOLD>[emitted]</CLR> <CLR=33,BOLD>[big]</CLR> (name: main)
 runtime modules 5.87 KiB 7 modules
-=======
-runtime modules 4.84 KiB 6 modules
->>>>>>> 03e82d9f
 cacheable modules 293 KiB
   <CLR=BOLD>./index.js</CLR> 52 bytes <CLR=33,BOLD>[built]</CLR> <CLR=33,BOLD>[code generated]</CLR>
   <CLR=BOLD>./a.js</CLR> 293 KiB <CLR=33,BOLD>[built]</CLR> <CLR=33,BOLD>[code generated]</CLR>
@@ -2156,16 +1969,11 @@
 `;
 
 exports[`StatsTestCases should print correct stats for preset-normal-performance-ensure-filter-sourcemaps 1`] = `
-"asset <CLR=33,BOLD>main.js</CLR> <CLR=33,BOLD>302 KiB</CLR> <CLR=32,BOLD>[emitted]</CLR> <CLR=33,BOLD>[big]</CLR> (name: main) 1 related asset
+"asset <CLR=33,BOLD>main.js</CLR> <CLR=33,BOLD>303 KiB</CLR> <CLR=32,BOLD>[emitted]</CLR> <CLR=33,BOLD>[big]</CLR> (name: main) 1 related asset
 asset <CLR=32,BOLD>460.js</CLR> 352 bytes <CLR=32,BOLD>[emitted]</CLR> 1 related asset
 asset <CLR=32,BOLD>524.js</CLR> 238 bytes <CLR=32,BOLD>[emitted]</CLR> 1 related asset
 asset <CLR=32,BOLD>996.js</CLR> 170 bytes <CLR=32,BOLD>[emitted]</CLR> 1 related asset
-<<<<<<< HEAD
-asset <CLR=33,BOLD>main.js</CLR> <CLR=33,BOLD>303 KiB</CLR> <CLR=32,BOLD>[emitted]</CLR> <CLR=33,BOLD>[big]</CLR> (name: main) 1 related asset
 runtime modules 5.87 KiB 7 modules
-=======
-runtime modules 4.84 KiB 6 modules
->>>>>>> 03e82d9f
 cacheable modules 293 KiB
   <CLR=BOLD>./index.js</CLR> 52 bytes <CLR=33,BOLD>[built]</CLR> <CLR=33,BOLD>[code generated]</CLR>
   <CLR=BOLD>./a.js</CLR> 293 KiB <CLR=33,BOLD>[built]</CLR> <CLR=33,BOLD>[code generated]</CLR>
@@ -2207,23 +2015,13 @@
           [LogTestPlugin] Inner inner message
       [LogTestPlugin] Log
     [LogTestPlugin] End
-<<<<<<< HEAD
 PublicPath: auto
+asset main.js 9.97 KiB {179} [emitted] (name: main)
 asset 460.js 320 bytes {460} [emitted]
 asset 524.js 206 bytes {524} [emitted]
 asset 996.js 138 bytes {996} [emitted]
-asset main.js 9.97 KiB {179} [emitted] (name: main)
 Entrypoint main 9.97 KiB = main.js
 chunk {179} (runtime: main) main.js (main) 73 bytes (javascript) 5.87 KiB (runtime) >{460}< >{996}< [entry] [rendered]
-=======
-PublicPath: (none)
-asset main.js 8.61 KiB {179} [emitted] (name: main)
-asset 460.js 320 bytes {460} [emitted]
-asset 524.js 206 bytes {524} [emitted]
-asset 996.js 138 bytes {996} [emitted]
-Entrypoint main 8.61 KiB = main.js
-chunk {179} (runtime: main) main.js (main) 73 bytes (javascript) 4.84 KiB (runtime) >{460}< >{996}< [entry] [rendered]
->>>>>>> 03e82d9f
   > ./index main
   runtime modules 5.87 KiB 7 modules
   cacheable modules 73 bytes
@@ -2390,25 +2188,14 @@
 
 exports[`StatsTestCases should print correct stats for real-content-hash 1`] = `
 "a-normal:
-<<<<<<< HEAD
   assets by path *.js 2.98 KiB
-    asset 2cc3ac5aa5440f28a6f9-2cc3ac.js 2.59 KiB [emitted] [immutable] [minimized] (name: runtime~main)
-    asset 3cc8faad16137711c07e-3cc8fa.js 210 bytes [emitted] [immutable] [minimized] (name: main)
-    asset b6f77787a670e97d47b5-b6f777.js 193 bytes [emitted] [immutable] [minimized] (name: lazy)
-  asset 7382fad5b015914e0811.jpg 5.89 KiB [emitted] [immutable] (auxiliary name: main)
-  asset 89a353e9c515885abd8e.png 14.6 KiB [emitted] [immutable] (auxiliary name: lazy)
-  Entrypoint main 2.8 KiB (5.89 KiB) = 2cc3ac5aa5440f28a6f9-2cc3ac.js 2.59 KiB 3cc8faad16137711c07e-3cc8fa.js 210 bytes 1 auxiliary asset
-  runtime modules 7.36 KiB 8 modules
-=======
-  assets by path *.js 2.48 KiB
-    asset 724d7409f0fb4e0b3145-724d74.js 2.09 KiB [emitted] [immutable] [minimized] (name: runtime~main)
+    asset 24cfa5c05911cd5cbbd1-24cfa5.js 2.59 KiB [emitted] [immutable] [minimized] (name: runtime~main)
     asset 3cc8faad16137711c07e-3cc8fa.js 210 bytes [emitted] [immutable] [minimized] (name: main)
     asset b6f77787a670e97d47b5-b6f777.js 193 bytes [emitted] [immutable] [minimized] (name: lazy)
   asset 89a353e9c515885abd8e.png 14.6 KiB [emitted] [immutable] (auxiliary name: lazy)
   asset 7382fad5b015914e0811.jpg 5.89 KiB [emitted] [immutable] (auxiliary name: main)
-  Entrypoint main 2.29 KiB (5.89 KiB) = 724d7409f0fb4e0b3145-724d74.js 2.09 KiB 3cc8faad16137711c07e-3cc8fa.js 210 bytes 1 auxiliary asset
-  runtime modules 6.32 KiB 7 modules
->>>>>>> 03e82d9f
+  Entrypoint main 2.8 KiB (5.89 KiB) = 24cfa5c05911cd5cbbd1-24cfa5.js 2.59 KiB 3cc8faad16137711c07e-3cc8fa.js 210 bytes 1 auxiliary asset
+  runtime modules 7.36 KiB 8 modules
   orphan modules 23 bytes [orphan] 1 module
   cacheable modules 340 bytes (javascript) 20.4 KiB (asset)
     javascript modules 256 bytes
@@ -2420,25 +2207,14 @@
   a-normal (webpack x.x.x) compiled successfully in X ms
 
 b-normal:
-<<<<<<< HEAD
   assets by path *.js 2.98 KiB
-    asset 24cfa5c05911cd5cbbd1-24cfa5.js 2.59 KiB [emitted] [immutable] [minimized] (name: runtime~main)
-    asset 3cc8faad16137711c07e-3cc8fa.js 210 bytes [emitted] [immutable] [minimized] (name: main)
-    asset b6f77787a670e97d47b5-b6f777.js 193 bytes [emitted] [immutable] [minimized] (name: lazy)
-  asset 7382fad5b015914e0811.jpg 5.89 KiB [emitted] [immutable] (auxiliary name: main)
-  asset 89a353e9c515885abd8e.png 14.6 KiB [emitted] [immutable] (auxiliary name: lazy)
-  Entrypoint main 2.8 KiB (5.89 KiB) = 24cfa5c05911cd5cbbd1-24cfa5.js 2.59 KiB 3cc8faad16137711c07e-3cc8fa.js 210 bytes 1 auxiliary asset
-  runtime modules 7.36 KiB 8 modules
-=======
-  assets by path *.js 2.48 KiB
-    asset 7cc752ab357d591e1e3c-7cc752.js 2.09 KiB [emitted] [immutable] [minimized] (name: runtime~main)
+    asset 2cc3ac5aa5440f28a6f9-2cc3ac.js 2.59 KiB [emitted] [immutable] [minimized] (name: runtime~main)
     asset 3cc8faad16137711c07e-3cc8fa.js 210 bytes [emitted] [immutable] [minimized] (name: main)
     asset b6f77787a670e97d47b5-b6f777.js 193 bytes [emitted] [immutable] [minimized] (name: lazy)
   asset 89a353e9c515885abd8e.png 14.6 KiB [emitted] [immutable] (auxiliary name: lazy)
   asset 7382fad5b015914e0811.jpg 5.89 KiB [emitted] [immutable] (auxiliary name: main)
-  Entrypoint main 2.29 KiB (5.89 KiB) = 7cc752ab357d591e1e3c-7cc752.js 2.09 KiB 3cc8faad16137711c07e-3cc8fa.js 210 bytes 1 auxiliary asset
-  runtime modules 6.32 KiB 7 modules
->>>>>>> 03e82d9f
+  Entrypoint main 2.8 KiB (5.89 KiB) = 2cc3ac5aa5440f28a6f9-2cc3ac.js 2.59 KiB 3cc8faad16137711c07e-3cc8fa.js 210 bytes 1 auxiliary asset
+  runtime modules 7.36 KiB 8 modules
   orphan modules 19 bytes [orphan] 1 module
   cacheable modules 295 bytes (javascript) 20.4 KiB (asset)
     javascript modules 211 bytes
@@ -2450,28 +2226,17 @@
   b-normal (webpack x.x.x) compiled successfully in X ms
 
 a-source-map:
-<<<<<<< HEAD
   assets by path *.js 3.15 KiB
-    asset 24c0cd320ce296ce77e9-24c0cd.js 2.65 KiB [emitted] [immutable] [minimized] (name: runtime~main)
-      sourceMap 24c0cd320ce296ce77e9-24c0cd.js.map 14.3 KiB [emitted] [dev] (auxiliary name: runtime~main)
-=======
-  assets by path *.js 2.65 KiB
-    asset ffe92bc2786746a99419-ffe92b.js 2.14 KiB [emitted] [immutable] [minimized] (name: runtime~main)
-      sourceMap ffe92bc2786746a99419-ffe92b.js.map 12.6 KiB [emitted] [dev] (auxiliary name: runtime~main)
->>>>>>> 03e82d9f
+    asset 96f5411885597e14bcfb-96f541.js 2.65 KiB [emitted] [immutable] [minimized] (name: runtime~main)
+      sourceMap 96f5411885597e14bcfb-96f541.js.map 14.3 KiB [emitted] [dev] (auxiliary name: runtime~main)
     asset b8bfcec62cdd15c9a840-b8bfce.js 266 bytes [emitted] [immutable] [minimized] (name: main)
       sourceMap b8bfcec62cdd15c9a840-b8bfce.js.map 366 bytes [emitted] [dev] (auxiliary name: main)
     asset c7c0f8bb2e61b59a89f5-c7c0f8.js 249 bytes [emitted] [immutable] [minimized] (name: lazy)
       sourceMap c7c0f8bb2e61b59a89f5-c7c0f8.js.map 331 bytes [emitted] [dev] (auxiliary name: lazy)
   asset 89a353e9c515885abd8e.png 14.6 KiB [emitted] [immutable] (auxiliary name: lazy)
-<<<<<<< HEAD
-  Entrypoint main 2.91 KiB (20.5 KiB) = 24c0cd320ce296ce77e9-24c0cd.js 2.65 KiB b8bfcec62cdd15c9a840-b8bfce.js 266 bytes 3 auxiliary assets
+  asset 7382fad5b015914e0811.jpg 5.89 KiB [emitted] [immutable] (auxiliary name: main)
+  Entrypoint main 2.91 KiB (20.5 KiB) = 96f5411885597e14bcfb-96f541.js 2.65 KiB b8bfcec62cdd15c9a840-b8bfce.js 266 bytes 3 auxiliary assets
   runtime modules 7.36 KiB 8 modules
-=======
-  asset 7382fad5b015914e0811.jpg 5.89 KiB [emitted] [immutable] (auxiliary name: main)
-  Entrypoint main 2.4 KiB (18.8 KiB) = ffe92bc2786746a99419-ffe92b.js 2.14 KiB b8bfcec62cdd15c9a840-b8bfce.js 266 bytes 3 auxiliary assets
-  runtime modules 6.32 KiB 7 modules
->>>>>>> 03e82d9f
   orphan modules 23 bytes [orphan] 1 module
   cacheable modules 340 bytes (javascript) 20.4 KiB (asset)
     javascript modules 256 bytes
@@ -2483,28 +2248,17 @@
   a-source-map (webpack x.x.x) compiled successfully in X ms
 
 b-source-map:
-<<<<<<< HEAD
   assets by path *.js 3.15 KiB
-    asset 96f5411885597e14bcfb-96f541.js 2.65 KiB [emitted] [immutable] [minimized] (name: runtime~main)
-      sourceMap 96f5411885597e14bcfb-96f541.js.map 14.3 KiB [emitted] [dev] (auxiliary name: runtime~main)
-=======
-  assets by path *.js 2.65 KiB
-    asset 5199c33aa0e8782a7f86-5199c3.js 2.14 KiB [emitted] [immutable] [minimized] (name: runtime~main)
-      sourceMap 5199c33aa0e8782a7f86-5199c3.js.map 12.6 KiB [emitted] [dev] (auxiliary name: runtime~main)
->>>>>>> 03e82d9f
+    asset 24c0cd320ce296ce77e9-24c0cd.js 2.65 KiB [emitted] [immutable] [minimized] (name: runtime~main)
+      sourceMap 24c0cd320ce296ce77e9-24c0cd.js.map 14.3 KiB [emitted] [dev] (auxiliary name: runtime~main)
     asset b8bfcec62cdd15c9a840-b8bfce.js 266 bytes [emitted] [immutable] [minimized] (name: main)
       sourceMap b8bfcec62cdd15c9a840-b8bfce.js.map 323 bytes [emitted] [dev] (auxiliary name: main)
     asset c7c0f8bb2e61b59a89f5-c7c0f8.js 249 bytes [emitted] [immutable] [minimized] (name: lazy)
       sourceMap c7c0f8bb2e61b59a89f5-c7c0f8.js.map 327 bytes [emitted] [dev] (auxiliary name: lazy)
   asset 89a353e9c515885abd8e.png 14.6 KiB [emitted] [immutable] (auxiliary name: lazy)
-<<<<<<< HEAD
-  Entrypoint main 2.91 KiB (20.5 KiB) = 96f5411885597e14bcfb-96f541.js 2.65 KiB b8bfcec62cdd15c9a840-b8bfce.js 266 bytes 3 auxiliary assets
+  asset 7382fad5b015914e0811.jpg 5.89 KiB [emitted] [immutable] (auxiliary name: main)
+  Entrypoint main 2.91 KiB (20.5 KiB) = 24c0cd320ce296ce77e9-24c0cd.js 2.65 KiB b8bfcec62cdd15c9a840-b8bfce.js 266 bytes 3 auxiliary assets
   runtime modules 7.36 KiB 8 modules
-=======
-  asset 7382fad5b015914e0811.jpg 5.89 KiB [emitted] [immutable] (auxiliary name: main)
-  Entrypoint main 2.4 KiB (18.8 KiB) = 5199c33aa0e8782a7f86-5199c3.js 2.14 KiB b8bfcec62cdd15c9a840-b8bfce.js 266 bytes 3 auxiliary assets
-  runtime modules 6.32 KiB 7 modules
->>>>>>> 03e82d9f
   orphan modules 19 bytes [orphan] 1 module
   cacheable modules 295 bytes (javascript) 20.4 KiB (asset)
     javascript modules 211 bytes
@@ -2518,27 +2272,21 @@
 
 exports[`StatsTestCases should print correct stats for related-assets 1`] = `
 "default:
-  assets by path *.js 14.4 KiB
-    asset default-main.js 13.3 KiB [emitted] (name: main) 3 related assets
+  assets by path *.js 15.8 KiB
+    asset default-main.js 14.6 KiB [emitted] (name: main) 3 related assets
     asset default-chunk_js.js 1.11 KiB [emitted] 3 related assets
   assets by path *.css 142 bytes
     asset default-chunk_js.css 73 bytes [emitted] 3 related assets
     asset default-main.css 69 bytes [emitted] (name: main) 3 related assets
-<<<<<<< HEAD
+
+relatedAssets:
   assets by path *.js 15.8 KiB
-    asset default-chunk_js.js 1.11 KiB [emitted] 3 related assets
-    asset default-main.js 14.6 KiB [emitted] (name: main) 3 related assets
-=======
->>>>>>> 03e82d9f
-
-relatedAssets:
-  assets by path *.js 14.4 KiB
-    asset relatedAssets-main.js 13.3 KiB [emitted] (name: main)
-      compressed relatedAssets-main.js.br 13.3 KiB [emitted]
-      compressed relatedAssets-main.js.gz 13.3 KiB [emitted]
-      sourceMap relatedAssets-main.js.map 11.3 KiB [emitted] [dev] (auxiliary name: main)
-        compressed relatedAssets-main.js.map.br 11.3 KiB [emitted]
-        compressed relatedAssets-main.js.map.gz 11.3 KiB [emitted]
+    asset relatedAssets-main.js 14.7 KiB [emitted] (name: main)
+      compressed relatedAssets-main.js.br 14.7 KiB [emitted]
+      compressed relatedAssets-main.js.gz 14.7 KiB [emitted]
+      sourceMap relatedAssets-main.js.map 12.6 KiB [emitted] [dev] (auxiliary name: main)
+        compressed relatedAssets-main.js.map.br 12.6 KiB [emitted]
+        compressed relatedAssets-main.js.map.gz 12.6 KiB [emitted]
     asset relatedAssets-chunk_js.js 1.12 KiB [emitted]
       compressed relatedAssets-chunk_js.js.br 1.12 KiB [emitted]
       compressed relatedAssets-chunk_js.js.gz 1.12 KiB [emitted]
@@ -2556,31 +2304,15 @@
       sourceMap relatedAssets-main.css.map 187 bytes [emitted] [dev] (auxiliary name: main)
         compressed relatedAssets-main.css.map.br 187 bytes [emitted]
         compressed relatedAssets-main.css.map.gz 187 bytes [emitted]
-<<<<<<< HEAD
-  assets by path *.js 15.8 KiB
-    asset relatedAssets-chunk_js.js 1.12 KiB [emitted]
-      compressed relatedAssets-chunk_js.js.br 1.12 KiB [emitted]
-      compressed relatedAssets-chunk_js.js.gz 1.12 KiB [emitted]
-      sourceMap relatedAssets-chunk_js.js.map 295 bytes [emitted] [dev]
-        compressed relatedAssets-chunk_js.js.map.br 295 bytes [emitted]
-        compressed relatedAssets-chunk_js.js.map.gz 295 bytes [emitted]
-    asset relatedAssets-main.js 14.7 KiB [emitted] (name: main)
-      compressed relatedAssets-main.js.br 14.7 KiB [emitted]
-      compressed relatedAssets-main.js.gz 14.7 KiB [emitted]
-      sourceMap relatedAssets-main.js.map 12.6 KiB [emitted] [dev] (auxiliary name: main)
-        compressed relatedAssets-main.js.map.br 12.6 KiB [emitted]
-        compressed relatedAssets-main.js.map.gz 12.6 KiB [emitted]
-=======
       compressed relatedAssets-main.css.br 75 bytes [emitted]
       compressed relatedAssets-main.css.gz 75 bytes [emitted]
->>>>>>> 03e82d9f
 
 exclude1:
-  assets by path *.js 14.4 KiB
-    asset exclude1-main.js 13.3 KiB [emitted] (name: main)
-      hidden assets 26.6 KiB 2 assets
-      sourceMap exclude1-main.js.map 11.3 KiB [emitted] [dev] (auxiliary name: main)
-        hidden assets 22.7 KiB 2 assets
+  assets by path *.js 15.8 KiB
+    asset exclude1-main.js 14.6 KiB [emitted] (name: main)
+      hidden assets 29.3 KiB 2 assets
+      sourceMap exclude1-main.js.map 12.6 KiB [emitted] [dev] (auxiliary name: main)
+        hidden assets 25.2 KiB 2 assets
         1 related asset
       1 related asset
     asset exclude1-chunk_js.js 1.11 KiB [emitted]
@@ -2602,29 +2334,13 @@
         hidden assets 364 bytes 2 assets
         1 related asset
       1 related asset
-<<<<<<< HEAD
+
+exclude2:
   assets by path *.js 15.8 KiB
-    asset exclude1-chunk_js.js 1.11 KiB [emitted]
-      hidden assets 2.22 KiB 2 assets
-      sourceMap exclude1-chunk_js.js.map 290 bytes [emitted] [dev]
-        hidden assets 580 bytes 2 assets
-        1 related asset
-      1 related asset
-    asset exclude1-main.js 14.6 KiB [emitted] (name: main)
-      hidden assets 29.3 KiB 2 assets
-      sourceMap exclude1-main.js.map 12.6 KiB [emitted] [dev] (auxiliary name: main)
-        hidden assets 25.2 KiB 2 assets
-        1 related asset
-      1 related asset
-=======
->>>>>>> 03e82d9f
-
-exclude2:
-  assets by path *.js 14.4 KiB
-    asset exclude2-main.js 13.3 KiB [emitted] (name: main)
-      hidden assets 11.3 KiB 1 asset
-      compressed exclude2-main.js.br 13.3 KiB [emitted]
-      compressed exclude2-main.js.gz 13.3 KiB [emitted]
+    asset exclude2-main.js 14.6 KiB [emitted] (name: main)
+      hidden assets 12.6 KiB 1 asset
+      compressed exclude2-main.js.br 14.6 KiB [emitted]
+      compressed exclude2-main.js.gz 14.6 KiB [emitted]
     asset exclude2-chunk_js.js 1.11 KiB [emitted]
       hidden assets 290 bytes 1 asset
       compressed exclude2-chunk_js.js.br 1.11 KiB [emitted]
@@ -2638,50 +2354,22 @@
       hidden assets 182 bytes 1 asset
       compressed exclude2-main.css.br 70 bytes [emitted]
       compressed exclude2-main.css.gz 70 bytes [emitted]
-<<<<<<< HEAD
-  assets by path *.js 15.8 KiB
-    asset exclude2-chunk_js.js 1.11 KiB [emitted]
-      hidden assets 290 bytes 1 asset
-      compressed exclude2-chunk_js.js.br 1.11 KiB [emitted]
-      compressed exclude2-chunk_js.js.gz 1.11 KiB [emitted]
-    asset exclude2-main.js 14.6 KiB [emitted] (name: main)
-      hidden assets 12.6 KiB 1 asset
-      compressed exclude2-main.js.br 14.6 KiB [emitted]
-      compressed exclude2-main.js.gz 14.6 KiB [emitted]
 
 exclude3:
   hidden assets 1.18 KiB 2 assets
   assets by status 14.7 KiB [emitted]
-    asset exclude3-main.css 70 bytes [emitted] (name: main)
-      compressed exclude3-main.css.br 70 bytes [emitted]
-      compressed exclude3-main.css.gz 70 bytes [emitted]
-      sourceMap exclude3-main.css.map 182 bytes [emitted] [dev] (auxiliary name: main)
-        compressed exclude3-main.css.map.br 182 bytes [emitted]
-        compressed exclude3-main.css.map.gz 182 bytes [emitted]
     asset exclude3-main.js 14.6 KiB [emitted] (name: main)
       compressed exclude3-main.js.br 14.6 KiB [emitted]
       compressed exclude3-main.js.gz 14.6 KiB [emitted]
       sourceMap exclude3-main.js.map 12.6 KiB [emitted] [dev] (auxiliary name: main)
         compressed exclude3-main.js.map.br 12.6 KiB [emitted]
-        compressed exclude3-main.js.map.gz 12.6 KiB [emitted]"
-=======
-
-exclude3:
-  hidden assets 1.18 KiB 2 assets
-  assets by status 13.3 KiB [emitted]
-    asset exclude3-main.js 13.3 KiB [emitted] (name: main)
-      compressed exclude3-main.js.br 13.3 KiB [emitted]
-      compressed exclude3-main.js.gz 13.3 KiB [emitted]
-      sourceMap exclude3-main.js.map 11.3 KiB [emitted] [dev] (auxiliary name: main)
-        compressed exclude3-main.js.map.br 11.3 KiB [emitted]
-        compressed exclude3-main.js.map.gz 11.3 KiB [emitted]
+        compressed exclude3-main.js.map.gz 12.6 KiB [emitted]
     asset exclude3-main.css 70 bytes [emitted] (name: main)
       sourceMap exclude3-main.css.map 182 bytes [emitted] [dev] (auxiliary name: main)
         compressed exclude3-main.css.map.br 182 bytes [emitted]
         compressed exclude3-main.css.map.gz 182 bytes [emitted]
       compressed exclude3-main.css.br 70 bytes [emitted]
       compressed exclude3-main.css.gz 70 bytes [emitted]"
->>>>>>> 03e82d9f
 `;
 
 exports[`StatsTestCases should print correct stats for resolve-plugin-context 1`] = `
@@ -2739,17 +2427,11 @@
 
 exports[`StatsTestCases should print correct stats for runtime-chunk-integration 1`] = `
 "base:
-  asset without-runtime.js 10.9 KiB [emitted] (name: runtime)
+  asset without-runtime.js 12.3 KiB [emitted] (name: runtime)
   asset without-505.js 1.22 KiB [emitted]
   asset without-main1.js 596 bytes [emitted] (name: main1)
-<<<<<<< HEAD
-  asset without-runtime.js 12.3 KiB [emitted] (name: runtime)
   Entrypoint main1 12.8 KiB = without-runtime.js 12.3 KiB without-main1.js 596 bytes
   runtime modules 7.63 KiB 9 modules
-=======
-  Entrypoint main1 11.5 KiB = without-runtime.js 10.9 KiB without-main1.js 596 bytes
-  runtime modules 6.6 KiB 8 modules
->>>>>>> 03e82d9f
   cacheable modules 126 bytes
     ./main1.js 66 bytes [built] [code generated]
     ./b.js 20 bytes [built] [code generated]
@@ -2758,23 +2440,15 @@
   base (webpack x.x.x) compiled successfully
 
 static custom name:
-  asset with-manifest.js 10.9 KiB [emitted] (name: manifest)
+  asset with-manifest.js 12.3 KiB [emitted] (name: manifest)
   asset with-505.js 1.22 KiB [emitted]
   asset with-main1.js 596 bytes [emitted] (name: main1)
   asset with-main2.js 215 bytes [emitted] (name: main2)
   asset with-main3.js 215 bytes [emitted] (name: main3)
-<<<<<<< HEAD
-  asset with-manifest.js 12.3 KiB [emitted] (name: manifest)
   Entrypoint main1 12.8 KiB = with-manifest.js 12.3 KiB with-main1.js 596 bytes
   Entrypoint main2 12.5 KiB = with-manifest.js 12.3 KiB with-main2.js 215 bytes
   Entrypoint main3 12.5 KiB = with-manifest.js 12.3 KiB with-main3.js 215 bytes
   runtime modules 7.63 KiB 9 modules
-=======
-  Entrypoint main1 11.5 KiB = with-manifest.js 10.9 KiB with-main1.js 596 bytes
-  Entrypoint main2 11.1 KiB = with-manifest.js 10.9 KiB with-main2.js 215 bytes
-  Entrypoint main3 11.1 KiB = with-manifest.js 10.9 KiB with-main3.js 215 bytes
-  runtime modules 6.59 KiB 8 modules
->>>>>>> 03e82d9f
   cacheable modules 166 bytes
     ./main1.js 66 bytes [built] [code generated]
     ./main2.js 20 bytes [built] [code generated]
@@ -2785,15 +2459,9 @@
   static custom name (webpack x.x.x) compiled successfully
 
 dynamic custom name:
-<<<<<<< HEAD
-  asset func-505.js 1.22 KiB [emitted]
-  asset func-a.js 5.09 KiB [emitted] (name: a)
   asset func-b.js 12.3 KiB [emitted] (name: b)
-=======
-  asset func-b.js 10.9 KiB [emitted] (name: b)
   asset func-a.js 5.09 KiB [emitted] (name: a)
   asset func-505.js 1.22 KiB [emitted]
->>>>>>> 03e82d9f
   asset func-main1.js 596 bytes [emitted] (name: main1)
   asset func-main2.js 215 bytes [emitted] (name: main2)
   asset func-main3.js 215 bytes [emitted] (name: main3)
@@ -2825,27 +2493,16 @@
 
 exports[`StatsTestCases should print correct stats for runtime-specific-used-exports 1`] = `
 "production:
-<<<<<<< HEAD
   asset production-a.js 12.8 KiB [emitted] (name: a)
   asset production-b.js 12.8 KiB [emitted] (name: b)
-  asset production-c.js 63 bytes [emitted] (name: c)
-=======
-  asset production-a.js 11.5 KiB [emitted] (name: a)
-  asset production-b.js 11.5 KiB [emitted] (name: b)
->>>>>>> 03e82d9f
   asset production-dw_js-_a6170.js 1.16 KiB [emitted]
   asset production-dw_js-_a6171.js 1.16 KiB [emitted]
   asset production-dx_js.js 1.16 KiB [emitted]
   asset production-dy_js.js 1.14 KiB [emitted]
   asset production-dz_js.js 1.14 KiB [emitted]
-<<<<<<< HEAD
+  asset production-c.js 63 bytes [emitted] (name: c)
   chunk (runtime: a) production-a.js (a) 605 bytes (javascript) 6.45 KiB (runtime) [entry] [rendered]
     runtime modules 6.45 KiB 9 modules
-=======
-  asset production-c.js 63 bytes [emitted] (name: c)
-  chunk (runtime: a) production-a.js (a) 605 bytes (javascript) 5.42 KiB (runtime) [entry] [rendered]
-    runtime modules 5.42 KiB 8 modules
->>>>>>> 03e82d9f
     cacheable modules 605 bytes
       ./a.js 261 bytes [built] [code generated]
         [no exports used]
@@ -2918,26 +2575,15 @@
   production (webpack x.x.x) compiled successfully in X ms
 
 development:
-<<<<<<< HEAD
   asset development-a.js 18.1 KiB [emitted] (name: a)
   asset development-b.js 18.1 KiB [emitted] (name: b)
-  asset development-c.js 806 bytes [emitted] (name: c)
-=======
-  asset development-a.js 16.8 KiB [emitted] (name: a)
-  asset development-b.js 16.8 KiB [emitted] (name: b)
->>>>>>> 03e82d9f
   asset development-dw_js.js 3.15 KiB [emitted]
   asset development-dx_js.js 3.15 KiB [emitted]
   asset development-dy_js.js 3.15 KiB [emitted]
   asset development-dz_js.js 3.15 KiB [emitted]
-<<<<<<< HEAD
+  asset development-c.js 806 bytes [emitted] (name: c)
   chunk development-a.js (a) 605 bytes (javascript) 6.45 KiB (runtime) [entry] [rendered]
     runtime modules 6.45 KiB 9 modules
-=======
-  asset development-c.js 806 bytes [emitted] (name: c)
-  chunk development-a.js (a) 605 bytes (javascript) 5.42 KiB (runtime) [entry] [rendered]
-    runtime modules 5.42 KiB 8 modules
->>>>>>> 03e82d9f
     cacheable modules 605 bytes
       ./a.js 261 bytes [built] [code generated]
         [used exports unknown]
@@ -3014,26 +2660,15 @@
   development (webpack x.x.x) compiled successfully in X ms
 
 global:
-<<<<<<< HEAD
   asset global-a.js 13 KiB [emitted] (name: a)
   asset global-b.js 13 KiB [emitted] (name: b)
-  asset global-c.js 63 bytes [emitted] (name: c)
-=======
-  asset global-a.js 11.7 KiB [emitted] (name: a)
-  asset global-b.js 11.7 KiB [emitted] (name: b)
->>>>>>> 03e82d9f
   asset global-dw_js.js 1.16 KiB [emitted]
   asset global-dx_js.js 1.16 KiB [emitted]
   asset global-dy_js.js 1.16 KiB [emitted]
   asset global-dz_js.js 1.16 KiB [emitted]
-<<<<<<< HEAD
+  asset global-c.js 63 bytes [emitted] (name: c)
   chunk global-a.js (a) 605 bytes (javascript) 6.45 KiB (runtime) [entry] [rendered]
     runtime modules 6.45 KiB 9 modules
-=======
-  asset global-c.js 63 bytes [emitted] (name: c)
-  chunk global-a.js (a) 605 bytes (javascript) 5.41 KiB (runtime) [entry] [rendered]
-    runtime modules 5.41 KiB 8 modules
->>>>>>> 03e82d9f
     cacheable modules 605 bytes
       ./a.js 261 bytes [built] [code generated]
         [no exports used]
@@ -3158,15 +2793,9 @@
 `;
 
 exports[`StatsTestCases should print correct stats for side-effects-issue-7428 1`] = `
-<<<<<<< HEAD
-"asset 1.js 638 bytes [emitted]
-asset main.js 12 KiB [emitted] (name: main)
+"asset main.js 12 KiB [emitted] (name: main)
+asset 1.js 638 bytes [emitted]
 runtime modules 6.44 KiB 9 modules
-=======
-"asset main.js 10.7 KiB [emitted] (name: main)
-asset 1.js 638 bytes [emitted]
-runtime modules 5.4 KiB 8 modules
->>>>>>> 03e82d9f
 cacheable modules 823 bytes
   modules by path ./components/src/ 501 bytes
     orphan modules 315 bytes [orphan]
@@ -4464,22 +4093,13 @@
 `;
 
 exports[`StatsTestCases should print correct stats for wasm-explorer-examples-sync 1`] = `
-<<<<<<< HEAD
 "assets by path *.js 18.2 KiB
-  asset 230.bundle.js 242 bytes [emitted]
-=======
-"assets by path *.js 16.8 KiB
-  asset bundle.js 11.7 KiB [emitted] (name: main)
->>>>>>> 03e82d9f
+  asset bundle.js 13 KiB [emitted] (name: main)
   asset 325.bundle.js 3.78 KiB [emitted]
   asset 780.bundle.js 569 bytes [emitted]
   asset 526.bundle.js 364 bytes [emitted] (id hint: vendors)
   asset 230.bundle.js 242 bytes [emitted]
   asset 99.bundle.js 240 bytes [emitted]
-<<<<<<< HEAD
-  asset bundle.js 13 KiB [emitted] (name: main)
-=======
->>>>>>> 03e82d9f
 assets by path *.wasm 1.37 KiB
   asset 52ce624dd5de9c91cd19.module.wasm 531 bytes [emitted] [immutable]
   asset 986b1b3cbdd7749989ee.module.wasm 290 bytes [emitted] [immutable]
