"use strict";

const CachePlugin = require("../lib/CachePlugin");

describe("CachePlugin", () => {
	let env;

	beforeEach(() => {
		env = {
			compilation: {
				compiler: {},
				warnings: []
			}
		};
	});

	describe("applyMtime", () => {
<<<<<<< HEAD
		beforeEach(() => {
			env.plugin = new CachePlugin();
		});
=======
		beforeEach(() => (env.plugin = new CachePlugin()));
>>>>>>> 213226ec

		it("sets file system accuracy to 1 for granular modification timestamp", () => {
			env.plugin.applyMtime(1483819067001);
			expect(env.plugin.FS_ACCURACY).toBe(1);
		});

		it("sets file system accuracy to 10 for moderately granular modification timestamp", () => {
			env.plugin.applyMtime(1483819067004);
			expect(env.plugin.FS_ACCURACY).toBe(10);
		});

		it("sets file system accuracy to 100 for moderately coarse modification timestamp", () => {
			env.plugin.applyMtime(1483819067040);
			expect(env.plugin.FS_ACCURACY).toBe(100);
		});

		it("sets file system accuracy to 1000 for coarse modification timestamp", () => {
			env.plugin.applyMtime(1483819067400);
			expect(env.plugin.FS_ACCURACY).toBe(1000);
		});
	});
});<|MERGE_RESOLUTION|>--- conflicted
+++ resolved
@@ -15,13 +15,7 @@
 	});
 
 	describe("applyMtime", () => {
-<<<<<<< HEAD
-		beforeEach(() => {
-			env.plugin = new CachePlugin();
-		});
-=======
 		beforeEach(() => (env.plugin = new CachePlugin()));
->>>>>>> 213226ec
 
 		it("sets file system accuracy to 1 for granular modification timestamp", () => {
 			env.plugin.applyMtime(1483819067001);
