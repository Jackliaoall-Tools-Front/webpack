module.exports = [
	[
<<<<<<< HEAD
		/Can't import the named export 'data' \(imported as 'data'\) from non EcmaScript module \(only default export is available\)/
	],
	[
		/Can't import the named export 'data' \(imported as 'data'\) from non EcmaScript module \(only default export is available\)/
	],
	[
		/Can't import the namespace object \(imported as 'star'\) from non EcmaScript module \(only default export is available\)/
=======
		/Can't import the named export 'data' from non EcmaScript module \(only default export is available\)/
>>>>>>> 34c86675
	],
	[
		/Can't import the namespace object \(imported as 'star'\) from non EcmaScript module \(only default export is available\)/
	],
	[
<<<<<<< HEAD
		/Can't import the namespace object \(reexported as 'ns'\) from non EcmaScript module \(only default export is available\)/
	],
	[
		/Can't import the named export 'data' \(reexported as 'data'\) from non EcmaScript module \(only default export is available\)/
=======
		/Can't reexport the named export 'data' from non EcmaScript module \(only default export is available\)/
>>>>>>> 34c86675
	]
];<|MERGE_RESOLUTION|>--- conflicted
+++ resolved
@@ -1,28 +1,11 @@
 module.exports = [
 	[
-<<<<<<< HEAD
 		/Can't import the named export 'data' \(imported as 'data'\) from non EcmaScript module \(only default export is available\)/
 	],
 	[
 		/Can't import the named export 'data' \(imported as 'data'\) from non EcmaScript module \(only default export is available\)/
 	],
 	[
-		/Can't import the namespace object \(imported as 'star'\) from non EcmaScript module \(only default export is available\)/
-=======
-		/Can't import the named export 'data' from non EcmaScript module \(only default export is available\)/
->>>>>>> 34c86675
-	],
-	[
-		/Can't import the namespace object \(imported as 'star'\) from non EcmaScript module \(only default export is available\)/
-	],
-	[
-<<<<<<< HEAD
-		/Can't import the namespace object \(reexported as 'ns'\) from non EcmaScript module \(only default export is available\)/
-	],
-	[
 		/Can't import the named export 'data' \(reexported as 'data'\) from non EcmaScript module \(only default export is available\)/
-=======
-		/Can't reexport the named export 'data' from non EcmaScript module \(only default export is available\)/
->>>>>>> 34c86675
 	]
 ];