/*
 * This file was automatically generated.
 * DO NOT MODIFY BY HAND.
 * Run `yarn special-lint-fix` to update
 */

import {
	ArrayExpression,
	ArrayPattern,
	ArrowFunctionExpression,
	AssignmentExpression,
	AssignmentPattern,
	AssignmentProperty,
	AwaitExpression,
	BinaryExpression,
	BlockStatement,
	BreakStatement,
	CatchClause,
	ChainExpression,
	ClassBody,
	ClassDeclaration,
	ClassExpression,
	Comment,
	ConditionalExpression,
	ContinueStatement,
	DebuggerStatement,
	DoWhileStatement,
	EmptyStatement,
	ExportAllDeclaration,
	ExportDefaultDeclaration,
	ExportNamedDeclaration,
	ExportSpecifier,
	ExpressionStatement,
	ForInStatement,
	ForOfStatement,
	ForStatement,
	FunctionDeclaration,
	FunctionExpression,
	Identifier,
	IfStatement,
	ImportDeclaration,
	ImportDefaultSpecifier,
	ImportExpression,
	ImportNamespaceSpecifier,
	ImportSpecifier,
	LabeledStatement,
	LogicalExpression,
	MemberExpression,
	MetaProperty,
	MethodDefinition,
	NewExpression,
	ObjectExpression,
	ObjectPattern,
	Program,
	Property,
	RegExpLiteral,
	RestElement,
	ReturnStatement,
	SequenceExpression,
	SimpleCallExpression,
	SimpleLiteral,
	SpreadElement,
	Super,
	SwitchCase,
	SwitchStatement,
	TaggedTemplateExpression,
	TemplateElement,
	TemplateLiteral,
	ThisExpression,
	ThrowStatement,
	TryStatement,
	UnaryExpression,
	UpdateExpression,
	VariableDeclaration,
	VariableDeclarator,
	WhileStatement,
	WithStatement,
	YieldExpression
} from "estree";
import { JSONSchema4, JSONSchema6, JSONSchema7 } from "json-schema";
import { default as ValidationError } from "schema-utils/declarations/ValidationError";
import {
	Extend,
	ValidationErrorConfiguration
} from "schema-utils/declarations/validate";
import {
	AsArray,
	AsyncParallelHook,
	AsyncSeriesBailHook,
	AsyncSeriesHook,
	AsyncSeriesWaterfallHook,
	HookMap,
	MultiHook,
	SyncBailHook,
	SyncHook,
	SyncWaterfallHook
} from "tapable";

declare class AbstractLibraryPlugin<T> {
	constructor(__0: {
		/**
		 * name of the plugin
		 */
		pluginName: string;
		/**
		 * used library type
		 */
		type: string;
	});

	/**
	 * Apply the plugin
	 */
	apply(compiler: Compiler): void;
	parseOptions(library: LibraryOptions): false | T;
	finishEntryModule(
		module: Module,
		entryName: string,
		libraryContext: LibraryContext<T>
	): void;
	runtimeRequirements(
		chunk: Chunk,
		set: Set<string>,
		libraryContext: LibraryContext<T>
	): void;
	render(
		source: Source,
		renderContext: RenderContextObject,
		libraryContext: LibraryContext<T>
	): Source;
	chunkHash(
		chunk: Chunk,
		hash: Hash,
		chunkHashContext: ChunkHashContext,
		libraryContext: LibraryContext<T>
	): void;
}
declare class AggressiveMergingPlugin {
	constructor(options?: any);
	options: any;

	/**
	 * Apply the plugin
	 */
	apply(compiler: Compiler): void;
}
declare class AggressiveSplittingPlugin {
	constructor(options?: AggressiveSplittingPluginOptions);
	options: AggressiveSplittingPluginOptions;

	/**
	 * Apply the plugin
	 */
	apply(compiler: Compiler): void;
	static wasChunkRecorded(chunk: Chunk): boolean;
}
declare interface AggressiveSplittingPluginOptions {
	/**
	 * Extra cost for each chunk (Default: 9.8kiB).
	 */
	chunkOverhead?: number;

	/**
	 * Extra cost multiplicator for entry chunks (Default: 10).
	 */
	entryChunkMultiplicator?: number;

	/**
	 * Byte, max size of per file (Default: 50kiB).
	 */
	maxSize?: number;

	/**
	 * Byte, split point. (Default: 30kiB).
	 */
	minSize?: number;
}
declare interface AliasOption {
	alias: string | false | string[];
	name: string;
	onlyModule?: boolean;
}
type AliasOptionNewRequest = string | false | string[];
declare interface AliasOptions {
	[index: string]: AliasOptionNewRequest;
}
declare interface Argument {
	description: string;
	simpleType: "string" | "number" | "boolean";
	multiple: boolean;
	configs: ArgumentConfig[];
}
declare interface ArgumentConfig {
	description: string;
	path: string;
	multiple: boolean;
	type: "string" | "number" | "boolean" | "path" | "enum" | "RegExp" | "reset";
	values?: any[];
}
declare interface Asset {
	/**
	 * the filename of the asset
	 */
	name: string;

	/**
	 * source of the asset
	 */
	source: Source;

	/**
	 * info about the asset
	 */
	info: AssetInfo;
}
declare interface AssetEmittedInfo {
	content: Buffer;
	source: Source;
	compilation: Compilation;
	outputPath: string;
	targetPath: string;
}

/**
 * Options object for data url generation.
 */
declare interface AssetGeneratorDataUrlOptions {
	/**
	 * Asset encoding (defaults to base64).
	 */
	encoding?: false | "base64";

	/**
	 * Asset mimetype (getting from file extension by default).
	 */
	mimetype?: string;
}
type AssetGeneratorOptions = AssetInlineGeneratorOptions &
	AssetResourceGeneratorOptions;
type AssetInfo = KnownAssetInfo & Record<string, any>;

/**
 * Generator options for asset/inline modules.
 */
declare interface AssetInlineGeneratorOptions {
	/**
	 * The options for data url generator.
	 */
	dataUrl?:
		| AssetGeneratorDataUrlOptions
		| ((
				source: string | Buffer,
				context: { filename: string; module: Module }
		  ) => string);
}

/**
 * Options object for DataUrl condition.
 */
declare interface AssetParserDataUrlOptions {
	/**
	 * Maximum size of asset that should be inline as modules. Default: 8kb.
	 */
	maxSize?: number;
}

/**
 * Parser options for asset modules.
 */
declare interface AssetParserOptions {
	/**
	 * The condition for inlining the asset as DataUrl.
	 */
	dataUrlCondition?:
		| AssetParserDataUrlOptions
		| ((
				source: string | Buffer,
				context: { filename: string; module: Module }
		  ) => boolean);
}

/**
 * Generator options for asset/resource modules.
 */
declare interface AssetResourceGeneratorOptions {
	/**
	 * Specifies the filename template of output files on disk. You must **not** specify an absolute path here, but the path may contain folders separated by '/'! The specified path is joined with the value of the 'output.path' option to determine the location on disk.
	 */
	filename?: string | ((pathData: PathData, assetInfo?: AssetInfo) => string);
}
declare abstract class AsyncDependenciesBlock extends DependenciesBlock {
	groupOptions: RawChunkGroupOptions & { name?: string } & {
		entryOptions?: EntryOptions;
	};
	loc?: SyntheticDependencyLocation | RealDependencyLocation;
	request?: string;
	parent: DependenciesBlock;
	chunkName: string;
	module: any;
}
declare abstract class AsyncQueue<T, K, R> {
	hooks: {
		beforeAdd: AsyncSeriesHook<[T]>;
		added: SyncHook<[T]>;
		beforeStart: AsyncSeriesHook<[T]>;
		started: SyncHook<[T]>;
		result: SyncHook<[T, Error, R]>;
	};
	add(item: T, callback: CallbackFunction<R>): void;
	invalidate(item: T): void;
	stop(): void;
	increaseParallelism(): void;
	decreaseParallelism(): void;
	isProcessing(item: T): boolean;
	isQueued(item: T): boolean;
	isDone(item: T): boolean;
}
declare class AsyncWebAssemblyModulesPlugin {
	constructor(options?: any);
	options: any;

	/**
	 * Apply the plugin
	 */
	apply(compiler: Compiler): void;
	renderModule(module?: any, renderContext?: any, hooks?: any): any;
	static getCompilationHooks(
		compilation: Compilation
	): CompilationHooksAsyncWebAssemblyModulesPlugin;
}
declare class AutomaticPrefetchPlugin {
	constructor();

	/**
	 * Apply the plugin
	 */
	apply(compiler: Compiler): void;
}
type AuxiliaryComment = string | LibraryCustomUmdCommentObject;
declare class BannerPlugin {
	constructor(options: BannerPluginArgument);
	options: BannerPluginOptions;
	banner: (data: { hash: string; chunk: Chunk; filename: string }) => string;

	/**
	 * Apply the plugin
	 */
	apply(compiler: Compiler): void;
}
type BannerPluginArgument =
	| string
	| BannerPluginOptions
	| ((data: { hash: string; chunk: Chunk; filename: string }) => string);
declare interface BannerPluginOptions {
	/**
	 * Specifies the banner.
	 */
	banner:
		| string
		| ((data: { hash: string; chunk: Chunk; filename: string }) => string);

	/**
	 * If true, the banner will only be added to the entry chunks.
	 */
	entryOnly?: boolean;

	/**
	 * Exclude all modules matching any of these conditions.
	 */
	exclude?: string | RegExp | Rule[];

	/**
	 * Include all modules matching any of these conditions.
	 */
	include?: string | RegExp | Rule[];

	/**
	 * If true, banner will not be wrapped in a comment.
	 */
	raw?: boolean;

	/**
	 * Include all modules that pass test assertion.
	 */
	test?: string | RegExp | Rule[];
}
declare interface BaseResolveRequest {
	path: string | false;
	descriptionFilePath?: string;
	descriptionFileRoot?: string;
	descriptionFileData?: object;
	relativePath?: string;
	ignoreSymlinks?: boolean;
	fullySpecified?: boolean;
}
declare abstract class BasicEvaluatedExpression {
	type: number;
	range: [number, number];
	falsy: boolean;
	truthy: boolean;
	nullish?: boolean;
	sideEffects: boolean;
	bool?: boolean;
	number?: number;
	bigint?: bigint;
	regExp?: RegExp;
	string?: string;
	quasis?: BasicEvaluatedExpression[];
	parts?: BasicEvaluatedExpression[];
	array?: any[];
	items?: BasicEvaluatedExpression[];
	options?: BasicEvaluatedExpression[];
	prefix?: BasicEvaluatedExpression;
	postfix?: BasicEvaluatedExpression;
	wrappedInnerExpressions: any;
	identifier?: string;
	rootInfo: VariableInfoInterface;
	getMembers: () => string[];
	expression: NodeEstreeIndex;
	isUnknown(): boolean;
	isNull(): boolean;
	isUndefined(): boolean;
	isString(): boolean;
	isNumber(): boolean;
	isBigInt(): boolean;
	isBoolean(): boolean;
	isRegExp(): boolean;
	isConditional(): boolean;
	isArray(): boolean;
	isConstArray(): boolean;
	isIdentifier(): boolean;
	isWrapped(): boolean;
	isTemplateString(): boolean;

	/**
	 * Is expression a primitive or an object type value?
	 */
	isPrimitiveType(): undefined | boolean;

	/**
	 * Is expression a runtime or compile-time value?
	 */
	isCompileTimeValue(): boolean;

	/**
	 * Gets the compile-time value of the expression
	 */
	asCompileTimeValue(): any;
	isTruthy(): boolean;
	isFalsy(): boolean;
	isNullish(): undefined | boolean;

	/**
	 * Can this expression have side effects?
	 */
	couldHaveSideEffects(): boolean;
	asBool(): any;
	asNullish(): undefined | boolean;
	asString(): any;
	setString(string?: any): BasicEvaluatedExpression;
	setUndefined(): BasicEvaluatedExpression;
	setNull(): BasicEvaluatedExpression;
	setNumber(number?: any): BasicEvaluatedExpression;
	setBigInt(bigint?: any): BasicEvaluatedExpression;
	setBoolean(bool?: any): BasicEvaluatedExpression;
	setRegExp(regExp?: any): BasicEvaluatedExpression;
	setIdentifier(
		identifier?: any,
		rootInfo?: any,
		getMembers?: any
	): BasicEvaluatedExpression;
	setWrapped(
		prefix?: any,
		postfix?: any,
		innerExpressions?: any
	): BasicEvaluatedExpression;
	setOptions(options?: any): BasicEvaluatedExpression;
	addOptions(options?: any): BasicEvaluatedExpression;
	setItems(items?: any): BasicEvaluatedExpression;
	setArray(array?: any): BasicEvaluatedExpression;
	setTemplateString(
		quasis?: any,
		parts?: any,
		kind?: any
	): BasicEvaluatedExpression;
	templateStringKind: any;
	setTruthy(): BasicEvaluatedExpression;
	setFalsy(): BasicEvaluatedExpression;
	setNullish(value?: any): BasicEvaluatedExpression;
	setRange(range?: any): BasicEvaluatedExpression;
	setSideEffects(sideEffects?: boolean): BasicEvaluatedExpression;
	setExpression(expression?: any): BasicEvaluatedExpression;
}
type BuildMeta = KnownBuildMeta & Record<string, any>;
declare abstract class ByTypeGenerator extends Generator {
	map: any;
}
declare const CIRCULAR_CONNECTION: unique symbol;
declare class Cache {
	constructor();
	hooks: {
		get: AsyncSeriesBailHook<
			[
				string,
				null | Etag,
				((result: any, callback: (arg0?: Error) => void) => void)[]
			],
			any
		>;
		store: AsyncParallelHook<[string, null | Etag, any]>;
		storeBuildDependencies: AsyncParallelHook<[Iterable<string>]>;
		beginIdle: SyncHook<[]>;
		endIdle: AsyncParallelHook<[]>;
		shutdown: AsyncParallelHook<[]>;
	};
	get<T>(
		identifier: string,
		etag: null | Etag,
		callback: CallbackCache<T>
	): void;
	store<T>(
		identifier: string,
		etag: null | Etag,
		data: T,
		callback: CallbackCache<void>
	): void;

	/**
	 * After this method has succeeded the cache can only be restored when build dependencies are
	 */
	storeBuildDependencies(
		dependencies: Iterable<string>,
		callback: CallbackCache<void>
	): void;
	beginIdle(): void;
	endIdle(callback: CallbackCache<void>): void;
	shutdown(callback: CallbackCache<void>): void;
	static STAGE_MEMORY: number;
	static STAGE_DEFAULT: number;
	static STAGE_DISK: number;
	static STAGE_NETWORK: number;
}
declare abstract class CacheFacade {
	getChildCache(name: string): CacheFacade;
	getItemCache(identifier: string, etag: null | Etag): ItemCacheFacade;
	getLazyHashedEtag(obj: HashableObject): Etag;
	mergeEtags(a: Etag, b: Etag): Etag;
	get<T>(
		identifier: string,
		etag: null | Etag,
		callback: CallbackCache<T>
	): void;
	getPromise<T>(identifier: string, etag: null | Etag): Promise<T>;
	store<T>(
		identifier: string,
		etag: null | Etag,
		data: T,
		callback: CallbackCache<void>
	): void;
	storePromise<T>(
		identifier: string,
		etag: null | Etag,
		data: T
	): Promise<void>;
	provide<T>(
		identifier: string,
		etag: null | Etag,
		computer: (arg0: CallbackNormalErrorCache<T>) => void,
		callback: CallbackNormalErrorCache<T>
	): void;
	providePromise<T>(
		identifier: string,
		etag: null | Etag,
		computer: () => T | Promise<T>
	): Promise<T>;
}
declare interface CacheGroupSource {
	key?: string;
	priority?: number;
	getName?: (
		module?: Module,
		chunks?: Chunk[],
		key?: string
	) => undefined | string;
	chunksFilter?: (chunk: Chunk) => boolean;
	enforce?: boolean;
	minSize: SplitChunksSizes;
	minRemainingSize: SplitChunksSizes;
	enforceSizeThreshold: SplitChunksSizes;
	maxAsyncSize: SplitChunksSizes;
	maxInitialSize: SplitChunksSizes;
	minChunks?: number;
	maxAsyncRequests?: number;
	maxInitialRequests?: number;
	filename?: string | ((arg0: PathData, arg1?: AssetInfo) => string);
	idHint?: string;
	automaticNameDelimiter: string;
	reuseExistingChunk?: boolean;
	usedExports?: boolean;
}
declare interface CacheGroupsContext {
	moduleGraph: ModuleGraph;
	chunkGraph: ChunkGraph;
}
type CacheOptionsNormalized = false | MemoryCacheOptions | FileCacheOptions;
declare class CachedSource extends Source {
	constructor(source: Source);
	constructor(source: Source | (() => Source), cachedData?: any);
	original(): Source;
	originalLazy(): Source | (() => Source);
	getCachedData(): any;
}
type CallExpression = SimpleCallExpression | NewExpression;
declare interface CallExpressionInfo {
	type: "call";
	call: CallExpression;
	calleeName: string;
	rootInfo: string | VariableInfo;
	getCalleeMembers: () => string[];
	name: string;
	getMembers: () => string[];
}
declare interface CallbackCache<T> {
	(err?: WebpackError, result?: T): void;
}
declare interface CallbackFunction<T> {
	(err?: Error, result?: T): any;
}
declare interface CallbackNormalErrorCache<T> {
	(err?: Error, result?: T): void;
}
declare interface CallbackWebpack<T> {
	(err?: Error, stats?: T): void;
}
type Cell<T> = undefined | T;
declare class Chunk {
	constructor(name?: string);
	id: null | string | number;
	ids: null | (string | number)[];
	debugId: number;
	name: string;
	idNameHints: SortableSet<string>;
	preventIntegration: boolean;
	filenameTemplate:
		| null
		| string
		| ((arg0: PathData, arg1?: AssetInfo) => string);
	runtime: RuntimeSpec;
	files: Set<string>;
	auxiliaryFiles: Set<string>;
	rendered: boolean;
	hash?: string;
	contentHash: Record<string, string>;
	renderedHash?: string;
	chunkReason?: string;
	extraAsync: boolean;
	readonly entryModule?: Module;
	hasEntryModule(): boolean;
	addModule(module: Module): boolean;
	removeModule(module: Module): void;
	getNumberOfModules(): number;
	readonly modulesIterable: Iterable<Module>;
	compareTo(otherChunk: Chunk): 0 | 1 | -1;
	containsModule(module: Module): boolean;
	getModules(): Module[];
	remove(): void;
	moveModule(module: Module, otherChunk: Chunk): void;
	integrate(otherChunk: Chunk): boolean;
	canBeIntegrated(otherChunk: Chunk): boolean;
	isEmpty(): boolean;
	modulesSize(): number;
	size(options?: ChunkSizeOptions): number;
	integratedSize(otherChunk: Chunk, options: ChunkSizeOptions): number;
	getChunkModuleMaps(filterFn: (m: Module) => boolean): ChunkModuleMaps;
	hasModuleInGraph(
		filterFn: (m: Module) => boolean,
		filterChunkFn?: (c: Chunk, chunkGraph: ChunkGraph) => boolean
	): boolean;
	getChunkMaps(realHash: boolean): ChunkMaps;
	hasRuntime(): boolean;
	canBeInitial(): boolean;
	isOnlyInitial(): boolean;
	getEntryOptions(): undefined | EntryOptions;
	addGroup(chunkGroup: ChunkGroup): void;
	removeGroup(chunkGroup: ChunkGroup): void;
	isInGroup(chunkGroup: ChunkGroup): boolean;
	getNumberOfGroups(): number;
	readonly groupsIterable: Iterable<ChunkGroup>;
	disconnectFromGroups(): void;
	split(newChunk: Chunk): void;
	updateHash(hash: Hash, chunkGraph: ChunkGraph): void;
	getAllAsyncChunks(): Set<Chunk>;
	getAllInitialChunks(): Set<Chunk>;
	getAllReferencedChunks(): Set<Chunk>;
	getAllReferencedAsyncEntrypoints(): Set<Entrypoint>;
	hasAsyncChunks(): boolean;
	getChildIdsByOrders(
		chunkGraph: ChunkGraph,
		filterFn?: (c: Chunk, chunkGraph: ChunkGraph) => boolean
	): Record<string, (string | number)[]>;
	getChildIdsByOrdersMap(
		chunkGraph: ChunkGraph,
		includeDirectChildren?: boolean,
		filterFn?: (c: Chunk, chunkGraph: ChunkGraph) => boolean
	): Record<string | number, Record<string, (string | number)[]>>;
}
declare class ChunkGraph {
	constructor(moduleGraph: ModuleGraph);
	moduleGraph: ModuleGraph;
	connectChunkAndModule(chunk: Chunk, module: Module): void;
	disconnectChunkAndModule(chunk: Chunk, module: Module): void;
	disconnectChunk(chunk: Chunk): void;
	attachModules(chunk: Chunk, modules: Iterable<Module>): void;
	attachRuntimeModules(chunk: Chunk, modules: Iterable<RuntimeModule>): void;
	attachFullHashModules(chunk: Chunk, modules: Iterable<RuntimeModule>): void;
	replaceModule(oldModule: Module, newModule: Module): void;
	isModuleInChunk(module: Module, chunk: Chunk): boolean;
	isModuleInChunkGroup(module: Module, chunkGroup: ChunkGroup): boolean;
	isEntryModule(module: Module): boolean;
	getModuleChunksIterable(module: Module): Iterable<Chunk>;
	getOrderedModuleChunksIterable(
		module: Module,
		sortFn: (arg0: Chunk, arg1: Chunk) => 0 | 1 | -1
	): Iterable<Chunk>;
	getModuleChunks(module: Module): Chunk[];
	getNumberOfModuleChunks(module: Module): number;
	getModuleRuntimes(module: Module): RuntimeSpecSet;
	getNumberOfChunkModules(chunk: Chunk): number;
	getChunkModulesIterable(chunk: Chunk): Iterable<Module>;
	getChunkModulesIterableBySourceType(
		chunk: Chunk,
		sourceType: string
	): undefined | Iterable<Module>;
	getOrderedChunkModulesIterable(
		chunk: Chunk,
		comparator: (arg0: Module, arg1: Module) => 0 | 1 | -1
	): Iterable<Module>;
	getOrderedChunkModulesIterableBySourceType(
		chunk: Chunk,
		sourceType: string,
		comparator: (arg0: Module, arg1: Module) => 0 | 1 | -1
	): undefined | Iterable<Module>;
	getChunkModules(chunk: Chunk): Module[];
	getOrderedChunkModules(
		chunk: Chunk,
		comparator: (arg0: Module, arg1: Module) => 0 | 1 | -1
	): Module[];
	getChunkModuleIdMap(
		chunk: Chunk,
		filterFn: (m: Module) => boolean,
		includeAllChunks?: boolean
	): Record<string | number, (string | number)[]>;
	getChunkModuleRenderedHashMap(
		chunk: Chunk,
		filterFn: (m: Module) => boolean,
		hashLength?: number,
		includeAllChunks?: boolean
	): Record<string | number, Record<string | number, string>>;
	getChunkConditionMap(
		chunk: Chunk,
		filterFn: (c: Chunk, chunkGraph: ChunkGraph) => boolean
	): Record<string | number, boolean>;
	hasModuleInGraph(
		chunk: Chunk,
		filterFn: (m: Module) => boolean,
		filterChunkFn?: (c: Chunk, chunkGraph: ChunkGraph) => boolean
	): boolean;
	compareChunks(chunkA: Chunk, chunkB: Chunk): 0 | 1 | -1;
	getChunkModulesSize(chunk: Chunk): number;
	getChunkModulesSizes(chunk: Chunk): Record<string, number>;
	getChunkRootModules(chunk: Chunk): Module[];
	getChunkSize(chunk: Chunk, options?: ChunkSizeOptions): number;
	getIntegratedChunksSize(
		chunkA: Chunk,
		chunkB: Chunk,
		options?: ChunkSizeOptions
	): number;
	canChunksBeIntegrated(chunkA: Chunk, chunkB: Chunk): boolean;
	integrateChunks(chunkA: Chunk, chunkB: Chunk): void;
	isEntryModuleInChunk(module: Module, chunk: Chunk): boolean;
	connectChunkAndEntryModule(
		chunk: Chunk,
		module: Module,
		entrypoint?: Entrypoint
	): void;
	connectChunkAndRuntimeModule(chunk: Chunk, module: RuntimeModule): void;
	addFullHashModuleToChunk(chunk: Chunk, module: RuntimeModule): void;
	disconnectChunkAndEntryModule(chunk: Chunk, module: Module): void;
	disconnectChunkAndRuntimeModule(chunk: Chunk, module: RuntimeModule): void;
	disconnectEntryModule(module: Module): void;
	disconnectEntries(chunk: Chunk): void;
	getNumberOfEntryModules(chunk: Chunk): number;
	getNumberOfRuntimeModules(chunk: Chunk): number;
	getChunkEntryModulesIterable(chunk: Chunk): Iterable<Module>;
	getChunkEntryDependentChunksIterable(chunk: Chunk): Iterable<Chunk>;
	hasChunkEntryDependentChunks(chunk: Chunk): boolean;
	getChunkRuntimeModulesIterable(chunk: Chunk): Iterable<RuntimeModule>;
	getChunkRuntimeModulesInOrder(chunk: Chunk): RuntimeModule[];
	getChunkFullHashModulesIterable(
		chunk: Chunk
	): undefined | Iterable<RuntimeModule>;
	getChunkFullHashModulesSet(
		chunk: Chunk
	): undefined | ReadonlySet<RuntimeModule>;
	getChunkEntryModulesWithChunkGroupIterable(
		chunk: Chunk
	): Iterable<[Module, undefined | Entrypoint]>;
	getBlockChunkGroup(depBlock: AsyncDependenciesBlock): ChunkGroup;
	connectBlockAndChunkGroup(
		depBlock: AsyncDependenciesBlock,
		chunkGroup: ChunkGroup
	): void;
	disconnectChunkGroup(chunkGroup: ChunkGroup): void;
	getModuleId(module: Module): string | number;
	setModuleId(module: Module, id: string | number): void;
	getRuntimeId(runtime: string): string | number;
	setRuntimeId(runtime: string, id: string | number): void;
	hasModuleHashes(module: Module, runtime: RuntimeSpec): boolean;
	getModuleHash(module: Module, runtime: RuntimeSpec): string;
	getRenderedModuleHash(module: Module, runtime: RuntimeSpec): string;
	setModuleHashes(
		module: Module,
		runtime: RuntimeSpec,
		hash: string,
		renderedHash: string
	): void;
	addModuleRuntimeRequirements(
		module: Module,
		runtime: RuntimeSpec,
		items: Set<string>
	): void;
	addChunkRuntimeRequirements(chunk: Chunk, items: Set<string>): void;
	addTreeRuntimeRequirements(chunk: Chunk, items: Iterable<string>): void;
	getModuleRuntimeRequirements(
		module: Module,
		runtime: RuntimeSpec
	): ReadonlySet<string>;
	getChunkRuntimeRequirements(chunk: Chunk): ReadonlySet<string>;
	getModuleGraphHash(
		module?: any,
		runtime?: any,
		withConnections?: boolean
	): any;
	getTreeRuntimeRequirements(chunk: Chunk): ReadonlySet<string>;
	static getChunkGraphForModule(
		module: Module,
		deprecateMessage: string,
		deprecationCode: string
	): ChunkGraph;
	static setChunkGraphForModule(module: Module, chunkGraph: ChunkGraph): void;
	static getChunkGraphForChunk(
		chunk: Chunk,
		deprecateMessage: string,
		deprecationCode: string
	): ChunkGraph;
	static setChunkGraphForChunk(chunk: Chunk, chunkGraph: ChunkGraph): void;
}
declare abstract class ChunkGroup {
	groupDebugId: number;
	options: ChunkGroupOptions;
	chunks: Chunk[];
	origins: OriginRecord[];
	index: number;

	/**
	 * when a new chunk is added to a chunkGroup, addingOptions will occur.
	 */
	addOptions(options: ChunkGroupOptions): void;

	/**
	 * returns the name of current ChunkGroup
	 * sets a new name for current ChunkGroup
	 */
	name?: string;

	/**
	 * get a uniqueId for ChunkGroup, made up of its member Chunk debugId's
	 */
	readonly debugId: string;

	/**
	 * get a unique id for ChunkGroup, made up of its member Chunk id's
	 */
	readonly id: string;

	/**
	 * Performs an unshift of a specific chunk
	 */
	unshiftChunk(chunk: Chunk): boolean;

	/**
	 * inserts a chunk before another existing chunk in group
	 */
	insertChunk(chunk: Chunk, before: Chunk): boolean;

	/**
	 * add a chunk into ChunkGroup. Is pushed on or prepended
	 */
	pushChunk(chunk: Chunk): boolean;
	replaceChunk(oldChunk: Chunk, newChunk: Chunk): boolean;
	removeChunk(chunk: Chunk): boolean;
	isInitial(): boolean;
	addChild(group: ChunkGroup): boolean;
	getChildren(): ChunkGroup[];
	getNumberOfChildren(): number;
	readonly childrenIterable: SortableSet<ChunkGroup>;
	removeChild(group: ChunkGroup): boolean;
	addParent(parentChunk: ChunkGroup): boolean;
	getParents(): ChunkGroup[];
	getNumberOfParents(): number;
	hasParent(parent: ChunkGroup): boolean;
	readonly parentsIterable: SortableSet<ChunkGroup>;
	removeParent(chunkGroup: ChunkGroup): boolean;
	addAsyncEntrypoint(entrypoint: Entrypoint): boolean;
	readonly asyncEntrypointsIterable: SortableSet<ChunkGroup>;
	getBlocks(): any[];
	getNumberOfBlocks(): number;
	hasBlock(block?: any): boolean;
	readonly blocksIterable: Iterable<AsyncDependenciesBlock>;
	addBlock(block: AsyncDependenciesBlock): boolean;
	addOrigin(module: Module, loc: DependencyLocation, request: string): void;
	getFiles(): string[];
	remove(): void;
	sortItems(): void;

	/**
	 * Sorting predicate which allows current ChunkGroup to be compared against another.
	 * Sorting values are based off of number of chunks in ChunkGroup.
	 */
	compareTo(chunkGraph: ChunkGraph, otherGroup: ChunkGroup): 0 | 1 | -1;
	getChildrenByOrders(
		moduleGraph: ModuleGraph,
		chunkGraph: ChunkGraph
	): Record<string, ChunkGroup[]>;

	/**
	 * Sets the top-down index of a module in this ChunkGroup
	 */
	setModulePreOrderIndex(module: Module, index: number): void;

	/**
	 * Gets the top-down index of a module in this ChunkGroup
	 */
	getModulePreOrderIndex(module: Module): number;

	/**
	 * Sets the bottom-up index of a module in this ChunkGroup
	 */
	setModulePostOrderIndex(module: Module, index: number): void;

	/**
	 * Gets the bottom-up index of a module in this ChunkGroup
	 */
	getModulePostOrderIndex(module: Module): number;
	checkConstraints(): void;
	getModuleIndex: (module: Module) => number;
	getModuleIndex2: (module: Module) => number;
}
type ChunkGroupOptions = RawChunkGroupOptions & { name?: string };
declare interface ChunkHashContext {
	/**
	 * the runtime template
	 */
	runtimeTemplate: RuntimeTemplate;

	/**
	 * the module graph
	 */
	moduleGraph: ModuleGraph;

	/**
	 * the chunk graph
	 */
	chunkGraph: ChunkGraph;
}
declare interface ChunkMaps {
	hash: Record<string | number, string>;
	contentHash: Record<string | number, Record<string, string>>;
	name: Record<string | number, string>;
}
declare class ChunkModuleIdRangePlugin {
	constructor(options?: any);
	options: any;

	/**
	 * Apply the plugin
	 */
	apply(compiler: Compiler): void;
}
declare interface ChunkModuleMaps {
	id: Record<string | number, (string | number)[]>;
	hash: Record<string | number, string>;
}
declare interface ChunkPathData {
	id: string | number;
	name?: string;
	hash: string;
	hashWithLength?: (arg0: number) => string;
	contentHash?: Record<string, string>;
	contentHashWithLength?: Record<string, (length: number) => string>;
}
declare class ChunkPrefetchPreloadPlugin {
	constructor();
	apply(compiler: Compiler): void;
}
declare interface ChunkSizeOptions {
	/**
	 * constant overhead for a chunk
	 */
	chunkOverhead?: number;

	/**
	 * multiplicator for initial chunks
	 */
	entryChunkMultiplicator?: number;
}
declare abstract class ChunkTemplate {
	hooks: Readonly<{
		renderManifest: { tap: (options?: any, fn?: any) => void };
		modules: { tap: (options?: any, fn?: any) => void };
		render: { tap: (options?: any, fn?: any) => void };
		renderWithEntry: { tap: (options?: any, fn?: any) => void };
		hash: { tap: (options?: any, fn?: any) => void };
		hashForChunk: { tap: (options?: any, fn?: any) => void };
	}>;
	readonly outputOptions: Output;
}
declare interface CleanPluginArgument {
	/**
	 * Log the assets that should be removed instead of delete them.
	 */
	dry?: boolean;

	/**
	 * Not delete the assets, that matches to this regexp or a function.
	 */
	ignore?: RegExp | ((asset: string) => boolean);
}
declare class CleanPluginClass {
	constructor(options?: CleanPluginArgument);
	options: {
		/**
		 * Log the assets that should be removed instead of delete them.
		 */
		dry: boolean;
		/**
		 * Not delete the assets, that matches to this regexp or a function.
		 */
		ignore?: RegExp | ((asset: string) => boolean);
	};
	ignoreList: (RegExp | ((arg0: string) => boolean))[];
	logger: WebpackLogger;
	fs: OutputFileSystem;
	fsState: { files: Set<string>; directories: Set<string> };
	apply(compiler: Compiler): void;
	resetFSState(): void;
	cleanRecursive(
		p: string,
		callback: (arg0: NodeJS.ErrnoException) => void
	): void;
	static getCompilationHooks(
		compilation: Compilation
	): CleanPluginCompilationHooks;
}
declare interface CleanPluginCompilationHooks {
	ignore: SyncHook<
		[(arg0: RegExp | ((arg0: string) => boolean)) => void],
		void
	>;
}
type CleanPluginWebpackOptions =
	| boolean
	| {
			/**
			 * Log the assets that should be removed instead of delete them.
			 */
			dry?: boolean;
			/**
			 * Not delete the assets, that matches to this regexp or a function.
			 */
			ignore?: RegExp | ((asset: string) => boolean);
	  };
declare interface CodeGenerationContext {
	/**
	 * the dependency templates
	 */
	dependencyTemplates: DependencyTemplates;

	/**
	 * the runtime template
	 */
	runtimeTemplate: RuntimeTemplate;

	/**
	 * the module graph
	 */
	moduleGraph: ModuleGraph;

	/**
	 * the chunk graph
	 */
	chunkGraph: ChunkGraph;

	/**
	 * the runtimes code should be generated for
	 */
	runtime: RuntimeSpec;

	/**
	 * when in concatenated module, information about other concatenated modules
	 */
	concatenationScope?: ConcatenationScope;
}
declare interface CodeGenerationResult {
	/**
	 * the resulting sources for all source types
	 */
	sources: Map<string, Source>;

	/**
	 * the resulting data for all source types
	 */
	data?: Map<string, any>;

	/**
	 * the runtime requirements
	 */
	runtimeRequirements: ReadonlySet<string>;

	/**
	 * a hash of the code generation result (will be automatically calculated from sources and runtimeRequirements if not provided)
	 */
	hash?: string;
}
declare abstract class CodeGenerationResults {
	map: Map<Module, RuntimeSpecMap<CodeGenerationResult>>;
	get(module: Module, runtime: RuntimeSpec): CodeGenerationResult;
	has(module: Module, runtime: RuntimeSpec): boolean;
	getSource(module: Module, runtime: RuntimeSpec, sourceType: string): Source;
	getRuntimeRequirements(
		module: Module,
		runtime: RuntimeSpec
	): ReadonlySet<string>;
	getData(module: Module, runtime: RuntimeSpec, key: string): any;
	getHash(module: Module, runtime: RuntimeSpec): any;
	add(module: Module, runtime: RuntimeSpec, result: CodeGenerationResult): void;
}
type CodeValue =
	| undefined
	| null
	| string
	| number
	| bigint
	| boolean
	| Function
	| RegExp
	| RuntimeValue
	| {
			[index: string]: RecursiveArrayOrRecord<
				| undefined
				| null
				| string
				| number
				| bigint
				| boolean
				| Function
				| RegExp
				| RuntimeValue
			>;
	  }
	| RecursiveArrayOrRecord<
			| undefined
			| null
			| string
			| number
			| bigint
			| boolean
			| Function
			| RegExp
			| RuntimeValue
	  >[];
declare interface Comparator<T> {
	(arg0: T, arg1: T): 0 | 1 | -1;
}
declare class CompatSource extends Source {
	constructor(sourceLike: SourceLike);
	static from(sourceLike: SourceLike): Source;
}
declare class Compilation {
	/**
	 * Creates an instance of Compilation.
	 */
	constructor(compiler: Compiler);
	hooks: Readonly<{
		buildModule: SyncHook<[Module]>;
		rebuildModule: SyncHook<[Module]>;
		failedModule: SyncHook<[Module, WebpackError]>;
		succeedModule: SyncHook<[Module]>;
		stillValidModule: SyncHook<[Module]>;
		addEntry: SyncHook<[Dependency, EntryOptions]>;
		failedEntry: SyncHook<[Dependency, EntryOptions, Error]>;
		succeedEntry: SyncHook<[Dependency, EntryOptions, Module]>;
		dependencyReferencedExports: SyncWaterfallHook<
			[(string[] | ReferencedExport)[], Dependency, RuntimeSpec]
		>;
		finishModules: AsyncSeriesHook<[Iterable<Module>]>;
		finishRebuildingModule: AsyncSeriesHook<[Module]>;
		unseal: SyncHook<[]>;
		seal: SyncHook<[]>;
		beforeChunks: SyncHook<[]>;
		afterChunks: SyncHook<[Iterable<Chunk>]>;
		optimizeDependencies: SyncBailHook<[Iterable<Module>], any>;
		afterOptimizeDependencies: SyncHook<[Iterable<Module>]>;
		optimize: SyncHook<[]>;
		optimizeModules: SyncBailHook<[Iterable<Module>], any>;
		afterOptimizeModules: SyncHook<[Iterable<Module>]>;
		optimizeChunks: SyncBailHook<[Iterable<Chunk>, ChunkGroup[]], any>;
		afterOptimizeChunks: SyncHook<[Iterable<Chunk>, ChunkGroup[]]>;
		optimizeTree: AsyncSeriesHook<[Iterable<Chunk>, Iterable<Module>]>;
		afterOptimizeTree: SyncHook<[Iterable<Chunk>, Iterable<Module>]>;
		optimizeChunkModules: AsyncSeriesBailHook<
			[Iterable<Chunk>, Iterable<Module>],
			any
		>;
		afterOptimizeChunkModules: SyncHook<[Iterable<Chunk>, Iterable<Module>]>;
		shouldRecord: SyncBailHook<[], boolean>;
		additionalChunkRuntimeRequirements: SyncHook<[Chunk, Set<string>]>;
		runtimeRequirementInChunk: HookMap<SyncBailHook<[Chunk, Set<string>], any>>;
		additionalModuleRuntimeRequirements: SyncHook<[Module, Set<string>]>;
		runtimeRequirementInModule: HookMap<
			SyncBailHook<[Module, Set<string>], any>
		>;
		additionalTreeRuntimeRequirements: SyncHook<[Chunk, Set<string>]>;
		runtimeRequirementInTree: HookMap<SyncBailHook<[Chunk, Set<string>], any>>;
		runtimeModule: SyncHook<[RuntimeModule, Chunk]>;
		reviveModules: SyncHook<[Iterable<Module>, any]>;
		beforeModuleIds: SyncHook<[Iterable<Module>]>;
		moduleIds: SyncHook<[Iterable<Module>]>;
		optimizeModuleIds: SyncHook<[Iterable<Module>]>;
		afterOptimizeModuleIds: SyncHook<[Iterable<Module>]>;
		reviveChunks: SyncHook<[Iterable<Chunk>, any]>;
		beforeChunkIds: SyncHook<[Iterable<Chunk>]>;
		chunkIds: SyncHook<[Iterable<Chunk>]>;
		optimizeChunkIds: SyncHook<[Iterable<Chunk>]>;
		afterOptimizeChunkIds: SyncHook<[Iterable<Chunk>]>;
		recordModules: SyncHook<[Iterable<Module>, any]>;
		recordChunks: SyncHook<[Iterable<Chunk>, any]>;
		optimizeCodeGeneration: SyncHook<[Iterable<Module>]>;
		beforeModuleHash: SyncHook<[]>;
		afterModuleHash: SyncHook<[]>;
		beforeCodeGeneration: SyncHook<[]>;
		afterCodeGeneration: SyncHook<[]>;
		beforeRuntimeRequirements: SyncHook<[]>;
		afterRuntimeRequirements: SyncHook<[]>;
		beforeHash: SyncHook<[]>;
		contentHash: SyncHook<[Chunk]>;
		afterHash: SyncHook<[]>;
		recordHash: SyncHook<[any]>;
		record: SyncHook<[Compilation, any]>;
		beforeModuleAssets: SyncHook<[]>;
		shouldGenerateChunkAssets: SyncBailHook<[], boolean>;
		beforeChunkAssets: SyncHook<[]>;
		additionalChunkAssets: FakeHook<
			Pick<
				AsyncSeriesHook<[Set<Chunk>]>,
				"tap" | "tapAsync" | "tapPromise" | "name"
			>
		>;
		additionalAssets: FakeHook<
			Pick<AsyncSeriesHook<[]>, "tap" | "tapAsync" | "tapPromise" | "name">
		>;
		optimizeChunkAssets: FakeHook<
			Pick<
				AsyncSeriesHook<[Set<Chunk>]>,
				"tap" | "tapAsync" | "tapPromise" | "name"
			>
		>;
		afterOptimizeChunkAssets: FakeHook<
			Pick<
				AsyncSeriesHook<[Set<Chunk>]>,
				"tap" | "tapAsync" | "tapPromise" | "name"
			>
		>;
		optimizeAssets: AsyncSeriesHook<
			[CompilationAssets],
			ProcessAssetsAdditionalOptions
		>;
		afterOptimizeAssets: SyncHook<[CompilationAssets]>;
		processAssets: AsyncSeriesHook<
			[CompilationAssets],
			ProcessAssetsAdditionalOptions
		>;
		afterProcessAssets: SyncHook<[CompilationAssets]>;
		processAdditionalAssets: AsyncSeriesHook<[CompilationAssets]>;
		needAdditionalSeal: SyncBailHook<[], boolean>;
		afterSeal: AsyncSeriesHook<[]>;
		renderManifest: SyncWaterfallHook<
			[RenderManifestEntry[], RenderManifestOptions]
		>;
		fullHash: SyncHook<[Hash]>;
		chunkHash: SyncHook<[Chunk, Hash, ChunkHashContext]>;
		moduleAsset: SyncHook<[Module, string]>;
		chunkAsset: SyncHook<[Chunk, string]>;
		assetPath: SyncWaterfallHook<[string, object, AssetInfo]>;
		needAdditionalPass: SyncBailHook<[], boolean>;
		childCompiler: SyncHook<[Compiler, string, number]>;
		log: SyncBailHook<[string, LogEntry], true>;
		processWarnings: SyncWaterfallHook<[WebpackError[]]>;
		processErrors: SyncWaterfallHook<[WebpackError[]]>;
		statsPreset: HookMap<
			SyncHook<[Partial<NormalizedStatsOptions>, CreateStatsOptionsContext]>
		>;
		statsNormalize: SyncHook<
			[Partial<NormalizedStatsOptions>, CreateStatsOptionsContext]
		>;
		statsFactory: SyncHook<[StatsFactory, NormalizedStatsOptions]>;
		statsPrinter: SyncHook<[StatsPrinter, NormalizedStatsOptions]>;
		readonly normalModuleLoader: SyncHook<[object, NormalModule]>;
	}>;
	name?: string;
	startTime: any;
	endTime: any;
	compiler: Compiler;
	resolverFactory: ResolverFactory;
	inputFileSystem: InputFileSystem;
	fileSystemInfo: FileSystemInfo;
	requestShortener: RequestShortener;
	compilerPath: string;
	logger: WebpackLogger;
	options: WebpackOptionsNormalized;
	outputOptions: OutputNormalized;
	bail: boolean;
	profile: boolean;
	mainTemplate: MainTemplate;
	chunkTemplate: ChunkTemplate;
	runtimeTemplate: RuntimeTemplate;
	moduleTemplates: { javascript: ModuleTemplate };
	moduleGraph: ModuleGraph;
	chunkGraph?: ChunkGraph;
	codeGenerationResults: CodeGenerationResults;
	factorizeQueue: AsyncQueue<FactorizeModuleOptions, string, Module>;
	addModuleQueue: AsyncQueue<Module, string, Module>;
	buildQueue: AsyncQueue<Module, Module, Module>;
	rebuildQueue: AsyncQueue<Module, Module, Module>;
	processDependenciesQueue: AsyncQueue<Module, Module, Module>;

	/**
	 * Modules in value are building during the build of Module in key.
	 * Means value blocking key from finishing.
	 * Needed to detect build cycles.
	 */
	creatingModuleDuringBuild: WeakMap<Module, Set<Module>>;
	entries: Map<string, EntryData>;
	globalEntry: EntryData;
	entrypoints: Map<string, Entrypoint>;
	asyncEntrypoints: Entrypoint[];
	chunks: Set<Chunk>;
	chunkGroups: ChunkGroup[];
	namedChunkGroups: Map<string, ChunkGroup>;
	namedChunks: Map<string, Chunk>;
	modules: Set<Module>;
	records: any;
	additionalChunkAssets: string[];
	assets: CompilationAssets;
	assetsInfo: Map<string, AssetInfo>;
	errors: WebpackError[];
	warnings: WebpackError[];
	children: Compilation[];
	logging: Map<string, LogEntry[]>;
	dependencyFactories: Map<DepConstructor, ModuleFactory>;
	dependencyTemplates: DependencyTemplates;
	childrenCounters: object;
	usedChunkIds: Set<string | number>;
	usedModuleIds: Set<number>;
	needAdditionalPass: boolean;
	builtModules: WeakSet<Module>;
	codeGeneratedModules: WeakSet<Module>;
	emittedAssets: Set<string>;
	comparedForEmitAssets: Set<string>;
	fileDependencies: LazySet<string>;
	contextDependencies: LazySet<string>;
	missingDependencies: LazySet<string>;
	buildDependencies: LazySet<string>;
	compilationDependencies: { add: (item?: any) => LazySet<string> };
	getStats(): Stats;
	createStatsOptions(
		optionsOrPreset: string | StatsOptions,
		context?: CreateStatsOptionsContext
	): NormalizedStatsOptions;
	createStatsFactory(options?: any): StatsFactory;
	createStatsPrinter(options?: any): StatsPrinter;
	getCache(name: string): CacheFacade;
	getLogger(name: string | (() => string)): WebpackLogger;
	addModule(
		module: Module,
		callback: (err?: WebpackError, result?: Module) => void
	): void;

	/**
	 * Fetches a module from a compilation by its identifier
	 */
	getModule(module: Module): Module;

	/**
	 * Attempts to search for a module by its identifier
	 */
	findModule(identifier: string): undefined | Module;

	/**
	 * Schedules a build of the module object
	 */
	buildModule(
		module: Module,
		callback: (err?: WebpackError, result?: Module) => void
	): void;
	processModuleDependencies(
		module: Module,
		callback: (err?: WebpackError, result?: Module) => void
	): void;
	processModuleDependenciesNonRecursive(module: Module): void;
	handleModuleCreation(
		__0: HandleModuleCreationOptions,
		callback: (err?: WebpackError, result?: Module) => void
	): void;
	factorizeModule(
		options: FactorizeModuleOptions,
		callback: (err?: WebpackError, result?: Module) => void
	): void;
	addModuleChain(
		context: string,
		dependency: Dependency,
		callback: (err?: WebpackError, result?: Module) => void
	): void;
	addModuleTree(
		__0: {
			/**
			 * context string path
			 */
			context: string;
			/**
			 * dependency used to create Module chain
			 */
			dependency: Dependency;
			/**
			 * additional context info for the root module
			 */
			contextInfo?: Partial<ModuleFactoryCreateDataContextInfo>;
		},
		callback: (err?: WebpackError, result?: Module) => void
	): void;
	addEntry(
		context: string,
		entry: Dependency,
		optionsOrName: string | EntryOptions,
		callback: (err?: WebpackError, result?: Module) => void
	): void;
	addInclude(
		context: string,
		dependency: Dependency,
		options: EntryOptions,
		callback: (err?: WebpackError, result?: Module) => void
	): void;
	rebuildModule(
		module: Module,
		callback: (err?: WebpackError, result?: Module) => void
	): void;
	finish(callback?: any): void;
	unseal(): void;
	seal(callback: (err?: WebpackError) => void): void;
	reportDependencyErrorsAndWarnings(
		module: Module,
		blocks: DependenciesBlock[]
	): void;
	codeGeneration(callback?: any): void;
	processRuntimeRequirements(): void;
	addRuntimeModule(chunk: Chunk, module: RuntimeModule): void;
	addChunkInGroup(
		groupOptions: string | ChunkGroupOptions,
		module: Module,
		loc: DependencyLocation,
		request: string
	): ChunkGroup;
	addAsyncEntrypoint(
		options: EntryOptions,
		module: Module,
		loc: DependencyLocation,
		request: string
	): Entrypoint;

	/**
	 * This method first looks to see if a name is provided for a new chunk,
	 * and first looks to see if any named chunks already exist and reuse that chunk instead.
	 */
	addChunk(name?: string): Chunk;
	assignDepth(module: Module): void;
	getDependencyReferencedExports(
		dependency: Dependency,
		runtime: RuntimeSpec
	): (string[] | ReferencedExport)[];
	removeReasonsOfDependencyBlock(
		module: Module,
		block: DependenciesBlockLike
	): void;
	patchChunksAfterReasonRemoval(module: Module, chunk: Chunk): void;
	removeChunkFromDependencies(block: DependenciesBlock, chunk: Chunk): void;
	assignRuntimeIds(): void;
	sortItemsWithChunkIds(): void;
	summarizeDependencies(): void;
	createModuleHashes(): void;
	createHash(): {
		module: Module;
		hash: string;
		runtime: RuntimeSpec;
		runtimes: RuntimeSpec[];
	}[];
	fullHash?: string;
	hash?: string;
	emitAsset(file: string, source: Source, assetInfo?: AssetInfo): void;
	updateAsset(
		file: string,
		newSourceOrFunction: Source | ((arg0: Source) => Source),
		assetInfoUpdateOrFunction?: AssetInfo | ((arg0?: AssetInfo) => AssetInfo)
	): void;
	renameAsset(file?: any, newFile?: any): void;
	deleteAsset(file: string): void;
	getAssets(): Readonly<Asset>[];
	getAsset(name: string): undefined | Readonly<Asset>;
	clearAssets(): void;
	createModuleAssets(): void;
	getRenderManifest(options: RenderManifestOptions): RenderManifestEntry[];
	createChunkAssets(callback: (err?: WebpackError) => void): void;
	getPath(
		filename: string | ((arg0: PathData, arg1?: AssetInfo) => string),
		data?: PathData
	): string;
	getPathWithInfo(
		filename: string | ((arg0: PathData, arg1?: AssetInfo) => string),
		data?: PathData
	): { path: string; info: AssetInfo };
	getAssetPath(
		filename: string | ((arg0: PathData, arg1?: AssetInfo) => string),
		data: PathData
	): string;
	getAssetPathWithInfo(
		filename: string | ((arg0: PathData, arg1?: AssetInfo) => string),
		data: PathData
	): { path: string; info: AssetInfo };
	getWarnings(): WebpackError[];
	getErrors(): WebpackError[];

	/**
	 * This function allows you to run another instance of webpack inside of webpack however as
	 * a child with different settings and configurations (if desired) applied. It copies all hooks, plugins
	 * from parent (or top level compiler) and creates a child Compilation
	 */
	createChildCompiler(
		name: string,
		outputOptions: OutputNormalized,
		plugins: (
			| ((this: Compiler, compiler: Compiler) => void)
			| WebpackPluginInstance
		)[]
	): Compiler;
	checkConstraints(): void;

	/**
	 * Add additional assets to the compilation.
	 */
	static PROCESS_ASSETS_STAGE_ADDITIONAL: number;

	/**
	 * Basic preprocessing of assets.
	 */
	static PROCESS_ASSETS_STAGE_PRE_PROCESS: number;

	/**
	 * Derive new assets from existing assets.
	 * Existing assets should not be treated as complete.
	 */
	static PROCESS_ASSETS_STAGE_DERIVED: number;

	/**
	 * Add additional sections to existing assets, like a banner or initialization code.
	 */
	static PROCESS_ASSETS_STAGE_ADDITIONS: number;

	/**
	 * Optimize existing assets in a general way.
	 */
	static PROCESS_ASSETS_STAGE_OPTIMIZE: number;

	/**
	 * Optimize the count of existing assets, e. g. by merging them.
	 * Only assets of the same type should be merged.
	 * For assets of different types see PROCESS_ASSETS_STAGE_OPTIMIZE_INLINE.
	 */
	static PROCESS_ASSETS_STAGE_OPTIMIZE_COUNT: number;

	/**
	 * Optimize the compatibility of existing assets, e. g. add polyfills or vendor-prefixes.
	 */
	static PROCESS_ASSETS_STAGE_OPTIMIZE_COMPATIBILITY: number;

	/**
	 * Optimize the size of existing assets, e. g. by minimizing or omitting whitespace.
	 */
	static PROCESS_ASSETS_STAGE_OPTIMIZE_SIZE: number;

	/**
	 * Add development tooling to assets, e. g. by extracting a SourceMap.
	 */
	static PROCESS_ASSETS_STAGE_DEV_TOOLING: number;

	/**
	 * Optimize the count of existing assets, e. g. by inlining assets of into other assets.
	 * Only assets of different types should be inlined.
	 * For assets of the same type see PROCESS_ASSETS_STAGE_OPTIMIZE_COUNT.
	 */
	static PROCESS_ASSETS_STAGE_OPTIMIZE_INLINE: number;

	/**
	 * Summarize the list of existing assets
	 * e. g. creating an assets manifest of Service Workers.
	 */
	static PROCESS_ASSETS_STAGE_SUMMARIZE: number;

	/**
	 * Optimize the hashes of the assets, e. g. by generating real hashes of the asset content.
	 */
	static PROCESS_ASSETS_STAGE_OPTIMIZE_HASH: number;

	/**
	 * Optimize the transfer of existing assets, e. g. by preparing a compressed (gzip) file as separate asset.
	 */
	static PROCESS_ASSETS_STAGE_OPTIMIZE_TRANSFER: number;

	/**
	 * Analyse existing assets.
	 */
	static PROCESS_ASSETS_STAGE_ANALYSE: number;

	/**
	 * Creating assets for reporting purposes.
	 */
	static PROCESS_ASSETS_STAGE_REPORT: number;
}
declare interface CompilationAssets {
	[index: string]: Source;
}
declare interface CompilationHooksAsyncWebAssemblyModulesPlugin {
	renderModuleContent: SyncWaterfallHook<[Source, Module, RenderContextObject]>;
}
declare interface CompilationHooksJavascriptModulesPlugin {
	renderModuleContent: SyncWaterfallHook<[Source, Module, RenderContextObject]>;
	renderModuleContainer: SyncWaterfallHook<
		[Source, Module, RenderContextObject]
	>;
	renderModulePackage: SyncWaterfallHook<[Source, Module, RenderContextObject]>;
	renderChunk: SyncWaterfallHook<[Source, RenderContextObject]>;
	renderMain: SyncWaterfallHook<[Source, RenderContextObject]>;
	render: SyncWaterfallHook<[Source, RenderContextObject]>;
	renderRequire: SyncWaterfallHook<[string, RenderBootstrapContext]>;
	chunkHash: SyncHook<[Chunk, Hash, ChunkHashContext]>;
	useSourceMap: SyncBailHook<[Chunk, RenderContextObject], boolean>;
}
declare interface CompilationHooksRealContentHashPlugin {
	updateHash: SyncBailHook<[Buffer[], string], string>;
}
declare interface CompilationParams {
	normalModuleFactory: NormalModuleFactory;
	contextModuleFactory: ContextModuleFactory;
}
declare class Compiler {
	constructor(context: string);
	hooks: Readonly<{
		initialize: SyncHook<[]>;
		shouldEmit: SyncBailHook<[Compilation], boolean>;
		done: AsyncSeriesHook<[Stats]>;
		afterDone: SyncHook<[Stats]>;
		additionalPass: AsyncSeriesHook<[]>;
		beforeRun: AsyncSeriesHook<[Compiler]>;
		run: AsyncSeriesHook<[Compiler]>;
		emit: AsyncSeriesHook<[Compilation]>;
		assetEmitted: AsyncSeriesHook<[string, AssetEmittedInfo]>;
		afterEmit: AsyncSeriesHook<[Compilation]>;
		thisCompilation: SyncHook<[Compilation, CompilationParams]>;
		compilation: SyncHook<[Compilation, CompilationParams]>;
		normalModuleFactory: SyncHook<[NormalModuleFactory]>;
		contextModuleFactory: SyncHook<[ContextModuleFactory]>;
		beforeCompile: AsyncSeriesHook<[CompilationParams]>;
		compile: SyncHook<[CompilationParams]>;
		make: AsyncParallelHook<[Compilation]>;
		finishMake: AsyncParallelHook<[Compilation]>;
		afterCompile: AsyncSeriesHook<[Compilation]>;
		watchRun: AsyncSeriesHook<[Compiler]>;
		failed: SyncHook<[Error]>;
		invalid: SyncHook<[null | string, number]>;
		watchClose: SyncHook<[]>;
		shutdown: AsyncSeriesHook<[]>;
		infrastructureLog: SyncBailHook<[string, string, any[]], true>;
		environment: SyncHook<[]>;
		afterEnvironment: SyncHook<[]>;
		afterPlugins: SyncHook<[Compiler]>;
		afterResolvers: SyncHook<[Compiler]>;
		entryOption: SyncBailHook<[string, EntryNormalized], boolean>;
	}>;
	webpack: typeof exports;
	name?: string;
	parentCompilation?: Compilation;
	root: Compiler;
	outputPath: string;
	watching: Watching;
	outputFileSystem: OutputFileSystem;
	intermediateFileSystem: IntermediateFileSystem;
	inputFileSystem: InputFileSystem;
	watchFileSystem: WatchFileSystem;
	recordsInputPath: null | string;
	recordsOutputPath: null | string;
	records: object;
	managedPaths: Set<string>;
	immutablePaths: Set<string>;
	modifiedFiles: Set<string>;
	removedFiles: Set<string>;
	fileTimestamps: Map<string, null | FileSystemInfoEntry | "ignore">;
	contextTimestamps: Map<string, null | FileSystemInfoEntry | "ignore">;
	resolverFactory: ResolverFactory;
	infrastructureLogger: any;
	options: WebpackOptionsNormalized;
	context: string;
	requestShortener: RequestShortener;
	cache: Cache;
	compilerPath: string;
	running: boolean;
	idle: boolean;
	watchMode: boolean;
	getCache(name: string): CacheFacade;
	getInfrastructureLogger(name: string | (() => string)): WebpackLogger;
	watch(watchOptions: WatchOptions, handler: CallbackFunction<Stats>): Watching;
	run(callback: CallbackFunction<Stats>): void;
	runAsChild(
		callback: (err?: Error, entries?: Chunk[], compilation?: Compilation) => any
	): void;
	purgeInputFileSystem(): void;
	emitAssets(compilation: Compilation, callback: CallbackFunction<void>): void;
	emitRecords(callback: CallbackFunction<void>): void;
	readRecords(callback: CallbackFunction<void>): void;
	createChildCompiler(
		compilation: Compilation,
		compilerName: string,
		compilerIndex: number,
		outputOptions: OutputNormalized,
		plugins: WebpackPluginInstance[]
	): Compiler;
	isChild(): boolean;
	createCompilation(): Compilation;
	newCompilation(params: CompilationParams): Compilation;
	createNormalModuleFactory(): NormalModuleFactory;
	createContextModuleFactory(): ContextModuleFactory;
	newCompilationParams(): {
		normalModuleFactory: NormalModuleFactory;
		contextModuleFactory: ContextModuleFactory;
	};
	compile(callback: CallbackFunction<Compilation>): void;
	close(callback: CallbackFunction<void>): void;
}
declare class ConcatSource extends Source {
	constructor(...args: (string | Source)[]);
	getChildren(): Source[];
	add(item: string | Source): void;
	addAllSkipOptimizing(items: Source[]): void;
}
declare interface ConcatenatedModuleInfo {
	index: number;
	module: Module;

	/**
	 * mapping from export name to symbol
	 */
	exportMap: Map<string, string>;

	/**
	 * mapping from export name to symbol
	 */
	rawExportMap: Map<string, string>;
	namespaceExportSymbol?: string;
}
declare interface ConcatenationBailoutReasonContext {
	/**
	 * the module graph
	 */
	moduleGraph: ModuleGraph;

	/**
	 * the chunk graph
	 */
	chunkGraph: ChunkGraph;
}
declare class ConcatenationScope {
	constructor(
		modulesMap: ModuleInfo[] | Map<Module, ModuleInfo>,
		currentModule: ConcatenatedModuleInfo
	);
	isModuleInScope(module: Module): boolean;
	registerExport(exportName: string, symbol: string): void;
	registerRawExport(exportName: string, expression: string): void;
	registerNamespaceExport(symbol: string): void;
	createModuleReference(
		module: Module,
		__1: Partial<ModuleReferenceOptions>
	): string;
	static isModuleReference(name: string): boolean;
	static matchModuleReference(
		name: string
	): ModuleReferenceOptions & { index: number };
	static DEFAULT_EXPORT: string;
	static NAMESPACE_OBJECT_EXPORT: string;
}

/**
 * Options object as provided by the user.
 */
declare interface Configuration {
	/**
	 * Set the value of `require.amd` and `define.amd`. Or disable AMD support.
	 */
	amd?: false | { [index: string]: any };

	/**
	 * Report the first error as a hard error instead of tolerating it.
	 */
	bail?: boolean;

	/**
	 * Cache generated modules and chunks to improve performance for multiple incremental builds.
	 */
	cache?: boolean | MemoryCacheOptions | FileCacheOptions;

	/**
	 * The base directory (absolute path!) for resolving the `entry` option. If `output.pathinfo` is set, the included pathinfo is shortened to this directory.
	 */
	context?: string;

	/**
	 * References to other configurations to depend on.
	 */
	dependencies?: string[];

	/**
	 * A developer tool to enhance debugging (false | eval | [inline-|hidden-|eval-][nosources-][cheap-[module-]]source-map).
	 */
	devtool?: string | false;

	/**
	 * The entry point(s) of the compilation.
	 */
	entry?:
		| string
		| (() => string | EntryObject | string[] | Promise<EntryStatic>)
		| EntryObject
		| string[];

	/**
	 * Enables/Disables experiments (experimental features with relax SemVer compatibility).
	 */
	experiments?: Experiments;

	/**
	 * Specify dependencies that shouldn't be resolved by webpack, but should become dependencies of the resulting bundle. The kind of the dependency depends on `output.libraryTarget`.
	 */
	externals?:
		| string
		| RegExp
		| ExternalItem[]
		| (ExternalItemObjectKnown & ExternalItemObjectUnknown)
		| ((
				data: ExternalItemFunctionData,
				callback: (
					err?: Error,
					result?: string | boolean | string[] | { [index: string]: any }
				) => void
		  ) => void)
		| ((data: ExternalItemFunctionData) => Promise<ExternalItemValue>);

	/**
	 * Enable presets of externals for specific targets.
	 */
	externalsPresets?: ExternalsPresets;

	/**
	 * Specifies the default type of externals ('amd*', 'umd*', 'system' and 'jsonp' depend on output.libraryTarget set to the same value).
	 */
	externalsType?:
		| "var"
		| "module"
		| "assign"
		| "this"
		| "window"
		| "self"
		| "global"
		| "commonjs"
		| "commonjs2"
		| "commonjs-module"
		| "amd"
		| "amd-require"
		| "umd"
		| "umd2"
		| "jsonp"
		| "system"
		| "promise"
		| "import"
		| "script";

	/**
	 * Ignore specific warnings.
	 */
	ignoreWarnings?: (
		| RegExp
		| {
				/**
				 * A RegExp to select the origin file for the warning.
				 */
				file?: RegExp;
				/**
				 * A RegExp to select the warning message.
				 */
				message?: RegExp;
				/**
				 * A RegExp to select the origin module for the warning.
				 */
				module?: RegExp;
		  }
		| ((warning: WebpackError, compilation: Compilation) => boolean)
	)[];

	/**
	 * Options for infrastructure level logging.
	 */
	infrastructureLogging?: InfrastructureLogging;

	/**
	 * Custom values available in the loader context.
	 */
	loader?: Loader;

	/**
	 * Enable production optimizations or development hints.
	 */
	mode?: "development" | "production" | "none";

	/**
	 * Options affecting the normal modules (`NormalModuleFactory`).
	 */
	module?: ModuleOptions;

	/**
	 * Name of the configuration. Used when loading multiple configurations.
	 */
	name?: string;

	/**
	 * Include polyfills or mocks for various node stuff.
	 */
	node?: false | NodeOptions;

	/**
	 * Enables/Disables integrated optimizations.
	 */
	optimization?: Optimization;

	/**
	 * Options affecting the output of the compilation. `output` options tell webpack how to write the compiled files to disk.
	 */
	output?: Output;

	/**
	 * The number of parallel processed modules in the compilation.
	 */
	parallelism?: number;

	/**
	 * Configuration for web performance recommendations.
	 */
	performance?: false | PerformanceOptions;

	/**
	 * Add additional plugins to the compiler.
	 */
	plugins?: (
		| ((this: Compiler, compiler: Compiler) => void)
		| WebpackPluginInstance
	)[];

	/**
	 * Capture timing information for each module.
	 */
	profile?: boolean;

	/**
	 * Store compiler state to a json file.
	 */
	recordsInputPath?: string | false;

	/**
	 * Load compiler state from a json file.
	 */
	recordsOutputPath?: string | false;

	/**
	 * Store/Load compiler state from/to a json file. This will result in persistent ids of modules and chunks. An absolute path is expected. `recordsPath` is used for `recordsInputPath` and `recordsOutputPath` if they left undefined.
	 */
	recordsPath?: string | false;

	/**
	 * Options for the resolver.
	 */
	resolve?: ResolveOptionsWebpackOptions;

	/**
	 * Options for the resolver when resolving loaders.
	 */
	resolveLoader?: ResolveOptionsWebpackOptions;

	/**
	 * Options affecting how file system snapshots are created and validated.
	 */
	snapshot?: SnapshotOptions;

	/**
	 * Stats options object or preset name.
	 */
	stats?:
		| boolean
		| "none"
		| "summary"
		| "errors-only"
		| "errors-warnings"
		| "minimal"
		| "normal"
		| "detailed"
		| "verbose"
		| StatsOptions;

	/**
	 * Environment to build for. An array of environments to build for all of them when possible.
	 */
	target?: string | false | string[];

	/**
	 * Enter watch mode, which rebuilds on file change.
	 */
	watch?: boolean;

	/**
	 * Options for the watcher.
	 */
	watchOptions?: WatchOptions;
}
type ConnectionState =
	| boolean
	| typeof TRANSITIVE_ONLY
	| typeof CIRCULAR_CONNECTION;
declare interface Constructor {
	new (...params: any[]): any;
}
declare class ConsumeSharedPlugin {
	constructor(options: ConsumeSharedPluginOptions);

	/**
	 * Apply the plugin
	 */
	apply(compiler: Compiler): void;
}

/**
 * Options for consuming shared modules.
 */
declare interface ConsumeSharedPluginOptions {
	/**
	 * Modules that should be consumed from share scope. When provided, property names are used to match requested modules in this compilation.
	 */
	consumes: Consumes;

	/**
	 * Share scope name used for all consumed modules (defaults to 'default').
	 */
	shareScope?: string;
}
type Consumes = (string | ConsumesObject)[] | ConsumesObject;

/**
 * Advanced configuration for modules that should be consumed from share scope.
 */
declare interface ConsumesConfig {
	/**
	 * Include the fallback module directly instead behind an async request. This allows to use fallback module in initial load too. All possible shared modules need to be eager too.
	 */
	eager?: boolean;

	/**
	 * Fallback module if no shared module is found in share scope. Defaults to the property name.
	 */
	import?: string | false;

	/**
	 * Package name to determine required version from description file. This is only needed when package name can't be automatically determined from request.
	 */
	packageName?: string;

	/**
	 * Version requirement from module in share scope.
	 */
	requiredVersion?: string | false;

	/**
	 * Module is looked up under this key from the share scope.
	 */
	shareKey?: string;

	/**
	 * Share scope name.
	 */
	shareScope?: string;

	/**
	 * Allow only a single version of the shared module in share scope (disabled by default).
	 */
	singleton?: boolean;

	/**
	 * Do not accept shared module if version is not valid (defaults to yes, if local fallback module is available and shared module is not a singleton, otherwise no, has no effect if there is no required version specified).
	 */
	strictVersion?: boolean;
}

/**
 * Modules that should be consumed from share scope. Property names are used to match requested modules in this compilation. Relative requests are resolved, module requests are matched unresolved, absolute paths will match resolved requests. A trailing slash will match all requests with this prefix. In this case shareKey must also have a trailing slash.
 */
declare interface ConsumesObject {
	[index: string]: string | ConsumesConfig;
}
type ContainerOptionsFormat<T> =
	| Record<string, string | string[] | T>
	| (string | Record<string, string | string[] | T>)[];
declare class ContainerPlugin {
	constructor(options: ContainerPluginOptions);

	/**
	 * Apply the plugin
	 */
	apply(compiler: Compiler): void;
}
declare interface ContainerPluginOptions {
	/**
	 * Modules that should be exposed by this container. When provided, property name is used as public name, otherwise public name is automatically inferred from request.
	 */
	exposes: Exposes;

	/**
	 * The filename for this container relative path inside the `output.path` directory.
	 */
	filename?: string;

	/**
	 * Options for library.
	 */
	library?: LibraryOptions;

	/**
	 * The name for this container.
	 */
	name: string;

	/**
	 * The name of the share scope which is shared with the host (defaults to 'default').
	 */
	shareScope?: string;
}
declare class ContainerReferencePlugin {
	constructor(options: ContainerReferencePluginOptions);

	/**
	 * Apply the plugin
	 */
	apply(compiler: Compiler): void;
}
declare interface ContainerReferencePluginOptions {
	/**
	 * The external type of the remote containers.
	 */
	remoteType: ExternalsType;

	/**
	 * Container locations and request scopes from which modules should be resolved and loaded at runtime. When provided, property name is used as request scope, otherwise request scope is automatically inferred from container location.
	 */
	remotes: Remotes;

	/**
	 * The name of the share scope shared with all remotes (defaults to 'default').
	 */
	shareScope?: string;
}
declare abstract class ContextElementDependency extends ModuleDependency {
	referencedExports: any;
}
declare class ContextExclusionPlugin {
	constructor(negativeMatcher: RegExp);
	negativeMatcher: RegExp;

	/**
	 * Apply the plugin
	 */
	apply(compiler: Compiler): void;
}
type ContextMode =
	| "sync"
	| "eager"
	| "weak"
	| "async-weak"
	| "lazy"
	| "lazy-once";
declare abstract class ContextModuleFactory extends ModuleFactory {
	hooks: Readonly<{
		beforeResolve: AsyncSeriesWaterfallHook<[any]>;
		afterResolve: AsyncSeriesWaterfallHook<[any]>;
		contextModuleFiles: SyncWaterfallHook<[string[]]>;
		alternatives: FakeHook<
			Pick<
				AsyncSeriesWaterfallHook<[any[]]>,
				"tap" | "tapAsync" | "tapPromise" | "name"
			>
		>;
		alternativeRequests: AsyncSeriesWaterfallHook<
			[any[], ContextModuleOptions]
		>;
	}>;
	resolverFactory: ResolverFactory;
	resolveDependencies(
		fs: InputFileSystem,
		options: ContextModuleOptions,
		callback: (err?: Error, dependencies?: ContextElementDependency[]) => any
	): void;
}

declare interface ContextModuleOptions {
	mode: ContextMode;
	recursive: boolean;
	regExp: RegExp;
	namespaceObject?: boolean | "strict";
	addon?: string;
	chunkName?: string;
	include?: RegExp;
	exclude?: RegExp;
	groupOptions?: RawChunkGroupOptions;
	category?: string;

	/**
	 * exports referenced from modules (won't be mangled)
	 */
	referencedExports?: string[][];
	resource: string;
	resourceQuery?: string;
	resourceFragment?: string;
	resolveOptions: any;
}
declare class ContextReplacementPlugin {
	constructor(
		resourceRegExp?: any,
		newContentResource?: any,
		newContentRecursive?: any,
		newContentRegExp?: any
	);
	resourceRegExp: any;
	newContentCallback: any;
	newContentResource: any;
	newContentCreateContextMap: any;
	newContentRecursive: any;
	newContentRegExp: any;
	apply(compiler?: any): void;
}
type CreateStatsOptionsContext = KnownCreateStatsOptionsContext &
	Record<string, any>;
type Declaration = FunctionDeclaration | VariableDeclaration | ClassDeclaration;
declare class DefinePlugin {
	/**
	 * Create a new define plugin
	 */
	constructor(definitions: Record<string, CodeValue>);
	definitions: Record<string, CodeValue>;

	/**
	 * Apply the plugin
	 */
	apply(compiler: Compiler): void;
	static runtimeValue(fn?: any, fileDependencies?: any): RuntimeValue;
}
declare class DelegatedPlugin {
	constructor(options?: any);
	options: any;

	/**
	 * Apply the plugin
	 */
	apply(compiler: Compiler): void;
}
declare interface DepConstructor {
	new (...args: any[]): Dependency;
}
declare abstract class DependenciesBlock {
	dependencies: Dependency[];
	blocks: AsyncDependenciesBlock[];

	/**
	 * Adds a DependencyBlock to DependencyBlock relationship.
	 * This is used for when a Module has a AsyncDependencyBlock tie (for code-splitting)
	 */
	addBlock(block: AsyncDependenciesBlock): void;
	addDependency(dependency: Dependency): void;
	removeDependency(dependency: Dependency): void;

	/**
	 * Removes all dependencies and blocks
	 */
	clearDependenciesAndBlocks(): void;
	updateHash(hash: Hash, context: UpdateHashContextDependency): void;
	serialize(__0: { write: any }): void;
	deserialize(__0: { read: any }): void;
}
declare interface DependenciesBlockLike {
	dependencies: Dependency[];
	blocks: AsyncDependenciesBlock[];
}
declare class Dependency {
	constructor();
	weak: boolean;
	optional: boolean;
	loc: DependencyLocation;
	readonly type: string;
	readonly category: string;
	getResourceIdentifier(): null | string;

	/**
	 * Returns the referenced module and export
	 */
	getReference(moduleGraph: ModuleGraph): never;

	/**
	 * Returns list of exports referenced by this dependency
	 */
	getReferencedExports(
		moduleGraph: ModuleGraph,
		runtime: RuntimeSpec
	): (string[] | ReferencedExport)[];
	getCondition(
		moduleGraph: ModuleGraph
	):
		| null
		| false
		| ((arg0: ModuleGraphConnection, arg1: RuntimeSpec) => ConnectionState);

	/**
	 * Returns the exported names
	 */
	getExports(moduleGraph: ModuleGraph): undefined | ExportsSpec;

	/**
	 * Returns warnings
	 */
	getWarnings(moduleGraph: ModuleGraph): WebpackError[];

	/**
	 * Returns errors
	 */
	getErrors(moduleGraph: ModuleGraph): WebpackError[];

	/**
	 * Update the hash
	 */
	updateHash(hash: Hash, context: UpdateHashContextDependency): void;

	/**
	 * implement this method to allow the occurrence order plugin to count correctly
	 */
	getNumberOfIdOccurrences(): number;
	getModuleEvaluationSideEffectsState(
		moduleGraph: ModuleGraph
	): ConnectionState;
	serialize(__0: { write: any }): void;
	deserialize(__0: { read: any }): void;
	module: any;
	readonly disconnect: any;
	static NO_EXPORTS_REFERENCED: any[];
	static EXPORTS_OBJECT_REFERENCED: never[][];
}
declare interface DependencyConstructor {
	new (...args: any[]): Dependency;
}
type DependencyLocation = SyntheticDependencyLocation | RealDependencyLocation;
declare abstract class DependencyTemplate {
	apply(
		dependency: Dependency,
		source: ReplaceSource,
		templateContext: DependencyTemplateContext
	): void;
}
declare interface DependencyTemplateContext {
	/**
	 * the runtime template
	 */
	runtimeTemplate: RuntimeTemplate;

	/**
	 * the dependency templates
	 */
	dependencyTemplates: DependencyTemplates;

	/**
	 * the module graph
	 */
	moduleGraph: ModuleGraph;

	/**
	 * the chunk graph
	 */
	chunkGraph: ChunkGraph;

	/**
	 * the requirements for runtime
	 */
	runtimeRequirements: Set<string>;

	/**
	 * current module
	 */
	module: Module;

	/**
	 * current runtimes, for which code is generated
	 */
	runtime: RuntimeSpec;

	/**
	 * mutable array of init fragments for the current module
	 */
	initFragments: InitFragment[];

	/**
	 * when in a concatenated module, information about other concatenated modules
	 */
	concatenationScope?: ConcatenationScope;
}
declare abstract class DependencyTemplates {
	get(dependency: DependencyConstructor): DependencyTemplate;
	set(
		dependency: DependencyConstructor,
		dependencyTemplate: DependencyTemplate
	): void;
	updateHash(part: string): void;
	getHash(): string;
	clone(): DependencyTemplates;
}
declare class DeterministicChunkIdsPlugin {
	constructor(options?: any);
	options: any;

	/**
	 * Apply the plugin
	 */
	apply(compiler: Compiler): void;
}
declare class DeterministicModuleIdsPlugin {
	constructor(options?: any);
	options: any;

	/**
	 * Apply the plugin
	 */
	apply(compiler: Compiler): void;
}

/**
 * Options for the webpack-dev-server.
 */
declare interface DevServer {
	[index: string]: any;
}
declare class DllPlugin {
	constructor(options: DllPluginOptions);
	options: {
		entryOnly: boolean;
		/**
		 * Context of requests in the manifest file (defaults to the webpack context).
		 */
		context?: string;
		/**
		 * If true, manifest json file (output) will be formatted.
		 */
		format?: boolean;
		/**
		 * Name of the exposed dll function (external name, use value of 'output.library').
		 */
		name?: string;
		/**
		 * Absolute path to the manifest json file (output).
		 */
		path: string;
		/**
		 * Type of the dll bundle (external type, use value of 'output.libraryTarget').
		 */
		type?: string;
	};

	/**
	 * Apply the plugin
	 */
	apply(compiler: Compiler): void;
}
declare interface DllPluginOptions {
	/**
	 * Context of requests in the manifest file (defaults to the webpack context).
	 */
	context?: string;

	/**
	 * If true, only entry points will be exposed (default: true).
	 */
	entryOnly?: boolean;

	/**
	 * If true, manifest json file (output) will be formatted.
	 */
	format?: boolean;

	/**
	 * Name of the exposed dll function (external name, use value of 'output.library').
	 */
	name?: string;

	/**
	 * Absolute path to the manifest json file (output).
	 */
	path: string;

	/**
	 * Type of the dll bundle (external type, use value of 'output.libraryTarget').
	 */
	type?: string;
}
declare class DllReferencePlugin {
	constructor(options: DllReferencePluginOptions);
	options: DllReferencePluginOptions;
	apply(compiler?: any): void;
}
type DllReferencePluginOptions =
	| {
			/**
			 * Context of requests in the manifest (or content property) as absolute path.
			 */
			context?: string;
			/**
			 * Extensions used to resolve modules in the dll bundle (only used when using 'scope').
			 */
			extensions?: string[];
			/**
			 * An object containing content and name or a string to the absolute path of the JSON manifest to be loaded upon compilation.
			 */
			manifest: string | DllReferencePluginOptionsManifest;
			/**
			 * The name where the dll is exposed (external name, defaults to manifest.name).
			 */
			name?: string;
			/**
			 * Prefix which is used for accessing the content of the dll.
			 */
			scope?: string;
			/**
			 * How the dll is exposed (libraryTarget, defaults to manifest.type).
			 */
			sourceType?:
				| "var"
				| "assign"
				| "this"
				| "window"
				| "global"
				| "commonjs"
				| "commonjs2"
				| "commonjs-module"
				| "amd"
				| "amd-require"
				| "umd"
				| "umd2"
				| "jsonp"
				| "system";
			/**
			 * The way how the export of the dll bundle is used.
			 */
			type?: "object" | "require";
	  }
	| {
			/**
			 * The mappings from request to module info.
			 */
			content: DllReferencePluginOptionsContent;
			/**
			 * Context of requests in the manifest (or content property) as absolute path.
			 */
			context?: string;
			/**
			 * Extensions used to resolve modules in the dll bundle (only used when using 'scope').
			 */
			extensions?: string[];
			/**
			 * The name where the dll is exposed (external name).
			 */
			name: string;
			/**
			 * Prefix which is used for accessing the content of the dll.
			 */
			scope?: string;
			/**
			 * How the dll is exposed (libraryTarget).
			 */
			sourceType?:
				| "var"
				| "assign"
				| "this"
				| "window"
				| "global"
				| "commonjs"
				| "commonjs2"
				| "commonjs-module"
				| "amd"
				| "amd-require"
				| "umd"
				| "umd2"
				| "jsonp"
				| "system";
			/**
			 * The way how the export of the dll bundle is used.
			 */
			type?: "object" | "require";
	  };

/**
 * The mappings from request to module info.
 */
declare interface DllReferencePluginOptionsContent {
	[index: string]: {
		/**
		 * Meta information about the module.
		 */
		buildMeta?: { [index: string]: any };
		/**
		 * Information about the provided exports of the module.
		 */
		exports?: true | string[];
		/**
		 * Module ID.
		 */
		id: string | number;
	};
}

/**
 * An object containing content, name and type.
 */
declare interface DllReferencePluginOptionsManifest {
	/**
	 * The mappings from request to module info.
	 */
	content: DllReferencePluginOptionsContent;

	/**
	 * The name where the dll is exposed (external name).
	 */
	name?: string;

	/**
	 * The type how the dll is exposed (external type).
	 */
	type?:
		| "var"
		| "assign"
		| "this"
		| "window"
		| "global"
		| "commonjs"
		| "commonjs2"
		| "commonjs-module"
		| "amd"
		| "amd-require"
		| "umd"
		| "umd2"
		| "jsonp"
		| "system";
}
declare class DynamicEntryPlugin {
	constructor(context: string, entry: () => Promise<EntryStaticNormalized>);
	context: string;
	entry: () => Promise<EntryStaticNormalized>;

	/**
	 * Apply the plugin
	 */
	apply(compiler: Compiler): void;
}
declare interface Effect {
	type: string;
	value: any;
}
declare class ElectronTargetPlugin {
	constructor(context?: "main" | "preload" | "renderer");

	/**
	 * Apply the plugin
	 */
	apply(compiler: Compiler): void;
}

/**
 * No generator options are supported for this module type.
 */
declare interface EmptyGeneratorOptions {}

/**
 * No parser options are supported for this module type.
 */
declare interface EmptyParserOptions {}
declare class EnableChunkLoadingPlugin {
	constructor(type: string);
	type: string;

	/**
	 * Apply the plugin
	 */
	apply(compiler: Compiler): void;
	static setEnabled(compiler: Compiler, type: string): void;
	static checkEnabled(compiler: Compiler, type: string): void;
}
declare class EnableLibraryPlugin {
	constructor(type: string);
	type: string;

	/**
	 * Apply the plugin
	 */
	apply(compiler: Compiler): void;
	static setEnabled(compiler: Compiler, type: string): void;
	static checkEnabled(compiler: Compiler, type: string): void;
}
type Entry =
	| string
	| (() => string | EntryObject | string[] | Promise<EntryStatic>)
	| EntryObject
	| string[];
declare interface EntryData {
	/**
	 * dependencies of the entrypoint that should be evaluated at startup
	 */
	dependencies: Dependency[];

	/**
	 * dependencies of the entrypoint that should be included but not evaluated
	 */
	includeDependencies: Dependency[];

	/**
	 * options of the entrypoint
	 */
	options: EntryOptions;
}
declare abstract class EntryDependency extends ModuleDependency {}

/**
 * An object with entry point description.
 */
declare interface EntryDescription {
	/**
	 * The method of loading chunks (methods included by default are 'jsonp' (web), 'importScripts' (WebWorker), 'require' (sync node.js), 'async-node' (async node.js), but others might be added by plugins).
	 */
	chunkLoading?: string | false;

	/**
	 * The entrypoints that the current entrypoint depend on. They must be loaded when this entrypoint is loaded.
	 */
	dependOn?: string | string[];

	/**
	 * Specifies the filename of the output file on disk. You must **not** specify an absolute path here, but the path may contain folders separated by '/'! The specified path is joined with the value of the 'output.path' option to determine the location on disk.
	 */
	filename?: string | ((pathData: PathData, assetInfo?: AssetInfo) => string);

	/**
	 * Module(s) that are loaded upon startup.
	 */
	import: EntryItem;

	/**
	 * Specifies the layer in which modules of this entrypoint are placed.
	 */
	layer?: null | string;

	/**
	 * Options for library.
	 */
	library?: LibraryOptions;

	/**
	 * The name of the runtime chunk. If set a runtime chunk with this name is created or an existing entrypoint is used as runtime.
	 */
	runtime?: string;

	/**
	 * The method of loading WebAssembly Modules (methods included by default are 'fetch' (web/WebWorker), 'async-node' (node.js), but others might be added by plugins).
	 */
	wasmLoading?: string | false;
}

/**
 * An object with entry point description.
 */
declare interface EntryDescriptionNormalized {
	/**
	 * The method of loading chunks (methods included by default are 'jsonp' (web), 'importScripts' (WebWorker), 'require' (sync node.js), 'async-node' (async node.js), but others might be added by plugins).
	 */
	chunkLoading?: string | false;

	/**
	 * The entrypoints that the current entrypoint depend on. They must be loaded when this entrypoint is loaded.
	 */
	dependOn?: string[];

	/**
	 * Specifies the filename of output files on disk. You must **not** specify an absolute path here, but the path may contain folders separated by '/'! The specified path is joined with the value of the 'output.path' option to determine the location on disk.
	 */
	filename?: string | ((pathData: PathData, assetInfo?: AssetInfo) => string);

	/**
	 * Module(s) that are loaded upon startup. The last one is exported.
	 */
	import?: string[];

	/**
	 * Specifies the layer in which modules of this entrypoint are placed.
	 */
	layer?: null | string;

	/**
	 * Options for library.
	 */
	library?: LibraryOptions;

	/**
	 * The name of the runtime chunk. If set a runtime chunk with this name is created or an existing entrypoint is used as runtime.
	 */
	runtime?: string;

	/**
	 * The method of loading WebAssembly Modules (methods included by default are 'fetch' (web/WebWorker), 'async-node' (node.js), but others might be added by plugins).
	 */
	wasmLoading?: string | false;
}
type EntryItem = string | string[];
type EntryNormalized =
	| (() => Promise<EntryStaticNormalized>)
	| EntryStaticNormalized;

/**
 * Multiple entry bundles are created. The key is the entry name. The value can be a string, an array or an entry description object.
 */
declare interface EntryObject {
	[index: string]: string | string[] | EntryDescription;
}
declare class EntryOptionPlugin {
	constructor();
	apply(compiler: Compiler): void;
	static applyEntryOption(
		compiler: Compiler,
		context: string,
		entry: EntryNormalized
	): void;
	static entryDescriptionToOptions(
		compiler: Compiler,
		name: string,
		desc: EntryDescriptionNormalized
	): EntryOptions;
}
type EntryOptions = { name?: string } & Omit<
	EntryDescriptionNormalized,
	"import"
>;
declare class EntryPlugin {
	/**
	 * An entry plugin which will handle
	 * creation of the EntryDependency
	 */
	constructor(context: string, entry: string, options: string | EntryOptions);
	context: string;
	entry: string;
	options: string | EntryOptions;

	/**
	 * Apply the plugin
	 */
	apply(compiler: Compiler): void;
	static createDependency(
		entry: string,
		options: string | EntryOptions
	): EntryDependency;
}
type EntryStatic = string | EntryObject | string[];

/**
 * Multiple entry bundles are created. The key is the entry name. The value is an entry description object.
 */
declare interface EntryStaticNormalized {
	[index: string]: EntryDescriptionNormalized;
}
declare abstract class Entrypoint extends ChunkGroup {
	/**
	 * Sets the runtimeChunk for an entrypoint.
	 */
	setRuntimeChunk(chunk: Chunk): void;

	/**
	 * Fetches the chunk reference containing the webpack bootstrap code
	 */
	getRuntimeChunk(): null | Chunk;

	/**
	 * Sets the chunk with the entrypoint modules for an entrypoint.
	 */
	setEntrypointChunk(chunk: Chunk): void;

	/**
	 * Returns the chunk which contains the entrypoint modules
	 * (or at least the execution of them)
	 */
	getEntrypointChunk(): Chunk;
}

/**
 * The abilities of the environment where the webpack generated code should run.
 */
declare interface Environment {
	/**
	 * The environment supports arrow functions ('() => { ... }').
	 */
	arrowFunction?: boolean;

	/**
	 * The environment supports BigInt as literal (123n).
	 */
	bigIntLiteral?: boolean;

	/**
	 * The environment supports const and let for variable declarations.
	 */
	const?: boolean;

	/**
	 * The environment supports destructuring ('{ a, b } = obj').
	 */
	destructuring?: boolean;

	/**
	 * The environment supports an async import() function to import EcmaScript modules.
	 */
	dynamicImport?: boolean;

	/**
	 * The environment supports 'for of' iteration ('for (const x of array) { ... }').
	 */
	forOf?: boolean;

	/**
	 * The environment supports EcmaScript Module syntax to import EcmaScript modules (import ... from '...').
	 */
	module?: boolean;
}
declare class EnvironmentPlugin {
	constructor(...keys: any[]);
	keys: any[];
	defaultValues: any;

	/**
	 * Apply the plugin
	 */
	apply(compiler: Compiler): void;
}
declare interface Etag {
	toString: () => string;
}
declare class EvalDevToolModulePlugin {
	constructor(options?: any);
	namespace: any;
	sourceUrlComment: any;
	moduleFilenameTemplate: any;

	/**
	 * Apply the plugin
	 */
	apply(compiler: Compiler): void;
}
declare class EvalSourceMapDevToolPlugin {
	constructor(inputOptions: string | SourceMapDevToolPluginOptions);
	sourceMapComment: string;
	moduleFilenameTemplate: string | Function;
	namespace: string;
	options: SourceMapDevToolPluginOptions;

	/**
	 * Apply the plugin
	 */
	apply(compiler: Compiler): void;
}

/**
 * Enables/Disables experiments (experimental features with relax SemVer compatibility).
 */
declare interface Experiments {
	/**
	 * Allow module type 'asset' to generate assets.
	 */
	asset?: boolean;

	/**
	 * Support WebAssembly as asynchronous EcmaScript Module.
	 */
	asyncWebAssembly?: boolean;

	/**
	 * Enable module and chunk layers.
	 */
	layers?: boolean;

	/**
	 * Compile entrypoints and import()s only when they are accessed.
	 */
	lazyCompilation?:
		| boolean
		| {
				/**
				 * A custom backend.
				 */
				backend?:
					| ((
							compiler: Compiler,
							client: string,
							callback: (err?: Error, api?: any) => void
					  ) => void)
					| ((compiler: Compiler, client: string) => Promise<any>);
				/**
				 * A custom client.
				 */
				client?: string;
				/**
				 * Enable/disable lazy compilation for entries.
				 */
				entries?: boolean;
		  };

	/**
	 * Allow output javascript files as module source type.
	 */
	outputModule?: boolean;

	/**
	 * Support WebAssembly as synchronous EcmaScript Module (outdated).
	 */
	syncWebAssembly?: boolean;

	/**
	 * Allow using top-level-await in EcmaScript Modules.
	 */
	topLevelAwait?: boolean;
}
declare abstract class ExportInfo {
	name: string;

	/**
	 * true: it is provided
	 * false: it is not provided
	 * null: only the runtime knows if it is provided
	 * undefined: it was not determined if it is provided
	 */
	provided?: null | boolean;

	/**
	 * is the export a terminal binding that should be checked for export star conflicts
	 */
	terminalBinding: boolean;

	/**
	 * true: it can be mangled
	 * false: is can not be mangled
	 * undefined: it was not determined if it can be mangled
	 */
	canMangleProvide?: boolean;

	/**
	 * true: it can be mangled
	 * false: is can not be mangled
	 * undefined: it was not determined if it can be mangled
	 */
	canMangleUse?: boolean;
	exportsInfoOwned: boolean;
	exportsInfo?: ExportsInfo;
	readonly canMangle?: boolean;
	setUsedInUnknownWay(runtime: RuntimeSpec): boolean;
	setUsedWithoutInfo(runtime: RuntimeSpec): boolean;
	setHasUseInfo(): void;
	setUsedConditionally(
		condition: (arg0: UsageStateType) => boolean,
		newValue: UsageStateType,
		runtime: RuntimeSpec
	): boolean;
	setUsed(newValue: UsageStateType, runtime: RuntimeSpec): boolean;
	setTarget(
		key?: any,
		connection?: ModuleGraphConnection,
		exportName?: string[]
	): boolean;
	getUsed(runtime: RuntimeSpec): UsageStateType;

	/**
	 * get used name
	 */
	getUsedName(
		fallbackName: undefined | string,
		runtime: RuntimeSpec
	): string | false;
	hasUsedName(): boolean;

	/**
	 * Sets the mangled name of this export
	 */
	setUsedName(name: string): void;
	getTerminalBinding(
		moduleGraph: ModuleGraph,
		resolveTargetFilter?: (arg0: {
			module: Module;
			export?: string[];
		}) => boolean
	): undefined | ExportsInfo | ExportInfo;
	isReexport(): undefined | boolean;
	findTarget(
		moduleGraph: ModuleGraph,
		validTargetModuleFilter: (arg0: Module) => boolean
	): undefined | false | { module: Module; export?: string[] };
	getTarget(
		moduleGraph: ModuleGraph,
		resolveTargetFilter?: (arg0: {
			module: Module;
			export?: string[];
		}) => boolean
	): undefined | { module: Module; export?: string[] };

	/**
	 * Move the target forward as long resolveTargetFilter is fulfilled
	 */
	moveTarget(
		moduleGraph: ModuleGraph,
		resolveTargetFilter: (arg0: {
			module: Module;
			export?: string[];
		}) => boolean
	): undefined | { module: Module; export?: string[] };
	createNestedExportsInfo(): undefined | ExportsInfo;
	getNestedExportsInfo(): undefined | ExportsInfo;
	hasInfo(baseInfo?: any, runtime?: any): boolean;
	updateHash(hash?: any, runtime?: any): void;
	getUsedInfo(): string;
	getProvidedInfo():
		| "no provided info"
		| "maybe provided (runtime-defined)"
		| "provided"
		| "not provided";
	getRenameInfo():
		| string
		| "missing provision and use info prevents renaming"
		| "usage prevents renaming (no provision info)"
		| "missing provision info prevents renaming"
		| "missing usage info prevents renaming"
		| "usage prevents renaming"
		| "could be renamed"
		| "provision prevents renaming (no use info)"
		| "usage and provision prevents renaming"
		| "provision prevents renaming";
}
declare interface ExportSpec {
	/**
	 * the name of the export
	 */
	name: string;

	/**
	 * can the export be renamed (defaults to true)
	 */
	canMangle?: boolean;

	/**
	 * is the export a terminal binding that should be checked for export star conflicts
	 */
	terminalBinding?: boolean;

	/**
	 * nested exports
	 */
	exports?: (string | ExportSpec)[];

	/**
	 * when reexported: from which module
	 */
	from?: ModuleGraphConnection;

	/**
	 * when reexported: from which export
	 */
	export?: null | string[];
}
type ExportedVariableInfo = string | ScopeInfo | VariableInfo;
declare abstract class ExportsInfo {
	readonly ownedExports: Iterable<ExportInfo>;
	readonly orderedOwnedExports: Iterable<ExportInfo>;
	readonly exports: Iterable<ExportInfo>;
	readonly orderedExports: Iterable<ExportInfo>;
	readonly otherExportsInfo: ExportInfo;
	setRedirectNamedTo(exportsInfo?: any): boolean;
	setHasProvideInfo(): void;
	setHasUseInfo(): void;
	getOwnExportInfo(name: string): ExportInfo;
	getExportInfo(name: string): ExportInfo;
	getReadOnlyExportInfo(name: string): ExportInfo;
	getReadOnlyExportInfoRecursive(name: string[]): undefined | ExportInfo;
	getNestedExportsInfo(name?: string[]): undefined | ExportsInfo;
	setUnknownExportsProvided(
		canMangle?: boolean,
		excludeExports?: Set<string>,
		targetKey?: any,
		targetModule?: ModuleGraphConnection
	): boolean;
	setUsedInUnknownWay(runtime: RuntimeSpec): boolean;
	setUsedWithoutInfo(runtime: RuntimeSpec): boolean;
	setAllKnownExportsUsed(runtime: RuntimeSpec): boolean;
	setUsedForSideEffectsOnly(runtime: RuntimeSpec): boolean;
	isUsed(runtime: RuntimeSpec): boolean;
	isModuleUsed(runtime: RuntimeSpec): boolean;
	getUsedExports(runtime: RuntimeSpec): null | boolean | SortableSet<string>;
	getProvidedExports(): null | true | string[];
	getRelevantExports(runtime: RuntimeSpec): ExportInfo[];
	isExportProvided(name: string | string[]): undefined | null | boolean;
	getUsageKey(runtime: RuntimeSpec): string;
	isEquallyUsed(runtimeA: RuntimeSpec, runtimeB: RuntimeSpec): boolean;
	getUsed(name: string | string[], runtime: RuntimeSpec): UsageStateType;
	getUsedName(
		name: string | string[],
		runtime: RuntimeSpec
	): string | false | string[];
	updateHash(hash: Hash, runtime: RuntimeSpec): void;
	getRestoreProvidedData(): any;
	restoreProvided(__0: {
		otherProvided: any;
		otherCanMangleProvide: any;
		otherTerminalBinding: any;
		exports: any;
	}): void;
}
declare interface ExportsSpec {
	/**
	 * exported names, true for unknown exports or null for no exports
	 */
	exports: null | true | (string | ExportSpec)[];

	/**
	 * when exports = true, list of unaffected exports
	 */
	excludeExports?: Set<string>;

	/**
	 * when reexported: from which module
	 */
	from?: ModuleGraphConnection;

	/**
	 * can the export be renamed (defaults to true)
	 */
	canMangle?: boolean;

	/**
	 * are the exports terminal bindings that should be checked for export star conflicts
	 */
	terminalBinding?: boolean;

	/**
	 * module on which the result depends on
	 */
	dependencies?: Module[];
}
type Exposes = (string | ExposesObject)[] | ExposesObject;

/**
 * Advanced configuration for modules that should be exposed by this container.
 */
declare interface ExposesConfig {
	/**
	 * Request to a module that should be exposed by this container.
	 */
	import: string | string[];

	/**
	 * Custom chunk name for the exposed module.
	 */
	name?: string;
}

/**
 * Modules that should be exposed by this container. Property names are used as public paths.
 */
declare interface ExposesObject {
	[index: string]: string | ExposesConfig | string[];
}
type Expression =
	| UnaryExpression
	| ThisExpression
	| ArrayExpression
	| ObjectExpression
	| FunctionExpression
	| ArrowFunctionExpression
	| YieldExpression
	| SimpleLiteral
	| RegExpLiteral
	| UpdateExpression
	| BinaryExpression
	| AssignmentExpression
	| LogicalExpression
	| MemberExpression
	| ConditionalExpression
	| SimpleCallExpression
	| NewExpression
	| SequenceExpression
	| TemplateLiteral
	| TaggedTemplateExpression
	| ClassExpression
	| MetaProperty
	| Identifier
	| AwaitExpression
	| ImportExpression
	| ChainExpression;
declare interface ExpressionExpressionInfo {
	type: "expression";
	rootInfo: string | VariableInfo;
	name: string;
	getMembers: () => string[];
}
type ExternalItem =
	| string
	| RegExp
	| (ExternalItemObjectKnown & ExternalItemObjectUnknown)
	| ((
			data: ExternalItemFunctionData,
			callback: (
				err?: Error,
				result?: string | boolean | string[] | { [index: string]: any }
			) => void
	  ) => void)
	| ((data: ExternalItemFunctionData) => Promise<ExternalItemValue>);

/**
 * Data object passed as argument when a function is set for 'externals'.
 */
declare interface ExternalItemFunctionData {
	/**
	 * The directory in which the request is placed.
	 */
	context?: string;

	/**
	 * Contextual information.
	 */
	contextInfo?: ModuleFactoryCreateDataContextInfo;

	/**
	 * Get a resolve function with the current resolver options.
	 */
	getResolve?: (
		options?: ResolveOptionsWebpackOptions
	) =>
		| ((
				context: string,
				request: string,
				callback: (err?: Error, result?: string) => void
		  ) => void)
		| ((context: string, request: string) => Promise<string>);

	/**
	 * The request as written by the user in the require/import expression/statement.
	 */
	request?: string;
}

/**
 * If an dependency matches exactly a property of the object, the property value is used as dependency.
 */
declare interface ExternalItemObjectKnown {
	/**
	 * Specify externals depending on the layer.
	 */
	byLayer?:
		| { [index: string]: ExternalItem }
		| ((layer: null | string) => ExternalItem);
}

/**
 * If an dependency matches exactly a property of the object, the property value is used as dependency.
 */
declare interface ExternalItemObjectUnknown {
	[index: string]: ExternalItemValue;
}
type ExternalItemValue = string | boolean | string[] | { [index: string]: any };
declare class ExternalModule extends Module {
	constructor(request?: any, type?: any, userRequest?: any);
	request: string | string[] | Record<string, string | string[]>;
	externalType: string;
	userRequest: string;
	getSourceData(
		runtimeTemplate?: any,
		moduleGraph?: any,
		chunkGraph?: any
	): SourceData;
}
declare interface ExternalModuleInfo {
	index: number;
	module: Module;
}
type Externals =
	| string
	| RegExp
	| ExternalItem[]
	| (ExternalItemObjectKnown & ExternalItemObjectUnknown)
	| ((
			data: ExternalItemFunctionData,
			callback: (
				err?: Error,
				result?: string | boolean | string[] | { [index: string]: any }
			) => void
	  ) => void)
	| ((data: ExternalItemFunctionData) => Promise<ExternalItemValue>);
declare class ExternalsPlugin {
	constructor(type: undefined | string, externals: Externals);
	type?: string;
	externals: Externals;

	/**
	 * Apply the plugin
	 */
	apply(compiler: Compiler): void;
}

/**
 * Enable presets of externals for specific targets.
 */
declare interface ExternalsPresets {
	/**
	 * Treat common electron built-in modules in main and preload context like 'electron', 'ipc' or 'shell' as external and load them via require() when used.
	 */
	electron?: boolean;

	/**
	 * Treat electron built-in modules in the main context like 'app', 'ipc-main' or 'shell' as external and load them via require() when used.
	 */
	electronMain?: boolean;

	/**
	 * Treat electron built-in modules in the preload context like 'web-frame', 'ipc-renderer' or 'shell' as external and load them via require() when used.
	 */
	electronPreload?: boolean;

	/**
	 * Treat electron built-in modules in the renderer context like 'web-frame', 'ipc-renderer' or 'shell' as external and load them via require() when used.
	 */
	electronRenderer?: boolean;

	/**
	 * Treat node.js built-in modules like fs, path or vm as external and load them via require() when used.
	 */
	node?: boolean;

	/**
	 * Treat NW.js legacy nw.gui module as external and load it via require() when used.
	 */
	nwjs?: boolean;

	/**
	 * Treat references to 'http(s)://...' and 'std:...' as external and load them via import when used (Note that this changes execution order as externals are executed before any other code in the chunk).
	 */
	web?: boolean;

	/**
	 * Treat references to 'http(s)://...' and 'std:...' as external and load them via async import() when used (Note that this external type is an async module, which has various effects on the execution).
	 */
	webAsync?: boolean;
}
type ExternalsType =
	| "var"
	| "module"
	| "assign"
	| "this"
	| "window"
	| "self"
	| "global"
	| "commonjs"
	| "commonjs2"
	| "commonjs-module"
	| "amd"
	| "amd-require"
	| "umd"
	| "umd2"
	| "jsonp"
	| "system"
	| "promise"
	| "import"
	| "script";
declare interface FactorizeModuleOptions {
	currentProfile: ModuleProfile;
	factory: ModuleFactory;
	dependencies: Dependency[];
	originModule: null | Module;
	contextInfo?: Partial<ModuleFactoryCreateDataContextInfo>;
	context?: string;
}
type FakeHook<T> = T & FakeHookMarker;
declare interface FakeHookMarker {}
declare interface FallbackCacheGroup {
	minSize: SplitChunksSizes;
	maxAsyncSize: SplitChunksSizes;
	maxInitialSize: SplitChunksSizes;
	automaticNameDelimiter: string;
}
declare class FetchCompileAsyncWasmPlugin {
	constructor();

	/**
	 * Apply the plugin
	 */
	apply(compiler: Compiler): void;
}
declare class FetchCompileWasmPlugin {
	constructor(options?: any);
	options: any;

	/**
	 * Apply the plugin
	 */
	apply(compiler: Compiler): void;
}

/**
 * Options object for persistent file-based caching.
 */
declare interface FileCacheOptions {
	/**
	 * Dependencies the build depends on (in multiple categories, default categories: 'defaultWebpack').
	 */
	buildDependencies?: { [index: string]: string[] };

	/**
	 * Base directory for the cache (defaults to node_modules/.cache/webpack).
	 */
	cacheDirectory?: string;

	/**
	 * Locations for the cache (defaults to cacheDirectory / name).
	 */
	cacheLocation?: string;

	/**
	 * Algorithm used for generation the hash (see node.js crypto package).
	 */
	hashAlgorithm?: string;

	/**
	 * Time in ms after which idle period the cache storing should happen (only for store: 'pack' or 'idle').
	 */
	idleTimeout?: number;

	/**
	 * Time in ms after which idle period the initial cache storing should happen (only for store: 'pack' or 'idle').
	 */
	idleTimeoutForInitialStore?: number;

	/**
	 * List of paths that are managed by a package manager and contain a version or hash in its path so all files are immutable.
	 */
	immutablePaths?: string[];

	/**
	 * List of paths that are managed by a package manager and can be trusted to not be modified otherwise.
	 */
	managedPaths?: string[];

	/**
	 * Name for the cache. Different names will lead to different coexisting caches.
	 */
	name?: string;

	/**
	 * When to store data to the filesystem. (pack: Store data when compiler is idle in a single file).
	 */
	store?: "pack";

	/**
	 * Filesystem caching.
	 */
	type: "filesystem";

	/**
	 * Version of the cache data. Different versions won't allow to reuse the cache and override existing content. Update the version when config changed in a way which doesn't allow to reuse cache. This will invalidate the cache.
	 */
	version?: string;
}
declare interface FileSystem {
	readFile: {
		(arg0: string, arg1: FileSystemCallback<string | Buffer>): void;
		(
			arg0: string,
			arg1: object,
			arg2: FileSystemCallback<string | Buffer>
		): void;
	};
	readdir: {
		(
			arg0: string,
			arg1: FileSystemCallback<(string | Buffer)[] | FileSystemDirent[]>
		): void;
		(
			arg0: string,
			arg1: object,
			arg2: FileSystemCallback<(string | Buffer)[] | FileSystemDirent[]>
		): void;
	};
	readJson?: {
		(arg0: string, arg1: FileSystemCallback<object>): void;
		(arg0: string, arg1: object, arg2: FileSystemCallback<object>): void;
	};
	readlink: {
		(arg0: string, arg1: FileSystemCallback<string | Buffer>): void;
		(
			arg0: string,
			arg1: object,
			arg2: FileSystemCallback<string | Buffer>
		): void;
	};
	lstat?: {
		(arg0: string, arg1: FileSystemCallback<FileSystemStats>): void;
		(
			arg0: string,
			arg1: object,
			arg2: FileSystemCallback<string | Buffer>
		): void;
	};
	stat: {
		(arg0: string, arg1: FileSystemCallback<FileSystemStats>): void;
		(
			arg0: string,
			arg1: object,
			arg2: FileSystemCallback<string | Buffer>
		): void;
	};
}
declare interface FileSystemCallback<T> {
	(err?: null | (PossibleFileSystemError & Error), result?: T): any;
}
declare interface FileSystemDirent {
	name: string | Buffer;
	isDirectory: () => boolean;
	isFile: () => boolean;
}
declare abstract class FileSystemInfo {
	fs: InputFileSystem;
	logger?: WebpackLogger;
	fileTimestampQueue: AsyncQueue<string, string, null | FileSystemInfoEntry>;
	fileHashQueue: AsyncQueue<string, string, null | string>;
	contextTimestampQueue: AsyncQueue<string, string, null | FileSystemInfoEntry>;
	contextHashQueue: AsyncQueue<string, string, null | string>;
	managedItemQueue: AsyncQueue<string, string, null | string>;
	managedItemDirectoryQueue: AsyncQueue<string, string, Set<string>>;
	managedPaths: string[];
	managedPathsWithSlash: string[];
	immutablePaths: string[];
	immutablePathsWithSlash: string[];
	logStatistics(): void;
	addFileTimestamps(
		map: Map<string, null | FileSystemInfoEntry | "ignore">
	): void;
	addContextTimestamps(
		map: Map<string, null | FileSystemInfoEntry | "ignore">
	): void;
	getFileTimestamp(
		path: string,
		callback: (
			arg0?: WebpackError,
			arg1?: null | FileSystemInfoEntry | "ignore"
		) => void
	): void;
	getContextTimestamp(
		path: string,
		callback: (
			arg0?: WebpackError,
			arg1?: null | FileSystemInfoEntry | "ignore"
		) => void
	): void;
	getFileHash(
		path: string,
		callback: (arg0?: WebpackError, arg1?: string) => void
	): void;
	getContextHash(
		path: string,
		callback: (arg0?: WebpackError, arg1?: string) => void
	): void;
	resolveBuildDependencies(
		context: string,
		deps: Iterable<string>,
		callback: (arg0?: Error, arg1?: ResolveBuildDependenciesResult) => void
	): void;
	checkResolveResultsValid(
		resolveResults: Map<string, string>,
		callback: (arg0?: Error, arg1?: boolean) => void
	): void;
	createSnapshot(
		startTime: number,
		files: Iterable<string>,
		directories: Iterable<string>,
		missing: Iterable<string>,
		options: {
			/**
			 * Use hashes of the content of the files/directories to determine invalidation.
			 */
			hash?: boolean;
			/**
			 * Use timestamps of the files/directories to determine invalidation.
			 */
			timestamp?: boolean;
		},
		callback: (arg0?: WebpackError, arg1?: Snapshot) => void
	): void;
	mergeSnapshots(snapshot1: Snapshot, snapshot2: Snapshot): Snapshot;
	checkSnapshotValid(
		snapshot: Snapshot,
		callback: (arg0?: WebpackError, arg1?: boolean) => void
	): void;
	getDeprecatedFileTimestamps(): Map<any, any>;
	getDeprecatedContextTimestamps(): Map<any, any>;
}
declare interface FileSystemInfoEntry {
	safeTime: number;
	timestamp?: number;
	timestampHash?: string;
}
declare interface FileSystemStats {
	isDirectory: () => boolean;
	isFile: () => boolean;
}
type FilterItemTypes = string | RegExp | ((value: string) => boolean);
declare interface GenerateContext {
	/**
	 * mapping from dependencies to templates
	 */
	dependencyTemplates: DependencyTemplates;

	/**
	 * the runtime template
	 */
	runtimeTemplate: RuntimeTemplate;

	/**
	 * the module graph
	 */
	moduleGraph: ModuleGraph;

	/**
	 * the chunk graph
	 */
	chunkGraph: ChunkGraph;

	/**
	 * the requirements for runtime
	 */
	runtimeRequirements: Set<string>;

	/**
	 * the runtime
	 */
	runtime: RuntimeSpec;

	/**
	 * when in concatenated module, information about other concatenated modules
	 */
	concatenationScope?: ConcatenationScope;

	/**
	 * which kind of code should be generated
	 */
	type: string;
}
declare class Generator {
	constructor();
	getTypes(module: NormalModule): Set<string>;
	getSize(module: NormalModule, type?: string): number;
	generate(module: NormalModule, __1: GenerateContext): Source;
	getConcatenationBailoutReason(
		module: NormalModule,
		context: ConcatenationBailoutReasonContext
	): undefined | string;
	updateHash(hash: Hash, __1: UpdateHashContextGenerator): void;
	static byType(map?: any): ByTypeGenerator;
}
type GeneratorOptionsByModuleType = GeneratorOptionsByModuleTypeKnown &
	GeneratorOptionsByModuleTypeUnknown;

/**
 * Specify options for each generator.
 */
declare interface GeneratorOptionsByModuleTypeKnown {
	/**
	 * Generator options for asset modules.
	 */
	asset?: AssetGeneratorOptions;

	/**
	 * Generator options for asset/inline modules.
	 */
	"asset/inline"?: AssetInlineGeneratorOptions;

	/**
	 * Generator options for asset/resource modules.
	 */
	"asset/resource"?: AssetResourceGeneratorOptions;

	/**
	 * No generator options are supported for this module type.
	 */
	javascript?: EmptyGeneratorOptions;

	/**
	 * No generator options are supported for this module type.
	 */
	"javascript/auto"?: EmptyGeneratorOptions;

	/**
	 * No generator options are supported for this module type.
	 */
	"javascript/dynamic"?: EmptyGeneratorOptions;

	/**
	 * No generator options are supported for this module type.
	 */
	"javascript/esm"?: EmptyGeneratorOptions;
}

/**
 * Specify options for each generator.
 */
declare interface GeneratorOptionsByModuleTypeUnknown {
	[index: string]: { [index: string]: any };
}
declare class GetChunkFilenameRuntimeModule extends RuntimeModule {
	constructor(
		contentType: string,
		name: string,
		global: string,
		getFilenameForChunk: (
			arg0: Chunk
		) => string | ((arg0: PathData, arg1?: AssetInfo) => string),
		allChunks: boolean
	);
	contentType: string;
	global: string;
	getFilenameForChunk: (
		arg0: Chunk
	) => string | ((arg0: PathData, arg1?: AssetInfo) => string);
	allChunks: boolean;

	/**
	 * Runtime modules without any dependencies to other runtime modules
	 */
	static STAGE_NORMAL: number;

	/**
	 * Runtime modules with simple dependencies on other runtime modules
	 */
	static STAGE_BASIC: number;

	/**
	 * Runtime modules which attach to handlers of other runtime modules
	 */
	static STAGE_ATTACH: number;

	/**
	 * Runtime modules which trigger actions on bootstrap
	 */
	static STAGE_TRIGGER: number;
}
declare interface GroupConfig {
	getKeys: (arg0?: any) => string[];
	createGroup: (arg0: string, arg1: any[], arg2: any[]) => object;
	getOptions?: (arg0: string, arg1: any[]) => GroupOptions;
}
declare interface GroupOptions {
	groupChildren?: boolean;
	force?: boolean;
	targetGroupCount?: number;
}
declare interface HMRJavascriptParserHooks {
	hotAcceptCallback: SyncBailHook<[any, string[]], void>;
	hotAcceptWithoutCallback: SyncBailHook<[any, string[]], void>;
}
declare interface HandleModuleCreationOptions {
	factory: ModuleFactory;
	dependencies: Dependency[];
	originModule: null | Module;
	contextInfo?: Partial<ModuleFactoryCreateDataContextInfo>;
	context?: string;

	/**
	 * recurse into dependencies of the created module
	 */
	recursive?: boolean;
}
declare class Hash {
	constructor();

	/**
	 * Update hash {@link https://nodejs.org/api/crypto.html#crypto_hash_update_data_inputencoding}
	 */
	update(data: string | Buffer, inputEncoding?: string): Hash;

	/**
	 * Calculates the digest {@link https://nodejs.org/api/crypto.html#crypto_hash_digest_encoding}
	 */
	digest(encoding?: string): string | Buffer;
}
declare interface HashableObject {
	updateHash: (arg0: Hash) => void;
}
declare class HashedModuleIdsPlugin {
	constructor(options?: HashedModuleIdsPluginOptions);
	options: HashedModuleIdsPluginOptions;
	apply(compiler?: any): void;
}
declare interface HashedModuleIdsPluginOptions {
	/**
	 * The context directory for creating names.
	 */
	context?: string;

	/**
	 * The encoding to use when generating the hash, defaults to 'base64'. All encodings from Node.JS' hash.digest are supported.
	 */
	hashDigest?: "hex" | "latin1" | "base64";

	/**
	 * The prefix length of the hash digest to use, defaults to 4.
	 */
	hashDigestLength?: number;

	/**
	 * The hashing algorithm to use, defaults to 'md4'. All functions from Node.JS' crypto.createHash are supported.
	 */
	hashFunction?: string;
}
declare abstract class HelperRuntimeModule extends RuntimeModule {}
declare class HotModuleReplacementPlugin {
	constructor(options?: any);
	options: any;

	/**
	 * Apply the plugin
	 */
	apply(compiler: Compiler): void;
	static getParserHooks(parser: JavascriptParser): HMRJavascriptParserHooks;
}
declare class HotUpdateChunk extends Chunk {
	constructor();
}
declare class HttpUriPlugin {
	constructor();

	/**
	 * Apply the plugin
	 */
	apply(compiler: Compiler): void;
}
declare class HttpsUriPlugin {
	constructor();

	/**
	 * Apply the plugin
	 */
	apply(compiler: Compiler): void;
}
declare interface IDirent {
	isFile: () => boolean;
	isDirectory: () => boolean;
	isBlockDevice: () => boolean;
	isCharacterDevice: () => boolean;
	isSymbolicLink: () => boolean;
	isFIFO: () => boolean;
	isSocket: () => boolean;
	name: string | Buffer;
}
declare interface IStats {
	isFile: () => boolean;
	isDirectory: () => boolean;
	isBlockDevice: () => boolean;
	isCharacterDevice: () => boolean;
	isSymbolicLink: () => boolean;
	isFIFO: () => boolean;
	isSocket: () => boolean;
	dev: number | bigint;
	ino: number | bigint;
	mode: number | bigint;
	nlink: number | bigint;
	uid: number | bigint;
	gid: number | bigint;
	rdev: number | bigint;
	size: number | bigint;
	blksize: number | bigint;
	blocks: number | bigint;
	atimeMs: number | bigint;
	mtimeMs: number | bigint;
	ctimeMs: number | bigint;
	birthtimeMs: number | bigint;
	atime: Date;
	mtime: Date;
	ctime: Date;
	birthtime: Date;
}
declare class IgnorePlugin {
	constructor(options: IgnorePluginOptions);
	options: IgnorePluginOptions;

	/**
	 * Note that if "contextRegExp" is given, both the "resourceRegExp"
	 * and "contextRegExp" have to match.
	 */
	checkIgnore(resolveData: ResolveData): undefined | false;

	/**
	 * Apply the plugin
	 */
	apply(compiler: Compiler): void;
}
type IgnorePluginOptions =
	| {
			/**
			 * A RegExp to test the context (directory) against.
			 */
			contextRegExp?: RegExp;
			/**
			 * A RegExp to test the request against.
			 */
			resourceRegExp?: RegExp;
	  }
	| {
			/**
			 * A filter function for resource and context.
			 */
			checkResource?: (resource: string, context: string) => boolean;
	  };
type ImportSource = undefined | null | string | SimpleLiteral | RegExpLiteral;

/**
 * Options for infrastructure level logging.
 */
declare interface InfrastructureLogging {
	/**
	 * Enable debug logging for specific loggers.
	 */
	debug?:
		| string
		| boolean
		| RegExp
		| FilterItemTypes[]
		| ((value: string) => boolean);

	/**
	 * Log level.
	 */
	level?: "none" | "verbose" | "error" | "warn" | "info" | "log";
}
declare abstract class InitFragment {
	content: string | Source;
	stage: number;
	position: number;
	key?: string;
	endContent?: string | Source;
	getContent(generateContext: GenerateContext): string | Source;
	getEndContent(generateContext: GenerateContext): undefined | string | Source;
	merge: any;
}
declare interface InputFileSystem {
	readFile: (
		arg0: string,
		arg1: (arg0?: NodeJS.ErrnoException, arg1?: string | Buffer) => void
	) => void;
	readJson?: (
		arg0: string,
		arg1: (arg0?: Error | NodeJS.ErrnoException, arg1?: any) => void
	) => void;
	readlink: (
		arg0: string,
		arg1: (arg0?: NodeJS.ErrnoException, arg1?: string | Buffer) => void
	) => void;
	readdir: (
		arg0: string,
		arg1: (
			arg0?: NodeJS.ErrnoException,
			arg1?: (string | Buffer)[] | IDirent[]
		) => void
	) => void;
	stat: (
		arg0: string,
		arg1: (arg0?: NodeJS.ErrnoException, arg1?: IStats) => void
	) => void;
	realpath?: (
		arg0: string,
		arg1: (arg0?: NodeJS.ErrnoException, arg1?: string | Buffer) => void
	) => void;
	purge?: (arg0?: string) => void;
	join?: (arg0: string, arg1: string) => string;
	relative?: (arg0: string, arg1: string) => string;
	dirname?: (arg0: string) => string;
}
type IntermediateFileSystem = InputFileSystem &
	OutputFileSystem &
	IntermediateFileSystemExtras;
declare interface IntermediateFileSystemExtras {
	mkdirSync: (arg0: string) => void;
	createWriteStream: (arg0: string) => NodeJS.WritableStream;
	open: (
		arg0: string,
		arg1: string,
		arg2: (arg0?: NodeJS.ErrnoException, arg1?: number) => void
	) => void;
	read: (
		arg0: number,
		arg1: Buffer,
		arg2: number,
		arg3: number,
		arg4: number,
		arg5: (arg0?: NodeJS.ErrnoException, arg1?: number) => void
	) => void;
	close: (arg0: number, arg1: (arg0?: NodeJS.ErrnoException) => void) => void;
	rename: (
		arg0: string,
		arg1: string,
		arg2: (arg0?: NodeJS.ErrnoException) => void
	) => void;
}
type InternalCell<T> = T | typeof TOMBSTONE | typeof UNDEFINED_MARKER;
declare abstract class ItemCacheFacade {
	get<T>(callback: CallbackCache<T>): void;
	getPromise<T>(): Promise<T>;
	store<T>(data: T, callback: CallbackCache<void>): void;
	storePromise<T>(data: T): Promise<void>;
	provide<T>(
		computer: (arg0: CallbackNormalErrorCache<T>) => void,
		callback: CallbackNormalErrorCache<T>
	): void;
	providePromise<T>(computer: () => T | Promise<T>): Promise<T>;
}
declare class JavascriptModulesPlugin {
	constructor(options?: object);
	options: object;

	/**
	 * Apply the plugin
	 */
	apply(compiler: Compiler): void;
	renderModule(
		module: Module,
		renderContext: RenderContextObject,
		hooks: CompilationHooksJavascriptModulesPlugin,
		factory: boolean | "strict"
	): Source;
	renderChunk(
		renderContext: RenderContextObject,
		hooks: CompilationHooksJavascriptModulesPlugin
	): Source;
	renderMain(
		renderContext: MainRenderContext,
		hooks: CompilationHooksJavascriptModulesPlugin,
		compilation: Compilation
	): Source;
	updateHashWithBootstrap(
		hash: Hash,
		renderContext: RenderBootstrapContext,
		hooks: CompilationHooksJavascriptModulesPlugin
	): void;
	renderBootstrap(
		renderContext: RenderBootstrapContext,
		hooks: CompilationHooksJavascriptModulesPlugin
	): {
		header: string[];
		beforeStartup: string[];
		startup: string[];
		afterStartup: string[];
		allowInlineStartup: boolean;
	};
	renderRequire(
		renderContext: RenderBootstrapContext,
		hooks: CompilationHooksJavascriptModulesPlugin
	): string;
	static getCompilationHooks(
		compilation: Compilation
	): CompilationHooksJavascriptModulesPlugin;
	static getChunkFilenameTemplate(chunk?: any, outputOptions?: any): any;
	static chunkHasJs: (chunk: Chunk, chunkGraph: ChunkGraph) => boolean;
}
declare class JavascriptParser extends Parser {
	constructor(sourceType?: "module" | "script" | "auto");
	hooks: Readonly<{
		evaluateTypeof: HookMap<
			SyncBailHook<
				[UnaryExpression],
				undefined | null | BasicEvaluatedExpression
			>
		>;
		evaluate: HookMap<
			SyncBailHook<[Expression], undefined | null | BasicEvaluatedExpression>
		>;
		evaluateIdentifier: HookMap<
			SyncBailHook<
				[ThisExpression | MemberExpression | MetaProperty | Identifier],
				undefined | null | BasicEvaluatedExpression
			>
		>;
		evaluateDefinedIdentifier: HookMap<
			SyncBailHook<
				[ThisExpression | MemberExpression | Identifier],
				undefined | null | BasicEvaluatedExpression
			>
		>;
		evaluateCallExpressionMember: HookMap<
			SyncBailHook<
				[CallExpression, undefined | BasicEvaluatedExpression],
				undefined | null | BasicEvaluatedExpression
			>
		>;
		isPure: HookMap<
			SyncBailHook<
				[
					(
						| UnaryExpression
						| ThisExpression
						| ArrayExpression
						| ObjectExpression
						| FunctionExpression
						| ArrowFunctionExpression
						| YieldExpression
						| SimpleLiteral
						| RegExpLiteral
						| UpdateExpression
						| BinaryExpression
						| AssignmentExpression
						| LogicalExpression
						| MemberExpression
						| ConditionalExpression
						| SimpleCallExpression
						| NewExpression
						| SequenceExpression
						| TemplateLiteral
						| TaggedTemplateExpression
						| ClassExpression
						| MetaProperty
						| Identifier
						| AwaitExpression
						| ImportExpression
						| ChainExpression
						| FunctionDeclaration
						| VariableDeclaration
						| ClassDeclaration
					),
					number
				],
				boolean | void
			>
		>;
		preStatement: SyncBailHook<
			[
				| FunctionDeclaration
				| VariableDeclaration
				| ClassDeclaration
				| ExpressionStatement
				| BlockStatement
				| EmptyStatement
				| DebuggerStatement
				| WithStatement
				| ReturnStatement
				| LabeledStatement
				| BreakStatement
				| ContinueStatement
				| IfStatement
				| SwitchStatement
				| ThrowStatement
				| TryStatement
				| WhileStatement
				| DoWhileStatement
				| ForStatement
				| ForInStatement
				| ForOfStatement
				| ImportDeclaration
				| ExportNamedDeclaration
				| ExportDefaultDeclaration
				| ExportAllDeclaration
			],
			boolean | void
		>;
		blockPreStatement: SyncBailHook<
			[
				| FunctionDeclaration
				| VariableDeclaration
				| ClassDeclaration
				| ExpressionStatement
				| BlockStatement
				| EmptyStatement
				| DebuggerStatement
				| WithStatement
				| ReturnStatement
				| LabeledStatement
				| BreakStatement
				| ContinueStatement
				| IfStatement
				| SwitchStatement
				| ThrowStatement
				| TryStatement
				| WhileStatement
				| DoWhileStatement
				| ForStatement
				| ForInStatement
				| ForOfStatement
				| ImportDeclaration
				| ExportNamedDeclaration
				| ExportDefaultDeclaration
				| ExportAllDeclaration
			],
			boolean | void
		>;
		statement: SyncBailHook<
			[
				| FunctionDeclaration
				| VariableDeclaration
				| ClassDeclaration
				| ExpressionStatement
				| BlockStatement
				| EmptyStatement
				| DebuggerStatement
				| WithStatement
				| ReturnStatement
				| LabeledStatement
				| BreakStatement
				| ContinueStatement
				| IfStatement
				| SwitchStatement
				| ThrowStatement
				| TryStatement
				| WhileStatement
				| DoWhileStatement
				| ForStatement
				| ForInStatement
				| ForOfStatement
				| ImportDeclaration
				| ExportNamedDeclaration
				| ExportDefaultDeclaration
				| ExportAllDeclaration
			],
			boolean | void
		>;
		statementIf: SyncBailHook<[IfStatement], boolean | void>;
		classExtendsExpression: SyncBailHook<
			[Expression, ClassExpression | ClassDeclaration],
			boolean | void
		>;
		classBodyElement: SyncBailHook<
			[MethodDefinition, ClassExpression | ClassDeclaration],
			boolean | void
		>;
		label: HookMap<SyncBailHook<[LabeledStatement], boolean | void>>;
		import: SyncBailHook<[Statement, ImportSource], boolean | void>;
		importSpecifier: SyncBailHook<
			[Statement, ImportSource, string, string],
			boolean | void
		>;
		export: SyncBailHook<[Statement], boolean | void>;
		exportImport: SyncBailHook<[Statement, ImportSource], boolean | void>;
		exportDeclaration: SyncBailHook<[Statement, Declaration], boolean | void>;
		exportExpression: SyncBailHook<[Statement, Declaration], boolean | void>;
		exportSpecifier: SyncBailHook<
			[Statement, string, string, undefined | number],
			boolean | void
		>;
		exportImportSpecifier: SyncBailHook<
			[Statement, ImportSource, string, string, undefined | number],
			boolean | void
		>;
		preDeclarator: SyncBailHook<
			[VariableDeclarator, Statement],
			boolean | void
		>;
		declarator: SyncBailHook<[VariableDeclarator, Statement], boolean | void>;
		varDeclaration: HookMap<SyncBailHook<[Declaration], boolean | void>>;
		varDeclarationLet: HookMap<SyncBailHook<[Declaration], boolean | void>>;
		varDeclarationConst: HookMap<SyncBailHook<[Declaration], boolean | void>>;
		varDeclarationVar: HookMap<SyncBailHook<[Declaration], boolean | void>>;
		pattern: HookMap<SyncBailHook<any, any>>;
		canRename: HookMap<SyncBailHook<[Expression], boolean | void>>;
		rename: HookMap<SyncBailHook<[Expression], boolean | void>>;
		assign: HookMap<SyncBailHook<[AssignmentExpression], boolean | void>>;
		assignMemberChain: HookMap<
			SyncBailHook<[AssignmentExpression, string[]], boolean | void>
		>;
		typeof: HookMap<SyncBailHook<[Expression], boolean | void>>;
		importCall: SyncBailHook<[Expression], boolean | void>;
		topLevelAwait: SyncBailHook<[Expression], boolean | void>;
		call: HookMap<SyncBailHook<[Expression], boolean | void>>;
		callMemberChain: HookMap<
			SyncBailHook<[CallExpression, string[]], boolean | void>
		>;
		memberChainOfCallMemberChain: HookMap<
			SyncBailHook<
				[Expression, string[], CallExpression, string[]],
				boolean | void
			>
		>;
		callMemberChainOfCallMemberChain: HookMap<
			SyncBailHook<
				[Expression, string[], CallExpression, string[]],
				boolean | void
			>
		>;
		optionalChaining: SyncBailHook<[ChainExpression], boolean | void>;
		new: HookMap<SyncBailHook<[NewExpression], boolean | void>>;
		expression: HookMap<SyncBailHook<[Expression], boolean | void>>;
		expressionMemberChain: HookMap<
			SyncBailHook<[Expression, string[]], boolean | void>
		>;
		unhandledExpressionMemberChain: HookMap<
			SyncBailHook<[Expression, string[]], boolean | void>
		>;
		expressionConditionalOperator: SyncBailHook<[Expression], boolean | void>;
		expressionLogicalOperator: SyncBailHook<[Expression], boolean | void>;
		program: SyncBailHook<[Program, Comment[]], boolean | void>;
		finish: SyncBailHook<[Program, Comment[]], boolean | void>;
	}>;
	sourceType: "module" | "script" | "auto";
	scope: ScopeInfo;
	state: ParserState;
	comments: any;
	semicolons: any;
	statementPath: (
		| UnaryExpression
		| ThisExpression
		| ArrayExpression
		| ObjectExpression
		| FunctionExpression
		| ArrowFunctionExpression
		| YieldExpression
		| SimpleLiteral
		| RegExpLiteral
		| UpdateExpression
		| BinaryExpression
		| AssignmentExpression
		| LogicalExpression
		| MemberExpression
		| ConditionalExpression
		| SimpleCallExpression
		| NewExpression
		| SequenceExpression
		| TemplateLiteral
		| TaggedTemplateExpression
		| ClassExpression
		| MetaProperty
		| Identifier
		| AwaitExpression
		| ImportExpression
		| ChainExpression
		| FunctionDeclaration
		| VariableDeclaration
		| ClassDeclaration
		| ExpressionStatement
		| BlockStatement
		| EmptyStatement
		| DebuggerStatement
		| WithStatement
		| ReturnStatement
		| LabeledStatement
		| BreakStatement
		| ContinueStatement
		| IfStatement
		| SwitchStatement
		| ThrowStatement
		| TryStatement
		| WhileStatement
		| DoWhileStatement
		| ForStatement
		| ForInStatement
		| ForOfStatement
	)[];
	prevStatement: any;
	currentTagData: any;
	getRenameIdentifier(expr?: any): undefined | string;
	walkClass(classy: ClassExpression | ClassDeclaration): void;
	walkMethodDefinition(methodDefinition?: any): void;
	preWalkStatements(statements?: any): void;
	blockPreWalkStatements(statements?: any): void;
	walkStatements(statements?: any): void;
	preWalkStatement(statement?: any): void;
	blockPreWalkStatement(statement?: any): void;
	walkStatement(statement?: any): void;

	/**
	 * Walks a statements that is nested within a parent statement
	 * and can potentially be a non-block statement.
	 * This enforces the nested statement to never be in ASI position.
	 */
	walkNestedStatement(statement: Statement): void;
	preWalkBlockStatement(statement?: any): void;
	walkBlockStatement(statement?: any): void;
	walkExpressionStatement(statement?: any): void;
	preWalkIfStatement(statement?: any): void;
	walkIfStatement(statement?: any): void;
	preWalkLabeledStatement(statement?: any): void;
	walkLabeledStatement(statement?: any): void;
	preWalkWithStatement(statement?: any): void;
	walkWithStatement(statement?: any): void;
	preWalkSwitchStatement(statement?: any): void;
	walkSwitchStatement(statement?: any): void;
	walkTerminatingStatement(statement?: any): void;
	walkReturnStatement(statement?: any): void;
	walkThrowStatement(statement?: any): void;
	preWalkTryStatement(statement?: any): void;
	walkTryStatement(statement?: any): void;
	preWalkWhileStatement(statement?: any): void;
	walkWhileStatement(statement?: any): void;
	preWalkDoWhileStatement(statement?: any): void;
	walkDoWhileStatement(statement?: any): void;
	preWalkForStatement(statement?: any): void;
	walkForStatement(statement?: any): void;
	preWalkForInStatement(statement?: any): void;
	walkForInStatement(statement?: any): void;
	preWalkForOfStatement(statement?: any): void;
	walkForOfStatement(statement?: any): void;
	preWalkFunctionDeclaration(statement?: any): void;
	walkFunctionDeclaration(statement?: any): void;
	blockPreWalkImportDeclaration(statement?: any): void;
	enterDeclaration(declaration?: any, onIdent?: any): void;
	blockPreWalkExportNamedDeclaration(statement?: any): void;
	walkExportNamedDeclaration(statement?: any): void;
	blockPreWalkExportDefaultDeclaration(statement?: any): void;
	walkExportDefaultDeclaration(statement?: any): void;
	blockPreWalkExportAllDeclaration(statement?: any): void;
	preWalkVariableDeclaration(statement?: any): void;
	blockPreWalkVariableDeclaration(statement?: any): void;
	walkVariableDeclaration(statement?: any): void;
	blockPreWalkClassDeclaration(statement?: any): void;
	walkClassDeclaration(statement?: any): void;
	preWalkSwitchCases(switchCases?: any): void;
	walkSwitchCases(switchCases?: any): void;
	preWalkCatchClause(catchClause?: any): void;
	walkCatchClause(catchClause?: any): void;
	walkPattern(pattern?: any): void;
	walkAssignmentPattern(pattern?: any): void;
	walkObjectPattern(pattern?: any): void;
	walkArrayPattern(pattern?: any): void;
	walkRestElement(pattern?: any): void;
	walkExpressions(expressions?: any): void;
	walkExpression(expression?: any): void;
	walkAwaitExpression(expression?: any): void;
	walkArrayExpression(expression?: any): void;
	walkSpreadElement(expression?: any): void;
	walkObjectExpression(expression?: any): void;
	walkFunctionExpression(expression?: any): void;
	walkArrowFunctionExpression(expression?: any): void;
	walkSequenceExpression(expression: SequenceExpression): void;
	walkUpdateExpression(expression?: any): void;
	walkUnaryExpression(expression?: any): void;
	walkLeftRightExpression(expression?: any): void;
	walkBinaryExpression(expression?: any): void;
	walkLogicalExpression(expression?: any): void;
	walkAssignmentExpression(expression?: any): void;
	walkConditionalExpression(expression?: any): void;
	walkNewExpression(expression?: any): void;
	walkYieldExpression(expression?: any): void;
	walkTemplateLiteral(expression?: any): void;
	walkTaggedTemplateExpression(expression?: any): void;
	walkClassExpression(expression?: any): void;
	walkChainExpression(expression: ChainExpression): void;
	walkImportExpression(expression?: any): void;
	walkCallExpression(expression?: any): void;
	walkMemberExpression(expression?: any): void;
	walkMemberExpressionWithExpressionName(
		expression?: any,
		name?: any,
		rootInfo?: any,
		members?: any,
		onUnhandled?: any
	): void;
	walkThisExpression(expression?: any): void;
	walkIdentifier(expression?: any): void;
	walkMetaProperty(metaProperty: MetaProperty): void;
	callHooksForExpression(hookMap: any, expr: any, ...args: any[]): any;
	callHooksForExpressionWithFallback<T, R>(
		hookMap: HookMap<SyncBailHook<T, R>>,
		expr: MemberExpression,
		fallback: (
			arg0: string,
			arg1: string | ScopeInfo | VariableInfo,
			arg2: () => string[]
		) => any,
		defined: (arg0: string) => any,
		...args: AsArray<T>
	): R;
	callHooksForName<T, R>(
		hookMap: HookMap<SyncBailHook<T, R>>,
		name: string,
		...args: AsArray<T>
	): R;
	callHooksForInfo<T, R>(
		hookMap: HookMap<SyncBailHook<T, R>>,
		info: ExportedVariableInfo,
		...args: AsArray<T>
	): R;
	callHooksForInfoWithFallback<T, R>(
		hookMap: HookMap<SyncBailHook<T, R>>,
		info: ExportedVariableInfo,
		fallback: (arg0: string) => any,
		defined: () => any,
		...args: AsArray<T>
	): R;
	callHooksForNameWithFallback<T, R>(
		hookMap: HookMap<SyncBailHook<T, R>>,
		name: string,
		fallback: (arg0: string) => any,
		defined: () => any,
		...args: AsArray<T>
	): R;
	inScope(params: any, fn: () => void): void;
	inFunctionScope(hasThis?: any, params?: any, fn?: any): void;
	inBlockScope(fn?: any): void;
	detectMode(statements?: any): void;
	enterPatterns(patterns?: any, onIdent?: any): void;
	enterPattern(pattern?: any, onIdent?: any): void;
	enterIdentifier(pattern?: any, onIdent?: any): void;
	enterObjectPattern(pattern?: any, onIdent?: any): void;
	enterArrayPattern(pattern?: any, onIdent?: any): void;
	enterRestElement(pattern?: any, onIdent?: any): void;
	enterAssignmentPattern(pattern?: any, onIdent?: any): void;
	evaluateExpression(
		expression: Expression
	): undefined | BasicEvaluatedExpression;
	parseString(expression?: any): any;
	parseCalculatedString(expression?: any): any;
	evaluate(source?: any): undefined | BasicEvaluatedExpression;
	isPure(
		expr:
			| undefined
			| null
			| UnaryExpression
			| ThisExpression
			| ArrayExpression
			| ObjectExpression
			| FunctionExpression
			| ArrowFunctionExpression
			| YieldExpression
			| SimpleLiteral
			| RegExpLiteral
			| UpdateExpression
			| BinaryExpression
			| AssignmentExpression
			| LogicalExpression
			| MemberExpression
			| ConditionalExpression
			| SimpleCallExpression
			| NewExpression
			| SequenceExpression
			| TemplateLiteral
			| TaggedTemplateExpression
			| ClassExpression
			| MetaProperty
			| Identifier
			| AwaitExpression
			| ImportExpression
			| ChainExpression
			| FunctionDeclaration
			| VariableDeclaration
			| ClassDeclaration,
		commentsStartPos: number
	): boolean;
	getComments(range?: any): any[];
	isAsiPosition(pos: number): boolean;
	unsetAsiPosition(pos: number): void;
	isStatementLevelExpression(expr?: any): boolean;
	getTagData(name?: any, tag?: any): any;
	tagVariable(name?: any, tag?: any, data?: any): void;
	defineVariable(name?: any): void;
	undefineVariable(name?: any): void;
	isVariableDefined(name?: any): boolean;
	getVariableInfo(name: string): ExportedVariableInfo;
	setVariable(name: string, variableInfo: ExportedVariableInfo): void;
	parseCommentOptions(
		range?: any
	): { options: null; errors: null } | { options: object; errors: any[] };
	extractMemberExpressionChain(
		expression: MemberExpression
	): {
		members: string[];
		object:
			| UnaryExpression
			| ThisExpression
			| ArrayExpression
			| ObjectExpression
			| FunctionExpression
			| ArrowFunctionExpression
			| YieldExpression
			| SimpleLiteral
			| RegExpLiteral
			| UpdateExpression
			| BinaryExpression
			| AssignmentExpression
			| LogicalExpression
			| MemberExpression
			| ConditionalExpression
			| SimpleCallExpression
			| NewExpression
			| SequenceExpression
			| TemplateLiteral
			| TaggedTemplateExpression
			| ClassExpression
			| MetaProperty
			| Identifier
			| AwaitExpression
			| ImportExpression
			| ChainExpression
			| Super;
	};
	getFreeInfoFromVariable(
		varName: string
	): { name: string; info: string | VariableInfo };
	getMemberExpressionInfo(
		expression: MemberExpression,
		allowedTypes: number
	): undefined | CallExpressionInfo | ExpressionExpressionInfo;
	getNameForExpression(
		expression: MemberExpression
	): {
		name: string;
		rootInfo: ExportedVariableInfo;
		getMembers: () => string[];
	};
	static ALLOWED_MEMBER_TYPES_ALL: 3;
	static ALLOWED_MEMBER_TYPES_EXPRESSION: 2;
	static ALLOWED_MEMBER_TYPES_CALL_EXPRESSION: 1;
}

/**
 * Parser options for javascript modules.
 */
declare interface JavascriptParserOptions {
	[index: string]: any;

	/**
	 * Set the value of `require.amd` and `define.amd`. Or disable AMD support.
	 */
	amd?: false | { [index: string]: any };

	/**
	 * Enable/disable special handling for browserify bundles.
	 */
	browserify?: boolean;

	/**
	 * Enable/disable parsing of CommonJs syntax.
	 */
	commonjs?: boolean;

	/**
	 * Enable/disable parsing of magic comments in CommonJs syntax.
	 */
	commonjsMagicComments?: boolean;

	/**
	 * Enable warnings for full dynamic dependencies.
	 */
	exprContextCritical?: boolean;

	/**
	 * Enable recursive directory lookup for full dynamic dependencies.
	 */
	exprContextRecursive?: boolean;

	/**
	 * Sets the default regular expression for full dynamic dependencies.
	 */
	exprContextRegExp?: boolean | RegExp;

	/**
	 * Set the default request for full dynamic dependencies.
	 */
	exprContextRequest?: string;

	/**
	 * Enable/disable parsing of EcmaScript Modules syntax.
	 */
	harmony?: boolean;

	/**
	 * Enable/disable parsing of import() syntax.
	 */
	import?: boolean;

	/**
	 * Include polyfills or mocks for various node stuff.
	 */
	node?: false | NodeOptions;

	/**
	 * Enable/disable parsing of require.context syntax.
	 */
	requireContext?: boolean;

	/**
	 * Enable/disable parsing of require.ensure syntax.
	 */
	requireEnsure?: boolean;

	/**
	 * Enable/disable parsing of require.include syntax.
	 */
	requireInclude?: boolean;

	/**
	 * Enable/disable parsing of require.js special syntax like require.config, requirejs.config, require.version and requirejs.onError.
	 */
	requireJs?: boolean;

	/**
	 * Emit errors instead of warnings when imported names don't exist in imported module.
	 */
	strictExportPresence?: boolean;

	/**
	 * Handle the this context correctly according to the spec for namespace objects.
	 */
	strictThisContextOnImports?: boolean;

	/**
	 * Enable/disable parsing of System.js special syntax like System.import, System.get, System.set and System.register.
	 */
	system?: boolean;

	/**
	 * Enable warnings when using the require function in a not statically analyse-able way.
	 */
	unknownContextCritical?: boolean;

	/**
	 * Enable recursive directory lookup when using the require function in a not statically analyse-able way.
	 */
	unknownContextRecursive?: boolean;

	/**
	 * Sets the regular expression when using the require function in a not statically analyse-able way.
	 */
	unknownContextRegExp?: boolean | RegExp;

	/**
	 * Sets the request when using the require function in a not statically analyse-able way.
	 */
	unknownContextRequest?: string;

	/**
	 * Enable/disable parsing of new URL() syntax.
	 */
	url?: boolean;

	/**
	 * Disable or configure parsing of WebWorker syntax like new Worker() or navigator.serviceWorker.register().
	 */
	worker?: boolean | string[];

	/**
	 * Enable warnings for partial dynamic dependencies.
	 */
	wrappedContextCritical?: boolean;

	/**
	 * Enable recursive directory lookup for partial dynamic dependencies.
	 */
	wrappedContextRecursive?: boolean;

	/**
	 * Set the inner regular expression for partial dynamic dependencies.
	 */
	wrappedContextRegExp?: RegExp;
}
declare class JsonpChunkLoadingRuntimeModule extends RuntimeModule {
	constructor(runtimeRequirements?: any);
	static getCompilationHooks(
		compilation: Compilation
	): JsonpCompilationPluginHooks;

	/**
	 * Runtime modules without any dependencies to other runtime modules
	 */
	static STAGE_NORMAL: number;

	/**
	 * Runtime modules with simple dependencies on other runtime modules
	 */
	static STAGE_BASIC: number;

	/**
	 * Runtime modules which attach to handlers of other runtime modules
	 */
	static STAGE_ATTACH: number;

	/**
	 * Runtime modules which trigger actions on bootstrap
	 */
	static STAGE_TRIGGER: number;
}
declare interface JsonpCompilationPluginHooks {
	linkPreload: SyncWaterfallHook<[string, Chunk]>;
	linkPrefetch: SyncWaterfallHook<[string, Chunk]>;
}
declare class JsonpTemplatePlugin {
	constructor();

	/**
	 * Apply the plugin
	 */
	apply(compiler: Compiler): void;
	static getCompilationHooks(
		compilation: Compilation
	): JsonpCompilationPluginHooks;
}
declare interface KnownAssetInfo {
	/**
	 * true, if the asset can be long term cached forever (contains a hash)
	 */
	immutable?: boolean;

	/**
	 * whether the asset is minimized
	 */
	minimized?: boolean;

	/**
	 * the value(s) of the full hash used for this asset
	 */
	fullhash?: string | string[];

	/**
	 * the value(s) of the chunk hash used for this asset
	 */
	chunkhash?: string | string[];

	/**
	 * the value(s) of the module hash used for this asset
	 */
	modulehash?: string | string[];

	/**
	 * the value(s) of the content hash used for this asset
	 */
	contenthash?: string | string[];

	/**
	 * when asset was created from a source file (potentially transformed), the original filename relative to compilation context
	 */
	sourceFilename?: string;

	/**
	 * size in bytes, only set after asset has been emitted
	 */
	size?: number;

	/**
	 * true, when asset is only used for development and doesn't count towards user-facing assets
	 */
	development?: boolean;

	/**
	 * true, when asset ships data for updating an existing application (HMR)
	 */
	hotModuleReplacement?: boolean;

	/**
	 * true, when asset is javascript and an ESM
	 */
	javascriptModule?: boolean;

	/**
	 * object of pointers to other assets, keyed by type of relation (only points from parent to child)
	 */
	related?: Record<string, string | string[]>;
}
declare interface KnownBuildMeta {
	moduleArgument?: string;
	exportsArgument?: string;
	strict?: boolean;
	moduleConcatenationBailout?: string;
	exportsType?: "namespace" | "dynamic" | "default" | "flagged";
	defaultObject?: false | "redirect" | "redirect-warn";
	strictHarmonyModule?: boolean;
	async?: boolean;
	sideEffectFree?: boolean;
}
declare interface KnownCreateStatsOptionsContext {
	forToString?: boolean;
}
declare interface KnownNormalizedStatsOptions {
	context: string;
	requestShortener: RequestShortener;
	chunksSort: string;
	modulesSort: string;
	chunkModulesSort: string;
	nestedModulesSort: string;
	assetsSort: string;
	ids: boolean;
	cachedAssets: boolean;
	groupAssetsByEmitStatus: boolean;
	groupAssetsByPath: boolean;
	groupAssetsByExtension: boolean;
	assetsSpace: number;
	excludeAssets: Function[];
	excludeModules: Function[];
	warningsFilter: Function[];
	cachedModules: boolean;
	orphanModules: boolean;
	dependentModules: boolean;
	runtimeModules: boolean;
	groupModulesByCacheStatus: boolean;
	groupModulesByLayer: boolean;
	groupModulesByAttributes: boolean;
	groupModulesByPath: boolean;
	groupModulesByExtension: boolean;
	groupModulesByType: boolean;
	entrypoints: boolean | "auto";
	chunkGroups: boolean;
	chunkGroupAuxiliary: boolean;
	chunkGroupChildren: boolean;
	chunkGroupMaxAssets: number;
	modulesSpace: number;
	chunkModulesSpace: number;
	nestedModulesSpace: number;
	logging: false | "none" | "verbose" | "error" | "warn" | "info" | "log";
	loggingDebug: Function[];
	loggingTrace: boolean;
}
declare interface KnownStatsFactoryContext {
	type: string;
	makePathsRelative?: (arg0: string) => string;
	compilation?: Compilation;
	rootModules?: Set<Module>;
	compilationFileToChunks?: Map<string, Chunk[]>;
	compilationAuxiliaryFileToChunks?: Map<string, Chunk[]>;
	runtime?: RuntimeSpec;
	cachedGetErrors?: (arg0: Compilation) => WebpackError[];
	cachedGetWarnings?: (arg0: Compilation) => WebpackError[];
}
declare interface KnownStatsPrinterContext {
	type?: string;
	compilation?: Object;
	chunkGroup?: Object;
	asset?: Object;
	module?: Object;
	chunk?: Object;
	moduleReason?: Object;
	bold?: (str: string) => string;
	yellow?: (str: string) => string;
	red?: (str: string) => string;
	green?: (str: string) => string;
	magenta?: (str: string) => string;
	cyan?: (str: string) => string;
	formatFilename?: (file: string, oversize?: boolean) => string;
	formatModuleId?: (id: string) => string;
	formatChunkId?: (
		id: string,
		direction?: "parent" | "child" | "sibling"
	) => string;
	formatSize?: (size: number) => string;
	formatDateTime?: (dateTime: number) => string;
	formatFlag?: (flag: string) => string;
	formatTime?: (time: number, boldQuantity?: boolean) => string;
	chunkGroupKind?: string;
}
declare class LazySet<T> {
	constructor(iterable?: Iterable<T>);
	readonly size: number;
	add(item: T): LazySet<T>;
	addAll(iterable: LazySet<T> | Iterable<T>): LazySet<T>;
	clear(): void;
	delete(value: T): boolean;
	entries(): IterableIterator<[T, T]>;
	forEach(
		callbackFn: (arg0: T, arg1: T, arg2: Set<T>) => void,
		thisArg?: any
	): void;
	has(item: T): boolean;
	keys(): IterableIterator<T>;
	values(): IterableIterator<T>;
	[Symbol.iterator](): IterableIterator<T>;
	readonly [Symbol.toStringTag]: string;
	serialize(__0: { write: any }): void;
	static deserialize(__0: { read: any }): LazySet<any>;
}
declare interface LibIdentOptions {
	/**
	 * absolute context path to which lib ident is relative to
	 */
	context: string;

	/**
	 * object for caching
	 */
	associatedObjectForCache?: Object;
}
declare class LibManifestPlugin {
	constructor(options?: any);
	options: any;

	/**
	 * Apply the plugin
	 */
	apply(compiler: Compiler): void;
}
declare interface LibraryContext<T> {
	compilation: Compilation;
	options: T;
}

/**
 * Set explicit comments for `commonjs`, `commonjs2`, `amd`, and `root`.
 */
declare interface LibraryCustomUmdCommentObject {
	/**
	 * Set comment for `amd` section in UMD.
	 */
	amd?: string;

	/**
	 * Set comment for `commonjs` (exports) section in UMD.
	 */
	commonjs?: string;

	/**
	 * Set comment for `commonjs2` (module.exports) section in UMD.
	 */
	commonjs2?: string;

	/**
	 * Set comment for `root` (global variable) section in UMD.
	 */
	root?: string;
}

/**
 * Description object for all UMD variants of the library name.
 */
declare interface LibraryCustomUmdObject {
	/**
	 * Name of the exposed AMD library in the UMD.
	 */
	amd?: string;

	/**
	 * Name of the exposed commonjs export in the UMD.
	 */
	commonjs?: string;

	/**
	 * Name of the property exposed globally by a UMD library.
	 */
	root?: string | string[];
}
type LibraryExport = string | string[];
type LibraryName = string | string[] | LibraryCustomUmdObject;

/**
 * Options for library.
 */
declare interface LibraryOptions {
	/**
	 * Add a comment in the UMD wrapper.
	 */
	auxiliaryComment?: string | LibraryCustomUmdCommentObject;

	/**
	 * Specify which export should be exposed as library.
	 */
	export?: string | string[];

	/**
	 * The name of the library (some types allow unnamed libraries too).
	 */
	name?: string | string[] | LibraryCustomUmdObject;

	/**
	 * Type of library (types included by default are 'var', 'module', 'assign', 'assign-properties', 'this', 'window', 'self', 'global', 'commonjs', 'commonjs2', 'commonjs-module', 'amd', 'amd-require', 'umd', 'umd2', 'jsonp', 'system', but others might be added by plugins).
	 */
	type: string;

	/**
	 * If `output.libraryTarget` is set to umd and `output.library` is set, setting this to true will name the AMD module.
	 */
	umdNamedDefine?: boolean;
}
declare class LibraryTemplatePlugin {
	constructor(
		name: LibraryName,
		target: string,
		umdNamedDefine: boolean,
		auxiliaryComment: AuxiliaryComment,
		exportProperty: LibraryExport
	);
	library: {
		type: string;
		name: LibraryName;
		umdNamedDefine: boolean;
		auxiliaryComment: AuxiliaryComment;
		export: LibraryExport;
	};

	/**
	 * Apply the plugin
	 */
	apply(compiler: Compiler): void;
}
declare class LimitChunkCountPlugin {
	constructor(options?: LimitChunkCountPluginOptions);
	options?: LimitChunkCountPluginOptions;
	apply(compiler: Compiler): void;
}
declare interface LimitChunkCountPluginOptions {
	/**
	 * Constant overhead for a chunk.
	 */
	chunkOverhead?: number;

	/**
	 * Multiplicator for initial chunks.
	 */
	entryChunkMultiplicator?: number;

	/**
	 * Limit the maximum number of chunks using a value greater greater than or equal to 1.
	 */
	maxChunks: number;
}
declare interface LoadScriptCompilationHooks {
	createScript: SyncWaterfallHook<[string, Chunk]>;
}
declare class LoadScriptRuntimeModule extends HelperRuntimeModule {
	constructor();
	static getCompilationHooks(
		compilation: Compilation
	): LoadScriptCompilationHooks;

	/**
	 * Runtime modules without any dependencies to other runtime modules
	 */
	static STAGE_NORMAL: number;

	/**
	 * Runtime modules with simple dependencies on other runtime modules
	 */
	static STAGE_BASIC: number;

	/**
	 * Runtime modules which attach to handlers of other runtime modules
	 */
	static STAGE_ATTACH: number;

	/**
	 * Runtime modules which trigger actions on bootstrap
	 */
	static STAGE_TRIGGER: number;
}

/**
 * Custom values available in the loader context.
 */
declare interface Loader {
	[index: string]: any;
}
declare interface LoaderItem {
	loader: string;
	options: any;
	ident: null | string;
	type: null | string;
}
declare class LoaderOptionsPlugin {
	constructor(options?: LoaderOptionsPluginOptions);
	options: LoaderOptionsPluginOptions;

	/**
	 * Apply the plugin
	 */
	apply(compiler: Compiler): void;
}
declare interface LoaderOptionsPluginOptions {
	[index: string]: any;

	/**
	 * Whether loaders should be in debug mode or not. debug will be removed as of webpack 3.
	 */
	debug?: boolean;

	/**
	 * Where loaders can be switched to minimize mode.
	 */
	minimize?: boolean;

	/**
	 * A configuration object that can be used to configure older loaders.
	 */
	options?: {
		[index: string]: any;
		/**
		 * The context that can be used to configure older loaders.
		 */
		context?: string;
	};
}
declare class LoaderTargetPlugin {
	constructor(target: string);
	target: string;

	/**
	 * Apply the plugin
	 */
	apply(compiler: Compiler): void;
}
declare interface LogEntry {
	type: string;
	args: any[];
	time: number;
	trace?: string[];
}
declare const MEASURE_END_OPERATION: unique symbol;
declare const MEASURE_START_OPERATION: unique symbol;
declare interface MainRenderContext {
	/**
	 * the chunk
	 */
	chunk: Chunk;

	/**
	 * the dependency templates
	 */
	dependencyTemplates: DependencyTemplates;

	/**
	 * the runtime template
	 */
	runtimeTemplate: RuntimeTemplate;

	/**
	 * the module graph
	 */
	moduleGraph: ModuleGraph;

	/**
	 * the chunk graph
	 */
	chunkGraph: ChunkGraph;

	/**
	 * results of code generation
	 */
	codeGenerationResults: CodeGenerationResults;

	/**
	 * hash to be used for render call
	 */
	hash: string;
}
declare abstract class MainTemplate {
	hooks: Readonly<{
		renderManifest: { tap: (options?: any, fn?: any) => void };
		modules: { tap: () => never };
		moduleObj: { tap: () => never };
		require: { tap: (options?: any, fn?: any) => void };
		beforeStartup: { tap: () => never };
		startup: { tap: () => never };
		afterStartup: { tap: () => never };
		render: { tap: (options?: any, fn?: any) => void };
		renderWithEntry: { tap: (options?: any, fn?: any) => void };
		assetPath: {
			tap: (options?: any, fn?: any) => void;
			call: (filename?: any, options?: any) => string;
		};
		hash: { tap: (options?: any, fn?: any) => void };
		hashForChunk: { tap: (options?: any, fn?: any) => void };
		globalHashPaths: { tap: () => void };
		globalHash: { tap: () => void };
		hotBootstrap: { tap: () => never };
		bootstrap: SyncWaterfallHook<
			[string, Chunk, string, ModuleTemplate, DependencyTemplates]
		>;
		localVars: SyncWaterfallHook<[string, Chunk, string]>;
		requireExtensions: SyncWaterfallHook<[string, Chunk, string]>;
		requireEnsure: SyncWaterfallHook<[string, Chunk, string, string]>;
		readonly jsonpScript: SyncWaterfallHook<[string, Chunk]>;
		readonly linkPrefetch: SyncWaterfallHook<[string, Chunk]>;
		readonly linkPreload: SyncWaterfallHook<[string, Chunk]>;
	}>;
	renderCurrentHashCode: (hash: string, length?: number) => string;
	getPublicPath: (options: object) => string;
	getAssetPath: (path?: any, options?: any) => string;
	getAssetPathWithInfo: (
		path?: any,
		options?: any
	) => { path: string; info: AssetInfo };
	readonly requireFn: "__webpack_require__";
	readonly outputOptions: Output;
}
declare interface MapOptions {
	columns?: boolean;
	module?: boolean;
}

/**
 * Options object for in-memory caching.
 */
declare interface MemoryCacheOptions {
	/**
	 * In memory caching.
	 */
	type: "memory";
}
declare class MemoryCachePlugin {
	constructor();

	/**
	 * Apply the plugin
	 */
	apply(compiler: Compiler): void;
}
declare class MinChunkSizePlugin {
	constructor(options: MinChunkSizePluginOptions);
	options: MinChunkSizePluginOptions;

	/**
	 * Apply the plugin
	 */
	apply(compiler: Compiler): void;
}
declare interface MinChunkSizePluginOptions {
	/**
	 * Constant overhead for a chunk.
	 */
	chunkOverhead?: number;

	/**
	 * Multiplicator for initial chunks.
	 */
	entryChunkMultiplicator?: number;

	/**
	 * Minimum number of characters.
	 */
	minChunkSize: number;
}
declare class Module extends DependenciesBlock {
	constructor(type: string, context?: string, layer?: string);
	type: string;
	context: null | string;
	layer: null | string;
	needId: boolean;
	debugId: number;
	resolveOptions: ResolveOptionsWebpackOptions;
	factoryMeta?: object;
	useSourceMap: boolean;
	useSimpleSourceMap: boolean;
	buildMeta: BuildMeta;
	buildInfo: Record<string, any>;
	presentationalDependencies?: Dependency[];
	id: string | number;
	readonly hash: string;
	readonly renderedHash: string;
	profile: null | ModuleProfile;
	index: number;
	index2: number;
	depth: number;
	issuer: null | Module;
	readonly usedExports: null | boolean | SortableSet<string>;
	readonly optimizationBailout: (
		| string
		| ((requestShortener: RequestShortener) => string)
	)[];
	readonly optional: boolean;
	addChunk(chunk?: any): boolean;
	removeChunk(chunk?: any): void;
	isInChunk(chunk?: any): boolean;
	isEntryModule(): boolean;
	getChunks(): Chunk[];
	getNumberOfChunks(): number;
	readonly chunksIterable: Iterable<Chunk>;
	isProvided(exportName: string): null | boolean;
	readonly exportsArgument: string;
	readonly moduleArgument: string;
	getExportsType(
		moduleGraph: ModuleGraph,
		strict: boolean
	): "namespace" | "default-only" | "default-with-named" | "dynamic";
	addPresentationalDependency(presentationalDependency: Dependency): void;
	addWarning(warning: WebpackError): void;
	getWarnings(): undefined | Iterable<WebpackError>;
	getNumberOfWarnings(): number;
	addError(error: WebpackError): void;
	getErrors(): undefined | Iterable<WebpackError>;
	getNumberOfErrors(): number;

	/**
	 * removes all warnings and errors
	 */
	clearWarningsAndErrors(): void;
	isOptional(moduleGraph: ModuleGraph): boolean;
	isAccessibleInChunk(
		chunkGraph: ChunkGraph,
		chunk: Chunk,
		ignoreChunk?: Chunk
	): boolean;
	isAccessibleInChunkGroup(
		chunkGraph: ChunkGraph,
		chunkGroup: ChunkGroup,
		ignoreChunk?: Chunk
	): boolean;
	hasReasonForChunk(
		chunk: Chunk,
		moduleGraph: ModuleGraph,
		chunkGraph: ChunkGraph
	): boolean;
	hasReasons(moduleGraph: ModuleGraph, runtime: RuntimeSpec): boolean;
	needBuild(
		context: NeedBuildContext,
		callback: (arg0?: WebpackError, arg1?: boolean) => void
	): void;
	needRebuild(
		fileTimestamps: Map<string, null | number>,
		contextTimestamps: Map<string, null | number>
	): boolean;
	invalidateBuild(): void;
	identifier(): string;
	readableIdentifier(requestShortener: RequestShortener): string;
	build(
		options: WebpackOptionsNormalized,
		compilation: Compilation,
		resolver: ResolverWithOptions,
		fs: InputFileSystem,
		callback: (arg0?: WebpackError) => void
	): void;
	getSourceTypes(): Set<string>;
	source(
		dependencyTemplates: DependencyTemplates,
		runtimeTemplate: RuntimeTemplate,
		type?: string
	): Source;
	size(type?: string): number;
	libIdent(options: LibIdentOptions): null | string;
	nameForCondition(): null | string;
	getConcatenationBailoutReason(
		context: ConcatenationBailoutReasonContext
	): undefined | string;
	getSideEffectsConnectionState(moduleGraph: ModuleGraph): ConnectionState;
	codeGeneration(context: CodeGenerationContext): CodeGenerationResult;
	chunkCondition(chunk: Chunk, compilation: Compilation): boolean;

	/**
	 * Assuming this module is in the cache. Update the (cached) module with
	 * the fresh module from the factory. Usually updates internal references
	 * and properties.
	 */
	updateCacheModule(module: Module): void;
	originalSource(): null | Source;
	addCacheDependencies(
		fileDependencies: LazySet<string>,
		contextDependencies: LazySet<string>,
		missingDependencies: LazySet<string>,
		buildDependencies: LazySet<string>
	): void;
	readonly hasEqualsChunks: any;
	readonly isUsed: any;
	readonly errors: any;
	readonly warnings: any;
	used: any;
}
declare class ModuleConcatenationPlugin {
	constructor(options?: any);
	options: any;

	/**
	 * Apply the plugin
	 */
	apply(compiler: Compiler): void;
}
declare abstract class ModuleDependency extends Dependency {
	request: string;
	userRequest: string;
	range: any;
}
declare abstract class ModuleFactory {
	create(
		data: ModuleFactoryCreateData,
		callback: (arg0?: Error, arg1?: ModuleFactoryResult) => void
	): void;
}
declare interface ModuleFactoryCreateData {
	contextInfo: ModuleFactoryCreateDataContextInfo;
	resolveOptions?: ResolveOptionsWebpackOptions;
	context: string;
	dependencies: Dependency[];
}
declare interface ModuleFactoryCreateDataContextInfo {
	issuer: string;
	issuerLayer?: null | string;
	compiler: string;
}
declare interface ModuleFactoryResult {
	/**
	 * the created module or unset if no module was created
	 */
	module?: Module;
	fileDependencies?: Set<string>;
	contextDependencies?: Set<string>;
	missingDependencies?: Set<string>;
}
declare class ModuleFederationPlugin {
	constructor(options: ModuleFederationPluginOptions);

	/**
	 * Apply the plugin
	 */
	apply(compiler: Compiler): void;
}
declare interface ModuleFederationPluginOptions {
	/**
	 * Modules that should be exposed by this container. When provided, property name is used as public name, otherwise public name is automatically inferred from request.
	 */
	exposes?: (string | ExposesObject)[] | ExposesObject;

	/**
	 * The filename of the container as relative path inside the `output.path` directory.
	 */
	filename?: string;

	/**
	 * Options for library.
	 */
	library?: LibraryOptions;

	/**
	 * The name of the container.
	 */
	name?: string;

	/**
	 * The external type of the remote containers.
	 */
	remoteType?:
		| "var"
		| "module"
		| "assign"
		| "this"
		| "window"
		| "self"
		| "global"
		| "commonjs"
		| "commonjs2"
		| "commonjs-module"
		| "amd"
		| "amd-require"
		| "umd"
		| "umd2"
		| "jsonp"
		| "system"
		| "promise"
		| "import"
		| "script";

	/**
	 * Container locations and request scopes from which modules should be resolved and loaded at runtime. When provided, property name is used as request scope, otherwise request scope is automatically inferred from container location.
	 */
	remotes?: (string | RemotesObject)[] | RemotesObject;

	/**
	 * Share scope name used for all shared modules (defaults to 'default').
	 */
	shareScope?: string;

	/**
	 * Modules that should be shared in the share scope. When provided, property names are used to match requested modules in this compilation.
	 */
	shared?: (string | SharedObject)[] | SharedObject;
}
declare class ModuleGraph {
	constructor();
	setParents(
		dependency: Dependency,
		block: DependenciesBlock,
		module: Module
	): void;
	getParentModule(dependency: Dependency): Module;
	getParentBlock(dependency: Dependency): DependenciesBlock;
	setResolvedModule(
		originModule: Module,
		dependency: Dependency,
		module: Module
	): void;
	updateModule(dependency: Dependency, module: Module): void;
	removeConnection(dependency: Dependency): void;
	addExplanation(dependency: Dependency, explanation: string): void;
	cloneModuleAttributes(sourceModule: Module, targetModule: Module): void;
	removeModuleAttributes(module: Module): void;
	removeAllModuleAttributes(): void;
	moveModuleConnections(
		oldModule: Module,
		newModule: Module,
		filterConnection: (arg0: ModuleGraphConnection) => boolean
	): void;
	copyOutgoingModuleConnections(
		oldModule: Module,
		newModule: Module,
		filterConnection: (arg0: ModuleGraphConnection) => boolean
	): void;
	addExtraReason(module: Module, explanation: string): void;
	getResolvedModule(dependency: Dependency): Module;
	getConnection(dependency: Dependency): undefined | ModuleGraphConnection;
	getModule(dependency: Dependency): Module;
	getOrigin(dependency: Dependency): Module;
	getResolvedOrigin(dependency: Dependency): Module;
	getIncomingConnections(module: Module): Iterable<ModuleGraphConnection>;
	getOutgoingConnections(module: Module): Iterable<ModuleGraphConnection>;
	getProfile(module: Module): null | ModuleProfile;
	setProfile(module: Module, profile: null | ModuleProfile): void;
	getIssuer(module: Module): null | Module;
	setIssuer(module: Module, issuer: null | Module): void;
	setIssuerIfUnset(module: Module, issuer: null | Module): void;
	getOptimizationBailout(
		module: Module
	): (string | ((requestShortener: RequestShortener) => string))[];
	getProvidedExports(module: Module): null | true | string[];
	isExportProvided(
		module: Module,
		exportName: string | string[]
	): null | boolean;
	getExportsInfo(module: Module): ExportsInfo;
	getExportInfo(module: Module, exportName: string): ExportInfo;
	getReadOnlyExportInfo(module: Module, exportName: string): ExportInfo;
	getUsedExports(
		module: Module,
		runtime: RuntimeSpec
	): null | boolean | SortableSet<string>;
	getPreOrderIndex(module: Module): number;
	getPostOrderIndex(module: Module): number;
	setPreOrderIndex(module: Module, index: number): void;
	setPreOrderIndexIfUnset(module: Module, index: number): boolean;
	setPostOrderIndex(module: Module, index: number): void;
	setPostOrderIndexIfUnset(module: Module, index: number): boolean;
	getDepth(module: Module): number;
	setDepth(module: Module, depth: number): void;
	setDepthIfLower(module: Module, depth: number): boolean;
	isAsync(module: Module): boolean;
	setAsync(module: Module): void;
	getMeta(thing?: any): Object;
	getMetaIfExisting(thing?: any): Object;
	static getModuleGraphForModule(
		module: Module,
		deprecateMessage: string,
		deprecationCode: string
	): ModuleGraph;
	static setModuleGraphForModule(
		module: Module,
		moduleGraph: ModuleGraph
	): void;
	static ModuleGraphConnection: typeof ModuleGraphConnection;
}
declare class ModuleGraphConnection {
	constructor(
		originModule: undefined | Module,
		dependency: undefined | Dependency,
		module: Module,
		explanation?: string,
		weak?: boolean,
		condition?:
			| false
			| ((arg0: ModuleGraphConnection, arg1: RuntimeSpec) => ConnectionState)
	);
	originModule?: Module;
	resolvedOriginModule?: Module;
	dependency?: Dependency;
	resolvedModule: Module;
	module: Module;
	weak: boolean;
	conditional: boolean;
	condition: (
		arg0: ModuleGraphConnection,
		arg1: RuntimeSpec
	) => ConnectionState;
	explanations: Set<string>;
	clone(): ModuleGraphConnection;
	addCondition(
		condition: (
			arg0: ModuleGraphConnection,
			arg1: RuntimeSpec
		) => ConnectionState
	): void;
	addExplanation(explanation: string): void;
	readonly explanation: string;
	active: void;
	isActive(runtime: RuntimeSpec): boolean;
	isTargetActive(runtime: RuntimeSpec): boolean;
	getActiveState(runtime: RuntimeSpec): ConnectionState;
	setActive(value: boolean): void;
	static addConnectionStates: (
		a: ConnectionState,
		b: ConnectionState
	) => ConnectionState;
	static TRANSITIVE_ONLY: typeof TRANSITIVE_ONLY;
	static CIRCULAR_CONNECTION: typeof CIRCULAR_CONNECTION;
}
type ModuleInfo = ConcatenatedModuleInfo | ExternalModuleInfo;

/**
 * Options affecting the normal modules (`NormalModuleFactory`).
 */
declare interface ModuleOptions {
	/**
	 * An array of rules applied by default for modules.
	 */
	defaultRules?: (RuleSetRule | "...")[];

	/**
	 * Enable warnings for full dynamic dependencies.
	 */
	exprContextCritical?: boolean;

	/**
	 * Enable recursive directory lookup for full dynamic dependencies. Deprecated: This option has moved to 'module.parser.javascript.exprContextRecursive'.
	 */
	exprContextRecursive?: boolean;

	/**
	 * Sets the default regular expression for full dynamic dependencies. Deprecated: This option has moved to 'module.parser.javascript.exprContextRegExp'.
	 */
	exprContextRegExp?: boolean | RegExp;

	/**
	 * Set the default request for full dynamic dependencies. Deprecated: This option has moved to 'module.parser.javascript.exprContextRequest'.
	 */
	exprContextRequest?: string;

	/**
	 * Specify options for each generator.
	 */
	generator?: GeneratorOptionsByModuleType;

	/**
	 * Don't parse files matching. It's matched against the full resolved request.
	 */
	noParse?: string | Function | RegExp | (string | Function | RegExp)[];

	/**
	 * Specify options for each parser.
	 */
	parser?: ParserOptionsByModuleType;

	/**
	 * An array of rules applied for modules.
	 */
	rules?: (RuleSetRule | "...")[];

	/**
	 * Emit errors instead of warnings when imported names don't exist in imported module. Deprecated: This option has moved to 'module.parser.javascript.strictExportPresence'.
	 */
	strictExportPresence?: boolean;

	/**
	 * Handle the this context correctly according to the spec for namespace objects. Deprecated: This option has moved to 'module.parser.javascript.strictThisContextOnImports'.
	 */
	strictThisContextOnImports?: boolean;

	/**
	 * Enable warnings when using the require function in a not statically analyse-able way. Deprecated: This option has moved to 'module.parser.javascript.unknownContextCritical'.
	 */
	unknownContextCritical?: boolean;

	/**
	 * Enable recursive directory lookup when using the require function in a not statically analyse-able way. Deprecated: This option has moved to 'module.parser.javascript.unknownContextRecursive'.
	 */
	unknownContextRecursive?: boolean;

	/**
	 * Sets the regular expression when using the require function in a not statically analyse-able way. Deprecated: This option has moved to 'module.parser.javascript.unknownContextRegExp'.
	 */
	unknownContextRegExp?: boolean | RegExp;

	/**
	 * Sets the request when using the require function in a not statically analyse-able way. Deprecated: This option has moved to 'module.parser.javascript.unknownContextRequest'.
	 */
	unknownContextRequest?: string;

	/**
	 * Cache the resolving of module requests.
	 */
	unsafeCache?: boolean | Function;

	/**
	 * Enable warnings for partial dynamic dependencies. Deprecated: This option has moved to 'module.parser.javascript.wrappedContextCritical'.
	 */
	wrappedContextCritical?: boolean;

	/**
	 * Enable recursive directory lookup for partial dynamic dependencies. Deprecated: This option has moved to 'module.parser.javascript.wrappedContextRecursive'.
	 */
	wrappedContextRecursive?: boolean;

	/**
	 * Set the inner regular expression for partial dynamic dependencies. Deprecated: This option has moved to 'module.parser.javascript.wrappedContextRegExp'.
	 */
	wrappedContextRegExp?: RegExp;
}

/**
 * Options affecting the normal modules (`NormalModuleFactory`).
 */
declare interface ModuleOptionsNormalized {
	/**
	 * An array of rules applied by default for modules.
	 */
	defaultRules: (RuleSetRule | "...")[];

	/**
	 * Specify options for each generator.
	 */
	generator: GeneratorOptionsByModuleType;

	/**
	 * Don't parse files matching. It's matched against the full resolved request.
	 */
	noParse?: string | Function | RegExp | (string | Function | RegExp)[];

	/**
	 * Specify options for each parser.
	 */
	parser: ParserOptionsByModuleType;

	/**
	 * An array of rules applied for modules.
	 */
	rules: (RuleSetRule | "...")[];

	/**
	 * Cache the resolving of module requests.
	 */
	unsafeCache?: boolean | Function;
}
declare interface ModulePathData {
	id: string | number;
	hash: string;
	hashWithLength?: (arg0: number) => string;
}
declare abstract class ModuleProfile {
	startTime: number;
	factory: number;
	restoring: number;
	integration: number;
	building: number;
	storing: number;
	additionalFactories: number;
	additionalIntegration: number;
	markFactoryStart(): void;
	factoryStartTime?: number;
	markFactoryEnd(): void;
	factoryEndTime?: number;
	markRestoringStart(): void;
	restoringStartTime?: number;
	markRestoringEnd(): void;
	restoringEndTime?: number;
	markIntegrationStart(): void;
	integrationStartTime?: number;
	markIntegrationEnd(): void;
	integrationEndTime?: number;
	markBuildingStart(): void;
	buildingStartTime?: number;
	markBuildingEnd(): void;
	buildingEndTime?: number;
	markStoringStart(): void;
	storingStartTime?: number;
	markStoringEnd(): void;
	storingEndTime?: number;

	/**
	 * Merge this profile into another one
	 */
	mergeInto(realProfile: ModuleProfile): void;
}
declare interface ModuleReferenceOptions {
	/**
	 * the properties/exports of the module
	 */
	ids: string[];

	/**
	 * true, when this referenced export is called
	 */
	call: boolean;

	/**
	 * true, when this referenced export is directly imported (not via property access)
	 */
	directImport: boolean;

	/**
	 * if the position is ASI safe or unknown
	 */
	asiSafe?: boolean;
}
declare abstract class ModuleTemplate {
	type: string;
	hooks: Readonly<{
		content: { tap: (options?: any, fn?: any) => void };
		module: { tap: (options?: any, fn?: any) => void };
		render: { tap: (options?: any, fn?: any) => void };
		package: { tap: (options?: any, fn?: any) => void };
		hash: { tap: (options?: any, fn?: any) => void };
	}>;
	readonly runtimeTemplate: any;
}
declare class MultiCompiler {
	constructor(compilers: Compiler[] | Record<string, Compiler>);
	hooks: Readonly<{
		done: SyncHook<[MultiStats]>;
		invalid: MultiHook<SyncHook<[null | string, number]>>;
		run: MultiHook<AsyncSeriesHook<[Compiler]>>;
		watchClose: SyncHook<[]>;
		watchRun: MultiHook<AsyncSeriesHook<[Compiler]>>;
		infrastructureLog: MultiHook<SyncBailHook<[string, string, any[]], true>>;
	}>;
	compilers: Compiler[];
	dependencies: WeakMap<Compiler, string[]>;
	running: boolean;
	readonly options: WebpackOptionsNormalized[];
	readonly outputPath: string;
	inputFileSystem: InputFileSystem;
	outputFileSystem: OutputFileSystem;
	watchFileSystem: WatchFileSystem;
	intermediateFileSystem: IntermediateFileSystem;
	getInfrastructureLogger(name?: any): WebpackLogger;
	setDependencies(compiler: Compiler, dependencies: string[]): void;
	validateDependencies(callback: CallbackFunction<MultiStats>): boolean;
	runWithDependencies(
		compilers: Compiler[],
		fn: (compiler: Compiler, callback: CallbackFunction<MultiStats>) => any,
		callback: CallbackFunction<MultiStats>
	): void;
	watch(
		watchOptions: WatchOptions | WatchOptions[],
		handler: CallbackFunction<MultiStats>
	): MultiWatching;
	run(callback: CallbackFunction<MultiStats>): void;
	purgeInputFileSystem(): void;
	close(callback: CallbackFunction<void>): void;
}
declare abstract class MultiStats {
	stats: Stats[];
	readonly hash: string;
	hasErrors(): boolean;
	hasWarnings(): boolean;
	toJson(
		options?: any
	): {
		children: any[];
		version: any;
		hash: string;
		errors: any[];
		warnings: any[];
		errorsCount: number;
		warningsCount: number;
	};
	toString(options?: any): string;
}
declare abstract class MultiWatching {
	watchings: Watching[];
	compiler: MultiCompiler;
	invalidate(callback?: any): void;
	suspend(): void;
	resume(): void;
	close(callback: CallbackFunction<void>): void;
}
declare class NamedChunkIdsPlugin {
	constructor(options?: any);
	delimiter: any;
	context: any;

	/**
	 * Apply the plugin
	 */
	apply(compiler: Compiler): void;
}
declare class NamedModuleIdsPlugin {
	constructor(options?: any);
	options: any;

	/**
	 * Apply the plugin
	 */
	apply(compiler: Compiler): void;
}
declare class NaturalModuleIdsPlugin {
	constructor();

	/**
	 * Apply the plugin
	 */
	apply(compiler: Compiler): void;
}
declare interface NeedBuildContext {
	fileSystemInfo: FileSystemInfo;
}
declare class NoEmitOnErrorsPlugin {
	constructor();

	/**
	 * Apply the plugin
	 */
	apply(compiler: Compiler): void;
}
declare class NodeEnvironmentPlugin {
	constructor(options?: any);
	options: any;

	/**
	 * Apply the plugin
	 */
	apply(compiler: Compiler): void;
}
type NodeEstreeIndex =
	| UnaryExpression
	| ThisExpression
	| ArrayExpression
	| ObjectExpression
	| FunctionExpression
	| ArrowFunctionExpression
	| YieldExpression
	| SimpleLiteral
	| RegExpLiteral
	| UpdateExpression
	| BinaryExpression
	| AssignmentExpression
	| LogicalExpression
	| MemberExpression
	| ConditionalExpression
	| SimpleCallExpression
	| NewExpression
	| SequenceExpression
	| TemplateLiteral
	| TaggedTemplateExpression
	| ClassExpression
	| MetaProperty
	| Identifier
	| AwaitExpression
	| ImportExpression
	| ChainExpression
	| FunctionDeclaration
	| VariableDeclaration
	| ClassDeclaration
	| ExpressionStatement
	| BlockStatement
	| EmptyStatement
	| DebuggerStatement
	| WithStatement
	| ReturnStatement
	| LabeledStatement
	| BreakStatement
	| ContinueStatement
	| IfStatement
	| SwitchStatement
	| ThrowStatement
	| TryStatement
	| WhileStatement
	| DoWhileStatement
	| ForStatement
	| ForInStatement
	| ForOfStatement
	| ImportDeclaration
	| ExportNamedDeclaration
	| ExportDefaultDeclaration
	| ExportAllDeclaration
	| MethodDefinition
	| VariableDeclarator
	| Program
	| Super
	| SwitchCase
	| CatchClause
	| Property
	| AssignmentProperty
	| TemplateElement
	| SpreadElement
	| ObjectPattern
	| ArrayPattern
	| RestElement
	| AssignmentPattern
	| ClassBody
	| ImportSpecifier
	| ImportDefaultSpecifier
	| ImportNamespaceSpecifier
	| ExportSpecifier;

/**
 * Options object for node compatibility features.
 */
declare interface NodeOptions {
	/**
	 * Include a polyfill for the '__dirname' variable.
	 */
	__dirname?: boolean | "mock" | "eval-only";

	/**
	 * Include a polyfill for the '__filename' variable.
	 */
	__filename?: boolean | "mock" | "eval-only";

	/**
	 * Include a polyfill for the 'global' variable.
	 */
	global?: boolean;
}
declare class NodeSourcePlugin {
	constructor();

	/**
	 * Apply the plugin
	 */
	apply(compiler: Compiler): void;
}
declare class NodeTargetPlugin {
	constructor();

	/**
	 * Apply the plugin
	 */
	apply(compiler: Compiler): void;
}
declare class NodeTemplatePlugin {
	constructor(options?: any);

	/**
	 * Apply the plugin
	 */
	apply(compiler: Compiler): void;
}
type NodeWebpackOptions = false | NodeOptions;
declare class NormalModule extends Module {
	constructor(__0: {
		/**
		 * an optional layer in which the module is
		 */
		layer?: string;
		/**
		 * module type
		 */
		type: string;
		/**
		 * request string
		 */
		request: string;
		/**
		 * request intended by user (without loaders from config)
		 */
		userRequest: string;
		/**
		 * request without resolving
		 */
		rawRequest: string;
		/**
		 * list of loaders
		 */
		loaders: LoaderItem[];
		/**
		 * path + query of the real resource
		 */
		resource: string;
		/**
		 * path + query of the matched resource (virtual)
		 */
		matchResource?: string;
		/**
		 * the parser used
		 */
		parser: Parser;
		/**
		 * the generator used
		 */
		generator: Generator;
		/**
		 * options used for resolving requests from this module
		 */
		resolveOptions: Object;
	});
	request: string;
	userRequest: string;
	rawRequest: string;
	binary: boolean;
	parser: Parser;
	generator: Generator;
	resource: string;
	matchResource?: string;
	loaders: LoaderItem[];
	error?: WebpackError;
	createSourceForAsset(
		context: string,
		name: string,
		content: string,
		sourceMap?: any,
		associatedObjectForCache?: Object
	): Source;
	createLoaderContext(
		resolver: ResolverWithOptions,
		options: WebpackOptionsNormalized,
		compilation: Compilation,
		fs: InputFileSystem
	): any;
	getCurrentLoader(loaderContext?: any, index?: any): null | LoaderItem;
	createSource(
		context: string,
		content: string | Buffer,
		sourceMap?: any,
		associatedObjectForCache?: Object
	): Source;
	doBuild(
		options: WebpackOptionsNormalized,
		compilation: Compilation,
		resolver: ResolverWithOptions,
		fs: InputFileSystem,
		callback: (arg0?: WebpackError) => void
	): void;
	markModuleAsErrored(error: WebpackError): void;
	applyNoParseRule(rule?: any, content?: any): any;
	shouldPreventParsing(noParseRule?: any, request?: any): any;
	static getCompilationHooks(
		compilation: Compilation
	): NormalModuleCompilationHooks;
	static deserialize(context?: any): NormalModule;
}
declare interface NormalModuleCompilationHooks {
	loader: SyncHook<[object, NormalModule]>;
	beforeLoaders: SyncHook<[LoaderItem[], NormalModule, object]>;
	readResourceForScheme: HookMap<
		AsyncSeriesBailHook<[string, NormalModule], string | Buffer>
	>;
}
declare abstract class NormalModuleFactory extends ModuleFactory {
	hooks: Readonly<{
		resolve: AsyncSeriesBailHook<[ResolveData], any>;
		resolveForScheme: HookMap<
			AsyncSeriesBailHook<[ResourceDataWithData, ResolveData], true | void>
		>;
		factorize: AsyncSeriesBailHook<[ResolveData], any>;
		beforeResolve: AsyncSeriesBailHook<[ResolveData], any>;
		afterResolve: AsyncSeriesBailHook<[ResolveData], any>;
		createModule: AsyncSeriesBailHook<[Object, ResolveData], any>;
		module: SyncWaterfallHook<[Module, Object, ResolveData], any>;
		createParser: HookMap<SyncBailHook<any, any>>;
		parser: HookMap<SyncHook<any>>;
		createGenerator: HookMap<SyncBailHook<any, any>>;
		generator: HookMap<SyncHook<any>>;
	}>;
	resolverFactory: ResolverFactory;
	ruleSet: RuleSet;
	unsafeCache: boolean;
	cachePredicate: Function;
	context: string;
	fs: InputFileSystem;
	parserCache: Map<string, WeakMap<Object, any>>;
	generatorCache: Map<string, WeakMap<Object, Generator>>;
	resolveResource(
		contextInfo?: any,
		context?: any,
		unresolvedResource?: any,
		resolver?: any,
		resolveContext?: any,
		callback?: any
	): void;
	resolveRequestArray(
		contextInfo?: any,
		context?: any,
		array?: any,
		resolver?: any,
		resolveContext?: any,
		callback?: any
	): any;
	getParser(type?: any, parserOptions?: object): any;
	createParser(type: string, parserOptions?: { [index: string]: any }): Parser;
	getGenerator(type?: any, generatorOptions?: object): undefined | Generator;
	createGenerator(type?: any, generatorOptions?: object): any;
	getResolver(type?: any, resolveOptions?: any): ResolverWithOptions;
}
declare class NormalModuleReplacementPlugin {
	/**
	 * Create an instance of the plugin
	 */
	constructor(
		resourceRegExp: RegExp,
		newResource: string | ((arg0?: any) => void)
	);
	resourceRegExp: RegExp;
	newResource: string | ((arg0?: any) => void);

	/**
	 * Apply the plugin
	 */
	apply(compiler: Compiler): void;
}
type NormalizedStatsOptions = KnownNormalizedStatsOptions &
	StatsOptions &
	Record<string, any>;
declare interface ObjectDeserializerContext {
	read: () => any;
}
declare interface ObjectSerializer {
	serialize: (arg0: any, arg1: ObjectSerializerContext) => void;
	deserialize: (arg0: ObjectDeserializerContext) => any;
}
declare interface ObjectSerializerContext {
	write: (arg0?: any) => void;
}
declare class OccurrenceChunkIdsPlugin {
	constructor(options?: OccurrenceChunkIdsPluginOptions);
	options: OccurrenceChunkIdsPluginOptions;

	/**
	 * Apply the plugin
	 */
	apply(compiler: Compiler): void;
}
declare interface OccurrenceChunkIdsPluginOptions {
	/**
	 * Prioritise initial size over total size.
	 */
	prioritiseInitial?: boolean;
}
declare class OccurrenceModuleIdsPlugin {
	constructor(options?: OccurrenceModuleIdsPluginOptions);
	options: OccurrenceModuleIdsPluginOptions;

	/**
	 * Apply the plugin
	 */
	apply(compiler: Compiler): void;
}
declare interface OccurrenceModuleIdsPluginOptions {
	/**
	 * Prioritise initial size over total size.
	 */
	prioritiseInitial?: boolean;
}

/**
 * Enables/Disables integrated optimizations.
 */
declare interface Optimization {
	/**
	 * Check for incompatible wasm types when importing/exporting from/to ESM.
	 */
	checkWasmTypes?: boolean;

	/**
	 * Define the algorithm to choose chunk ids (named: readable ids for better debugging, deterministic: numeric hash ids for better long term caching, size: numeric ids focused on minimal initial download size, total-size: numeric ids focused on minimal total download size, false: no algorithm used, as custom one can be provided via plugin).
	 */
	chunkIds?:
		| false
		| "natural"
		| "named"
		| "deterministic"
		| "size"
		| "total-size";

	/**
	 * Concatenate modules when possible to generate less modules, more efficient code and enable more optimizations by the minimizer.
	 */
	concatenateModules?: boolean;

	/**
	 * Emit assets even when errors occur. Critical errors are emitted into the generated code and will cause errors at runtime.
	 */
	emitOnErrors?: boolean;

	/**
	 * Also flag chunks as loaded which contain a subset of the modules.
	 */
	flagIncludedChunks?: boolean;

	/**
	 * Creates a module-internal dependency graph for top level symbols, exports and imports, to improve unused exports detection.
	 */
	innerGraph?: boolean;

	/**
	 * Rename exports when possible to generate shorter code (depends on optimization.usedExports and optimization.providedExports, true/"deterministic": generate short deterministic names optimized for caching, "size": generate the shortest possible names).
	 */
	mangleExports?: boolean | "deterministic" | "size";

	/**
	 * Reduce size of WASM by changing imports to shorter strings.
	 */
	mangleWasmImports?: boolean;

	/**
	 * Merge chunks which contain the same modules.
	 */
	mergeDuplicateChunks?: boolean;

	/**
	 * Enable minimizing the output. Uses optimization.minimizer.
	 */
	minimize?: boolean;

	/**
	 * Minimizer(s) to use for minimizing the output.
	 */
	minimizer?: (
		| ((this: Compiler, compiler: Compiler) => void)
		| WebpackPluginInstance
		| "..."
	)[];

	/**
	 * Define the algorithm to choose module ids (natural: numeric ids in order of usage, named: readable ids for better debugging, hashed: (deprecated) short hashes as ids for better long term caching, deterministic: numeric hash ids for better long term caching, size: numeric ids focused on minimal initial download size, false: no algorithm used, as custom one can be provided via plugin).
	 */
	moduleIds?: false | "natural" | "named" | "deterministic" | "size" | "hashed";

	/**
	 * Avoid emitting assets when errors occur (deprecated: use 'emitOnErrors' instead).
	 */
	noEmitOnErrors?: boolean;

	/**
	 * Set process.env.NODE_ENV to a specific value.
	 */
	nodeEnv?: string | false;

	/**
	 * Generate records with relative paths to be able to move the context folder.
	 */
	portableRecords?: boolean;

	/**
	 * Figure out which exports are provided by modules to generate more efficient code.
	 */
	providedExports?: boolean;

	/**
	 * Use real [contenthash] based on final content of the assets.
	 */
	realContentHash?: boolean;

	/**
	 * Removes modules from chunks when these modules are already included in all parents.
	 */
	removeAvailableModules?: boolean;

	/**
	 * Remove chunks which are empty.
	 */
	removeEmptyChunks?: boolean;

	/**
	 * Create an additional chunk which contains only the webpack runtime and chunk hash maps.
	 */
	runtimeChunk?:
		| boolean
		| "single"
		| "multiple"
		| {
				/**
				 * The name or name factory for the runtime chunks.
				 */
				name?: string | Function;
		  };

	/**
	 * Skip over modules which contain no side effects when exports are not used (false: disabled, 'flag': only use manually placed side effects flag, true: also analyse source code for side effects).
	 */
	sideEffects?: boolean | "flag";

	/**
	 * Optimize duplication and caching by splitting chunks by shared modules and cache group.
	 */
	splitChunks?: false | OptimizationSplitChunksOptions;

	/**
	 * Figure out which exports are used by modules to mangle export names, omit unused exports and generate more efficient code (true: analyse used exports for each runtime, "global": analyse exports globally for all runtimes combined).
	 */
	usedExports?: boolean | "global";
}

/**
 * Options object for describing behavior of a cache group selecting modules that should be cached together.
 */
declare interface OptimizationSplitChunksCacheGroup {
	/**
	 * Sets the name delimiter for created chunks.
	 */
	automaticNameDelimiter?: string;

	/**
	 * Select chunks for determining cache group content (defaults to "initial", "initial" and "all" requires adding these chunks to the HTML).
	 */
	chunks?: "initial" | "async" | "all" | ((chunk: Chunk) => boolean);

	/**
	 * Ignore minimum size, minimum chunks and maximum requests and always create chunks for this cache group.
	 */
	enforce?: boolean;

	/**
	 * Size threshold at which splitting is enforced and other restrictions (minRemainingSize, maxAsyncRequests, maxInitialRequests) are ignored.
	 */
	enforceSizeThreshold?: number | { [index: string]: number };

	/**
	 * Sets the template for the filename for created chunks.
	 */
	filename?: string | ((pathData: PathData, assetInfo?: AssetInfo) => string);

	/**
	 * Sets the hint for chunk id.
	 */
	idHint?: string;

	/**
	 * Assign modules to a cache group by module layer.
	 */
	layer?: string | Function | RegExp;

	/**
	 * Maximum number of requests which are accepted for on-demand loading.
	 */
	maxAsyncRequests?: number;

	/**
	 * Maximal size hint for the on-demand chunks.
	 */
	maxAsyncSize?: number | { [index: string]: number };

	/**
	 * Maximum number of initial chunks which are accepted for an entry point.
	 */
	maxInitialRequests?: number;

	/**
	 * Maximal size hint for the initial chunks.
	 */
	maxInitialSize?: number | { [index: string]: number };

	/**
	 * Maximal size hint for the created chunks.
	 */
	maxSize?: number | { [index: string]: number };

	/**
	 * Minimum number of times a module has to be duplicated until it's considered for splitting.
	 */
	minChunks?: number;

	/**
	 * Minimal size for the chunks the stay after moving the modules to a new chunk.
	 */
	minRemainingSize?: number | { [index: string]: number };

	/**
	 * Minimal size for the created chunk.
	 */
	minSize?: number | { [index: string]: number };

	/**
	 * Give chunks for this cache group a name (chunks with equal name are merged).
	 */
	name?: string | false | Function;

	/**
	 * Priority of this cache group.
	 */
	priority?: number;

	/**
	 * Try to reuse existing chunk (with name) when it has matching modules.
	 */
	reuseExistingChunk?: boolean;

	/**
	 * Assign modules to a cache group by module name.
	 */
	test?: string | Function | RegExp;

	/**
	 * Assign modules to a cache group by module type.
	 */
	type?: string | Function | RegExp;

	/**
	 * Compare used exports when checking common modules. Modules will only be put in the same chunk when exports are equal.
	 */
	usedExports?: boolean;
}

/**
 * Options object for splitting chunks into smaller chunks.
 */
declare interface OptimizationSplitChunksOptions {
	/**
	 * Sets the name delimiter for created chunks.
	 */
	automaticNameDelimiter?: string;

	/**
	 * Assign modules to a cache group (modules from different cache groups are tried to keep in separate chunks, default categories: 'default', 'defaultVendors').
	 */
	cacheGroups?: {
		[index: string]:
			| string
			| false
			| Function
			| RegExp
			| OptimizationSplitChunksCacheGroup;
	};

	/**
	 * Select chunks for determining shared modules (defaults to "async", "initial" and "all" requires adding these chunks to the HTML).
	 */
	chunks?: "initial" | "async" | "all" | ((chunk: Chunk) => boolean);

	/**
	 * Sets the size types which are used when a number is used for sizes.
	 */
	defaultSizeTypes?: string[];

	/**
	 * Size threshold at which splitting is enforced and other restrictions (minRemainingSize, maxAsyncRequests, maxInitialRequests) are ignored.
	 */
	enforceSizeThreshold?: number | { [index: string]: number };

	/**
	 * Options for modules not selected by any other cache group.
	 */
	fallbackCacheGroup?: {
		/**
		 * Sets the name delimiter for created chunks.
		 */
		automaticNameDelimiter?: string;
		/**
		 * Maximal size hint for the on-demand chunks.
		 */
		maxAsyncSize?: number | { [index: string]: number };
		/**
		 * Maximal size hint for the initial chunks.
		 */
		maxInitialSize?: number | { [index: string]: number };
		/**
		 * Maximal size hint for the created chunks.
		 */
		maxSize?: number | { [index: string]: number };
		/**
		 * Minimal size for the created chunk.
		 */
		minSize?: number | { [index: string]: number };
	};

	/**
	 * Sets the template for the filename for created chunks.
	 */
	filename?: string | ((pathData: PathData, assetInfo?: AssetInfo) => string);

	/**
	 * Prevents exposing path info when creating names for parts splitted by maxSize.
	 */
	hidePathInfo?: boolean;

	/**
	 * Maximum number of requests which are accepted for on-demand loading.
	 */
	maxAsyncRequests?: number;

	/**
	 * Maximal size hint for the on-demand chunks.
	 */
	maxAsyncSize?: number | { [index: string]: number };

	/**
	 * Maximum number of initial chunks which are accepted for an entry point.
	 */
	maxInitialRequests?: number;

	/**
	 * Maximal size hint for the initial chunks.
	 */
	maxInitialSize?: number | { [index: string]: number };

	/**
	 * Maximal size hint for the created chunks.
	 */
	maxSize?: number | { [index: string]: number };

	/**
	 * Minimum number of times a module has to be duplicated until it's considered for splitting.
	 */
	minChunks?: number;

	/**
	 * Minimal size for the chunks the stay after moving the modules to a new chunk.
	 */
	minRemainingSize?: number | { [index: string]: number };

	/**
	 * Minimal size for the created chunks.
	 */
	minSize?: number | { [index: string]: number };

	/**
	 * Give chunks created a name (chunks with equal name are merged).
	 */
	name?: string | false | Function;

	/**
	 * Compare used exports when checking common modules. Modules will only be put in the same chunk when exports are equal.
	 */
	usedExports?: boolean;
}
declare abstract class OptionsApply {
	process(options?: any, compiler?: any): void;
}
declare interface OriginRecord {
	module: Module;
	loc: DependencyLocation;
	request: string;
}
declare class OriginalSource extends Source {
	constructor(source: string | Buffer, name: string);
	getName(): string;
}

/**
 * Options affecting the output of the compilation. `output` options tell webpack how to write the compiled files to disk.
 */
declare interface Output {
	/**
	 * The filename of asset modules as relative path inside the 'output.path' directory.
	 */
	assetModuleFilename?:
		| string
		| ((pathData: PathData, assetInfo?: AssetInfo) => string);

	/**
	 * Add a comment in the UMD wrapper.
	 */
	auxiliaryComment?: string | LibraryCustomUmdCommentObject;

	/**
	 * Add charset attribute for script tag.
	 */
	charset?: boolean;

	/**
	 * Specifies the filename template of output files of non-initial chunks on disk. You must **not** specify an absolute path here, but the path may contain folders separated by '/'! The specified path is joined with the value of the 'output.path' option to determine the location on disk.
	 */
	chunkFilename?:
		| string
		| ((pathData: PathData, assetInfo?: AssetInfo) => string);

	/**
	 * The format of chunks (formats included by default are 'array-push' (web/WebWorker), 'commonjs' (node.js), but others might be added by plugins).
	 */
	chunkFormat?: string | false;

	/**
	 * Number of milliseconds before chunk request expires.
	 */
	chunkLoadTimeout?: number;

	/**
	 * The method of loading chunks (methods included by default are 'jsonp' (web), 'importScripts' (WebWorker), 'require' (sync node.js), 'async-node' (async node.js), but others might be added by plugins).
	 */
	chunkLoading?: string | false;

	/**
	 * The global variable used by webpack for loading of chunks.
	 */
	chunkLoadingGlobal?: string;

	/**
	 * Clean the output directory before emit.
	 */
	clean?: CleanPluginWebpackOptions;

	/**
	 * Check if to be emitted file already exists and have the same content before writing to output filesystem.
	 */
	compareBeforeEmit?: boolean;

	/**
	 * This option enables cross-origin loading of chunks.
	 */
	crossOriginLoading?: false | "anonymous" | "use-credentials";

	/**
	 * Similar to `output.devtoolModuleFilenameTemplate`, but used in the case of duplicate module identifiers.
	 */
	devtoolFallbackModuleFilenameTemplate?: string | Function;

	/**
	 * Filename template string of function for the sources array in a generated SourceMap.
	 */
	devtoolModuleFilenameTemplate?: string | Function;

	/**
	 * Module namespace to use when interpolating filename template string for the sources array in a generated SourceMap. Defaults to `output.library` if not set. It's useful for avoiding runtime collisions in sourcemaps from multiple webpack projects built as libraries.
	 */
	devtoolNamespace?: string;

	/**
	 * List of chunk loading types enabled for use by entry points.
	 */
	enabledChunkLoadingTypes?: string[];

	/**
	 * List of library types enabled for use by entry points.
	 */
	enabledLibraryTypes?: string[];

	/**
	 * List of wasm loading types enabled for use by entry points.
	 */
	enabledWasmLoadingTypes?: string[];

	/**
	 * The abilities of the environment where the webpack generated code should run.
	 */
	environment?: Environment;

	/**
	 * Specifies the filename of output files on disk. You must **not** specify an absolute path here, but the path may contain folders separated by '/'! The specified path is joined with the value of the 'output.path' option to determine the location on disk.
	 */
	filename?: string | ((pathData: PathData, assetInfo?: AssetInfo) => string);

	/**
	 * An expression which is used to address the global object/scope in runtime code.
	 */
	globalObject?: string;

	/**
	 * Digest type used for the hash.
	 */
	hashDigest?: string;

	/**
	 * Number of chars which are used for the hash.
	 */
	hashDigestLength?: number;

	/**
	 * Algorithm used for generation the hash (see node.js crypto package).
	 */
	hashFunction?: string | typeof Hash;

	/**
	 * Any string which is added to the hash to salt it.
	 */
	hashSalt?: string;

	/**
	 * The filename of the Hot Update Chunks. They are inside the output.path directory.
	 */
	hotUpdateChunkFilename?: string;

	/**
	 * The global variable used by webpack for loading of hot update chunks.
	 */
	hotUpdateGlobal?: string;

	/**
	 * The filename of the Hot Update Main File. It is inside the 'output.path' directory.
	 */
	hotUpdateMainFilename?: string;

	/**
	 * Wrap javascript code into IIFE's to avoid leaking into global scope.
	 */
	iife?: boolean;

	/**
	 * The name of the native import() function (can be exchanged for a polyfill).
	 */
	importFunctionName?: string;

	/**
	 * The name of the native import.meta object (can be exchanged for a polyfill).
	 */
	importMetaName?: string;

	/**
	 * Make the output files a library, exporting the exports of the entry point.
	 */
	library?: string | string[] | LibraryOptions | LibraryCustomUmdObject;

	/**
	 * Specify which export should be exposed as library.
	 */
	libraryExport?: string | string[];

	/**
	 * Type of library (types included by default are 'var', 'module', 'assign', 'assign-properties', 'this', 'window', 'self', 'global', 'commonjs', 'commonjs2', 'commonjs-module', 'amd', 'amd-require', 'umd', 'umd2', 'jsonp', 'system', but others might be added by plugins).
	 */
	libraryTarget?: string;

	/**
	 * Output javascript files as module source type.
	 */
	module?: boolean;

	/**
	 * The output directory as **absolute path** (required).
	 */
	path?: string;

	/**
	 * Include comments with information about the modules.
	 */
	pathinfo?: boolean | "verbose";

	/**
	 * The `publicPath` specifies the public URL address of the output files when referenced in a browser.
	 */
	publicPath?: string | ((pathData: PathData, assetInfo?: AssetInfo) => string);

	/**
	 * This option enables loading async chunks via a custom script type, such as script type="module".
	 */
	scriptType?: false | "module" | "text/javascript";

	/**
	 * The filename of the SourceMaps for the JavaScript files. They are inside the 'output.path' directory.
	 */
	sourceMapFilename?: string;

	/**
	 * Prefixes every line of the source in the bundle with this string.
	 */
	sourcePrefix?: string;

	/**
	 * Handles exceptions in module loading correctly at a performance cost.
	 */
	strictModuleExceptionHandling?: boolean;

	/**
	 * If `output.libraryTarget` is set to umd and `output.library` is set, setting this to true will name the AMD module.
	 */
	umdNamedDefine?: boolean;

	/**
	 * A unique name of the webpack build to avoid multiple webpack runtimes to conflict when using globals.
	 */
	uniqueName?: string;

	/**
	 * The method of loading WebAssembly Modules (methods included by default are 'fetch' (web/WebWorker), 'async-node' (node.js), but others might be added by plugins).
	 */
	wasmLoading?: string | false;

	/**
	 * The filename of WebAssembly modules as relative path inside the 'output.path' directory.
	 */
	webassemblyModuleFilename?: string;

	/**
	 * The method of loading chunks (methods included by default are 'jsonp' (web), 'importScripts' (WebWorker), 'require' (sync node.js), 'async-node' (async node.js), but others might be added by plugins).
	 */
	workerChunkLoading?: string | false;

	/**
	 * The method of loading WebAssembly Modules (methods included by default are 'fetch' (web/WebWorker), 'async-node' (node.js), but others might be added by plugins).
	 */
	workerWasmLoading?: string | false;
}
declare interface OutputFileSystem {
	writeFile: (
		arg0: string,
		arg1: string | Buffer,
		arg2: (arg0?: NodeJS.ErrnoException) => void
	) => void;
<<<<<<< HEAD
	mkdir: (arg0: string, arg1: (arg0: NodeJS.ErrnoException) => void) => void;
	readdir: (
		arg0: string,
		arg1: (arg0: NodeJS.ErrnoException, arg1: string[]) => void
	) => void;
	rmdir: (arg0: string, arg1: (arg0: NodeJS.ErrnoException) => void) => void;
	unlink: (arg0: string, arg1: (arg0: NodeJS.ErrnoException) => void) => void;
=======
	mkdir: (arg0: string, arg1: (arg0?: NodeJS.ErrnoException) => void) => void;
>>>>>>> 462c4696
	stat: (
		arg0: string,
		arg1: (arg0?: NodeJS.ErrnoException, arg1?: IStats) => void
	) => void;
	readFile: (
		arg0: string,
		arg1: (arg0?: NodeJS.ErrnoException, arg1?: string | Buffer) => void
	) => void;
	join?: (arg0: string, arg1: string) => string;
	relative?: (arg0: string, arg1: string) => string;
	dirname?: (arg0: string) => string;
}

/**
 * Normalized options affecting the output of the compilation. `output` options tell webpack how to write the compiled files to disk.
 */
declare interface OutputNormalized {
	/**
	 * The filename of asset modules as relative path inside the 'output.path' directory.
	 */
	assetModuleFilename?:
		| string
		| ((pathData: PathData, assetInfo?: AssetInfo) => string);

	/**
	 * Add charset attribute for script tag.
	 */
	charset?: boolean;

	/**
	 * Specifies the filename template of output files of non-initial chunks on disk. You must **not** specify an absolute path here, but the path may contain folders separated by '/'! The specified path is joined with the value of the 'output.path' option to determine the location on disk.
	 */
	chunkFilename?:
		| string
		| ((pathData: PathData, assetInfo?: AssetInfo) => string);

	/**
	 * The format of chunks (formats included by default are 'array-push' (web/WebWorker), 'commonjs' (node.js), but others might be added by plugins).
	 */
	chunkFormat?: string | false;

	/**
	 * Number of milliseconds before chunk request expires.
	 */
	chunkLoadTimeout?: number;

	/**
	 * The method of loading chunks (methods included by default are 'jsonp' (web), 'importScripts' (WebWorker), 'require' (sync node.js), 'async-node' (async node.js), but others might be added by plugins).
	 */
	chunkLoading?: string | false;

	/**
	 * The global variable used by webpack for loading of chunks.
	 */
	chunkLoadingGlobal?: string;

	/**
	 * Clean the output directory before emit.
	 */
	clean?: CleanPluginWebpackOptions;

	/**
	 * Check if to be emitted file already exists and have the same content before writing to output filesystem.
	 */
	compareBeforeEmit?: boolean;

	/**
	 * This option enables cross-origin loading of chunks.
	 */
	crossOriginLoading?: false | "anonymous" | "use-credentials";

	/**
	 * Similar to `output.devtoolModuleFilenameTemplate`, but used in the case of duplicate module identifiers.
	 */
	devtoolFallbackModuleFilenameTemplate?: string | Function;

	/**
	 * Filename template string of function for the sources array in a generated SourceMap.
	 */
	devtoolModuleFilenameTemplate?: string | Function;

	/**
	 * Module namespace to use when interpolating filename template string for the sources array in a generated SourceMap. Defaults to `output.library` if not set. It's useful for avoiding runtime collisions in sourcemaps from multiple webpack projects built as libraries.
	 */
	devtoolNamespace?: string;

	/**
	 * List of chunk loading types enabled for use by entry points.
	 */
	enabledChunkLoadingTypes?: string[];

	/**
	 * List of library types enabled for use by entry points.
	 */
	enabledLibraryTypes?: string[];

	/**
	 * List of wasm loading types enabled for use by entry points.
	 */
	enabledWasmLoadingTypes?: string[];

	/**
	 * The abilities of the environment where the webpack generated code should run.
	 */
	environment?: Environment;

	/**
	 * Specifies the filename of output files on disk. You must **not** specify an absolute path here, but the path may contain folders separated by '/'! The specified path is joined with the value of the 'output.path' option to determine the location on disk.
	 */
	filename?: string | ((pathData: PathData, assetInfo?: AssetInfo) => string);

	/**
	 * An expression which is used to address the global object/scope in runtime code.
	 */
	globalObject?: string;

	/**
	 * Digest type used for the hash.
	 */
	hashDigest?: string;

	/**
	 * Number of chars which are used for the hash.
	 */
	hashDigestLength?: number;

	/**
	 * Algorithm used for generation the hash (see node.js crypto package).
	 */
	hashFunction?: string | typeof Hash;

	/**
	 * Any string which is added to the hash to salt it.
	 */
	hashSalt?: string;

	/**
	 * The filename of the Hot Update Chunks. They are inside the output.path directory.
	 */
	hotUpdateChunkFilename?: string;

	/**
	 * The global variable used by webpack for loading of hot update chunks.
	 */
	hotUpdateGlobal?: string;

	/**
	 * The filename of the Hot Update Main File. It is inside the 'output.path' directory.
	 */
	hotUpdateMainFilename?: string;

	/**
	 * Wrap javascript code into IIFE's to avoid leaking into global scope.
	 */
	iife?: boolean;

	/**
	 * The name of the native import() function (can be exchanged for a polyfill).
	 */
	importFunctionName?: string;

	/**
	 * The name of the native import.meta object (can be exchanged for a polyfill).
	 */
	importMetaName?: string;

	/**
	 * Options for library.
	 */
	library?: LibraryOptions;

	/**
	 * Output javascript files as module source type.
	 */
	module?: boolean;

	/**
	 * The output directory as **absolute path** (required).
	 */
	path?: string;

	/**
	 * Include comments with information about the modules.
	 */
	pathinfo?: boolean | "verbose";

	/**
	 * The `publicPath` specifies the public URL address of the output files when referenced in a browser.
	 */
	publicPath?: string | ((pathData: PathData, assetInfo?: AssetInfo) => string);

	/**
	 * This option enables loading async chunks via a custom script type, such as script type="module".
	 */
	scriptType?: false | "module" | "text/javascript";

	/**
	 * The filename of the SourceMaps for the JavaScript files. They are inside the 'output.path' directory.
	 */
	sourceMapFilename?: string;

	/**
	 * Prefixes every line of the source in the bundle with this string.
	 */
	sourcePrefix?: string;

	/**
	 * Handles exceptions in module loading correctly at a performance cost.
	 */
	strictModuleExceptionHandling?: boolean;

	/**
	 * A unique name of the webpack build to avoid multiple webpack runtimes to conflict when using globals.
	 */
	uniqueName?: string;

	/**
	 * The method of loading WebAssembly Modules (methods included by default are 'fetch' (web/WebWorker), 'async-node' (node.js), but others might be added by plugins).
	 */
	wasmLoading?: string | false;

	/**
	 * The filename of WebAssembly modules as relative path inside the 'output.path' directory.
	 */
	webassemblyModuleFilename?: string;

	/**
	 * The method of loading chunks (methods included by default are 'jsonp' (web), 'importScripts' (WebWorker), 'require' (sync node.js), 'async-node' (async node.js), but others might be added by plugins).
	 */
	workerChunkLoading?: string | false;

	/**
	 * The method of loading WebAssembly Modules (methods included by default are 'fetch' (web/WebWorker), 'async-node' (node.js), but others might be added by plugins).
	 */
	workerWasmLoading?: string | false;
}
declare interface ParameterizedComparator<TArg, T> {
	(arg0: TArg): Comparator<T>;
}
declare interface ParsedIdentifier {
	request: string;
	query: string;
	fragment: string;
	directory: boolean;
	module: boolean;
	file: boolean;
	internal: boolean;
}
declare class Parser {
	constructor();
	parse(
		source: string | Buffer | PreparsedAst,
		state: ParserState
	): ParserState;
}
type ParserOptionsByModuleType = ParserOptionsByModuleTypeKnown &
	ParserOptionsByModuleTypeUnknown;

/**
 * Specify options for each parser.
 */
declare interface ParserOptionsByModuleTypeKnown {
	/**
	 * Parser options for asset modules.
	 */
	asset?: AssetParserOptions;

	/**
	 * No parser options are supported for this module type.
	 */
	"asset/inline"?: EmptyParserOptions;

	/**
	 * No parser options are supported for this module type.
	 */
	"asset/resource"?: EmptyParserOptions;

	/**
	 * No parser options are supported for this module type.
	 */
	"asset/source"?: EmptyParserOptions;

	/**
	 * Parser options for javascript modules.
	 */
	javascript?: JavascriptParserOptions;

	/**
	 * Parser options for javascript modules.
	 */
	"javascript/auto"?: JavascriptParserOptions;

	/**
	 * Parser options for javascript modules.
	 */
	"javascript/dynamic"?: JavascriptParserOptions;

	/**
	 * Parser options for javascript modules.
	 */
	"javascript/esm"?: JavascriptParserOptions;
}

/**
 * Specify options for each parser.
 */
declare interface ParserOptionsByModuleTypeUnknown {
	[index: string]: { [index: string]: any };
}
type ParserState = Record<string, any> & ParserStateBase;
declare interface ParserStateBase {
	current: NormalModule;
	module: NormalModule;
	compilation: Compilation;
	options: { [index: string]: any };
}
declare interface PathData {
	chunkGraph?: ChunkGraph;
	hash?: string;
	hashWithLength?: (arg0: number) => string;
	chunk?: Chunk | ChunkPathData;
	module?: Module | ModulePathData;
	runtime?: RuntimeSpec;
	filename?: string;
	basename?: string;
	query?: string;
	contentHashType?: string;
	contentHash?: string;
	contentHashWithLength?: (arg0: number) => string;
	noChunkHash?: boolean;
	url?: string;
}

/**
 * Configuration object for web performance recommendations.
 */
declare interface PerformanceOptions {
	/**
	 * Filter function to select assets that are checked.
	 */
	assetFilter?: Function;

	/**
	 * Sets the format of the hints: warnings, errors or nothing at all.
	 */
	hints?: false | "error" | "warning";

	/**
	 * File size limit (in bytes) when exceeded, that webpack will provide performance hints.
	 */
	maxAssetSize?: number;

	/**
	 * Total size of an entry point (in bytes).
	 */
	maxEntrypointSize?: number;
}
type Plugin =
	| { apply: (arg0: Resolver) => void }
	| ((this: Resolver, arg1: Resolver) => void);
declare interface PnpApiImpl {
	resolveToUnqualified: (arg0: string, arg1: string, arg2: object) => string;
}
declare interface PossibleFileSystemError {
	code?: string;
	errno?: number;
	path?: string;
	syscall?: string;
}
declare class PrefetchPlugin {
	constructor(context?: any, request?: any);
	context: any;
	request: any;

	/**
	 * Apply the plugin
	 */
	apply(compiler: Compiler): void;
}
declare class PrefixSource extends Source {
	constructor(prefix: string, source: string | Source);
	original(): Source;
	getPrefix(): string;
}
declare interface PreparsedAst {
	[index: string]: any;
}
declare interface PrintedElement {
	element: string;
	content: string;
}
declare interface Problem {
	type: ProblemType;
	path: string;
	argument: string;
	value?: any;
	index?: number;
	expected?: string;
}
type ProblemType =
	| "unknown-argument"
	| "unexpected-non-array-in-path"
	| "unexpected-non-object-in-path"
	| "multiple-values-unexpected"
	| "invalid-value";
declare interface ProcessAssetsAdditionalOptions {
	additionalAssets?: true | Function;
}
declare class Profiler {
	constructor(inspector?: any);
	session: any;
	inspector: any;
	hasSession(): boolean;
	startProfiling(): Promise<void> | Promise<[any, any, any]>;
	sendCommand(method?: any, params?: any): Promise<any>;
	destroy(): Promise<void>;
	stopProfiling(): Promise<{ profile: any }>;
}
declare class ProfilingPlugin {
	constructor(options?: ProfilingPluginOptions);
	outputPath: string;
	apply(compiler?: any): void;
	static Profiler: typeof Profiler;
}
declare interface ProfilingPluginOptions {
	/**
	 * Path to the output file e.g. `path.resolve(__dirname, 'profiling/events.json')`. Defaults to `events.json`.
	 */
	outputPath?: string;
}
declare class ProgressPlugin {
	constructor(options?: ProgressPluginArgument);
	profile?: null | boolean;
	handler?: (percentage: number, msg: string, ...args: string[]) => void;
	modulesCount?: number;
	dependenciesCount?: number;
	showEntries?: boolean;
	showModules?: boolean;
	showDependencies?: boolean;
	showActiveModules?: boolean;
	percentBy?: null | "dependencies" | "modules" | "entries";
	apply(compiler: Compiler | MultiCompiler): void;
	static getReporter(
		compiler: Compiler
	): (p: number, ...args: string[]) => void;
	static defaultOptions: {
		profile: boolean;
		modulesCount: number;
		dependenciesCount: number;
		modules: boolean;
		dependencies: boolean;
		activeModules: boolean;
		entries: boolean;
	};
}
type ProgressPluginArgument =
	| ProgressPluginOptions
	| ((percentage: number, msg: string, ...args: string[]) => void);

/**
 * Options object for the ProgressPlugin.
 */
declare interface ProgressPluginOptions {
	/**
	 * Show active modules count and one active module in progress message.
	 */
	activeModules?: boolean;

	/**
	 * Show dependencies count in progress message.
	 */
	dependencies?: boolean;

	/**
	 * Minimum dependencies count to start with. For better progress calculation. Default: 10000.
	 */
	dependenciesCount?: number;

	/**
	 * Show entries count in progress message.
	 */
	entries?: boolean;

	/**
	 * Function that executes for every progress step.
	 */
	handler?: (percentage: number, msg: string, ...args: string[]) => void;

	/**
	 * Show modules count in progress message.
	 */
	modules?: boolean;

	/**
	 * Minimum modules count to start with. For better progress calculation. Default: 5000.
	 */
	modulesCount?: number;

	/**
	 * Collect percent algorithm. By default it calculates by a median from modules, entries and dependencies percent.
	 */
	percentBy?: null | "dependencies" | "modules" | "entries";

	/**
	 * Collect profile data for progress steps. Default: false.
	 */
	profile?: null | boolean;
}
declare class ProvidePlugin {
	constructor(definitions: Record<string, string | string[]>);
	definitions: Record<string, string | string[]>;

	/**
	 * Apply the plugin
	 */
	apply(compiler: Compiler): void;
}
declare class ProvideSharedPlugin {
	constructor(options: ProvideSharedPluginOptions);

	/**
	 * Apply the plugin
	 */
	apply(compiler: Compiler): void;
}
declare interface ProvideSharedPluginOptions {
	/**
	 * Modules that should be provided as shared modules to the share scope. When provided, property name is used to match modules, otherwise this is automatically inferred from share key.
	 */
	provides: Provides;

	/**
	 * Share scope name used for all provided modules (defaults to 'default').
	 */
	shareScope?: string;
}
type Provides = (string | ProvidesObject)[] | ProvidesObject;

/**
 * Advanced configuration for modules that should be provided as shared modules to the share scope.
 */
declare interface ProvidesConfig {
	/**
	 * Include the provided module directly instead behind an async request. This allows to use this shared module in initial load too. All possible shared modules need to be eager too.
	 */
	eager?: boolean;

	/**
	 * Key in the share scope under which the shared modules should be stored.
	 */
	shareKey?: string;

	/**
	 * Share scope name.
	 */
	shareScope?: string;

	/**
	 * Version of the provided module. Will replace lower matching versions, but not higher.
	 */
	version?: string | false;
}

/**
 * Modules that should be provided as shared modules to the share scope. Property names are used as share keys.
 */
declare interface ProvidesObject {
	[index: string]: string | ProvidesConfig;
}
declare interface RawChunkGroupOptions {
	preloadOrder?: number;
	prefetchOrder?: number;
}
declare class RawSource extends Source {
	constructor(source: string | Buffer, convertToString?: boolean);
	isBuffer(): boolean;
}
declare class ReadFileCompileWasmPlugin {
	constructor(options?: any);
	options: any;

	/**
	 * Apply the plugin
	 */
	apply(compiler: Compiler): void;
}
declare class RealContentHashPlugin {
	constructor(__0: { hashFunction: any; hashDigest: any });

	/**
	 * Apply the plugin
	 */
	apply(compiler: Compiler): void;
	static getCompilationHooks(
		compilation: Compilation
	): CompilationHooksRealContentHashPlugin;
}
declare interface RealDependencyLocation {
	start: SourcePosition;
	end?: SourcePosition;
	index?: number;
}
type RecursiveArrayOrRecord<T> =
	| { [index: string]: RecursiveArrayOrRecord<T> }
	| RecursiveArrayOrRecord<T>[]
	| T;
declare interface ReferencedExport {
	/**
	 * name of the referenced export
	 */
	name: string[];

	/**
	 * when false, referenced export can not be mangled, defaults to true
	 */
	canMangle?: boolean;
}
type Remotes = (string | RemotesObject)[] | RemotesObject;

/**
 * Advanced configuration for container locations from which modules should be resolved and loaded at runtime.
 */
declare interface RemotesConfig {
	/**
	 * Container locations from which modules should be resolved and loaded at runtime.
	 */
	external: string | string[];

	/**
	 * The name of the share scope shared with this remote.
	 */
	shareScope?: string;
}

/**
 * Container locations from which modules should be resolved and loaded at runtime. Property names are used as request scopes.
 */
declare interface RemotesObject {
	[index: string]: string | RemotesConfig | string[];
}
declare interface RenderBootstrapContext {
	/**
	 * the chunk
	 */
	chunk: Chunk;

	/**
	 * the runtime template
	 */
	runtimeTemplate: RuntimeTemplate;

	/**
	 * the module graph
	 */
	moduleGraph: ModuleGraph;

	/**
	 * the chunk graph
	 */
	chunkGraph: ChunkGraph;

	/**
	 * hash to be used for render call
	 */
	hash: string;
}
declare interface RenderContextModuleTemplate {
	/**
	 * the chunk
	 */
	chunk: Chunk;

	/**
	 * the dependency templates
	 */
	dependencyTemplates: DependencyTemplates;

	/**
	 * the runtime template
	 */
	runtimeTemplate: RuntimeTemplate;

	/**
	 * the module graph
	 */
	moduleGraph: ModuleGraph;

	/**
	 * the chunk graph
	 */
	chunkGraph: ChunkGraph;
}
declare interface RenderContextObject {
	/**
	 * the chunk
	 */
	chunk: Chunk;

	/**
	 * the dependency templates
	 */
	dependencyTemplates: DependencyTemplates;

	/**
	 * the runtime template
	 */
	runtimeTemplate: RuntimeTemplate;

	/**
	 * the module graph
	 */
	moduleGraph: ModuleGraph;

	/**
	 * the chunk graph
	 */
	chunkGraph: ChunkGraph;

	/**
	 * results of code generation
	 */
	codeGenerationResults: CodeGenerationResults;
}
type RenderManifestEntry =
	| RenderManifestEntryTemplated
	| RenderManifestEntryStatic;
declare interface RenderManifestEntryStatic {
	render: () => Source;
	filename: string;
	info: AssetInfo;
	identifier: string;
	hash?: string;
	auxiliary?: boolean;
}
declare interface RenderManifestEntryTemplated {
	render: () => Source;
	filenameTemplate: string | ((arg0: PathData, arg1?: AssetInfo) => string);
	pathOptions?: PathData;
	info?: AssetInfo;
	identifier: string;
	hash?: string;
	auxiliary?: boolean;
}
declare interface RenderManifestOptions {
	/**
	 * the chunk used to render
	 */
	chunk: Chunk;
	hash: string;
	fullHash: string;
	outputOptions: Output;
	codeGenerationResults: CodeGenerationResults;
	moduleTemplates: { javascript: ModuleTemplate };
	dependencyTemplates: DependencyTemplates;
	runtimeTemplate: RuntimeTemplate;
	moduleGraph: ModuleGraph;
	chunkGraph: ChunkGraph;
}
declare class ReplaceSource extends Source {
	constructor(source: Source, name?: string);
	replace(start: number, end: number, newValue: string, name?: string): void;
	insert(pos: number, newValue: string, name?: string): void;
	getName(): string;
	original(): string;
	getReplacements(): {
		start: number;
		end: number;
		content: string;
		insertIndex: number;
		name: string;
	}[];
}
declare abstract class RequestShortener {
	contextify: (arg0: string) => string;
	shorten(request?: null | string): undefined | null | string;
}
declare interface ResolveBuildDependenciesResult {
	/**
	 * list of files
	 */
	files: Set<string>;

	/**
	 * list of directories
	 */
	directories: Set<string>;

	/**
	 * list of missing entries
	 */
	missing: Set<string>;

	/**
	 * stored resolve results
	 */
	resolveResults: Map<string, string>;

	/**
	 * dependencies of the resolving
	 */
	resolveDependencies: {
		/**
		 * list of files
		 */
		files: Set<string>;
		/**
		 * list of directories
		 */
		directories: Set<string>;
		/**
		 * list of missing entries
		 */
		missing: Set<string>;
	};
}

/**
 * Resolve context
 */
declare interface ResolveContext {
	contextDependencies?: WriteOnlySet<string>;

	/**
	 * files that was found on file system
	 */
	fileDependencies?: WriteOnlySet<string>;

	/**
	 * dependencies that was not found on file system
	 */
	missingDependencies?: WriteOnlySet<string>;

	/**
	 * set of hooks' calls. For instance, `resolve → parsedResolve → describedResolve`,
	 */
	stack?: Set<string>;

	/**
	 * log function
	 */
	log?: (arg0: string) => void;
}
declare interface ResolveData {
	contextInfo: ModuleFactoryCreateDataContextInfo;
	resolveOptions?: ResolveOptionsWebpackOptions;
	context: string;
	request: string;
	dependencies: ModuleDependency[];
	createData: Object;
	fileDependencies: LazySet<string>;
	missingDependencies: LazySet<string>;
	contextDependencies: LazySet<string>;

	/**
	 * allow to use the unsafe cache
	 */
	cacheable: boolean;
}
declare interface ResolveOptionsTypes {
	alias: AliasOption[];
	fallback: AliasOption[];
	aliasFields: Set<string | string[]>;
	cachePredicate: (arg0: ResolveRequest) => boolean;
	cacheWithContext: boolean;

	/**
	 * A list of exports field condition names.
	 */
	conditionNames: Set<string>;
	descriptionFiles: string[];
	enforceExtension: boolean;
	exportsFields: Set<string | string[]>;
	importsFields: Set<string | string[]>;
	extensions: Set<string>;
	fileSystem: FileSystem;
	unsafeCache: false | object;
	symlinks: boolean;
	resolver?: Resolver;
	modules: (string | string[])[];
	mainFields: { name: string[]; forceRelative: boolean }[];
	mainFiles: Set<string>;
	plugins: Plugin[];
	pnpApi: null | PnpApiImpl;
	roots: Set<string>;
	fullySpecified: boolean;
	resolveToContext: boolean;
	restrictions: Set<string | RegExp>;
	preferRelative: boolean;
	preferAbsolute: boolean;
}

/**
 * Options object for resolving requests.
 */
declare interface ResolveOptionsWebpackOptions {
	/**
	 * Redirect module requests.
	 */
	alias?:
		| {
				/**
				 * New request.
				 */
				alias: string | false | string[];
				/**
				 * Request to be redirected.
				 */
				name: string;
				/**
				 * Redirect only exact matching request.
				 */
				onlyModule?: boolean;
		  }[]
		| { [index: string]: string | false | string[] };

	/**
	 * Fields in the description file (usually package.json) which are used to redirect requests inside the module.
	 */
	aliasFields?: (string | string[])[];

	/**
	 * Extra resolve options per dependency category. Typical categories are "commonjs", "amd", "esm".
	 */
	byDependency?: { [index: string]: ResolveOptionsWebpackOptions };

	/**
	 * Enable caching of successfully resolved requests (cache entries are revalidated).
	 */
	cache?: boolean;

	/**
	 * Predicate function to decide which requests should be cached.
	 */
	cachePredicate?: (request: ResolveRequest) => boolean;

	/**
	 * Include the context information in the cache identifier when caching.
	 */
	cacheWithContext?: boolean;

	/**
	 * Condition names for exports field entry point.
	 */
	conditionNames?: string[];

	/**
	 * Filenames used to find a description file (like a package.json).
	 */
	descriptionFiles?: string[];

	/**
	 * Enforce the resolver to use one of the extensions from the extensions option (User must specify requests without extension).
	 */
	enforceExtension?: boolean;

	/**
	 * Field names from the description file (usually package.json) which are used to provide entry points of a package.
	 */
	exportsFields?: string[];

	/**
	 * Extensions added to the request when trying to find the file.
	 */
	extensions?: string[];

	/**
	 * Redirect module requests when normal resolving fails.
	 */
	fallback?:
		| {
				/**
				 * New request.
				 */
				alias: string | false | string[];
				/**
				 * Request to be redirected.
				 */
				name: string;
				/**
				 * Redirect only exact matching request.
				 */
				onlyModule?: boolean;
		  }[]
		| { [index: string]: string | false | string[] };

	/**
	 * Filesystem for the resolver.
	 */
	fileSystem?: InputFileSystem;

	/**
	 * Treats the request specified by the user as fully specified, meaning no extensions are added and the mainFiles in directories are not resolved (This doesn't affect requests from mainFields, aliasFields or aliases).
	 */
	fullySpecified?: boolean;

	/**
	 * Field names from the description file (usually package.json) which are used to provide internal request of a package (requests starting with # are considered as internal).
	 */
	importsFields?: string[];

	/**
	 * Field names from the description file (package.json) which are used to find the default entry point.
	 */
	mainFields?: (string | string[])[];

	/**
	 * Filenames used to find the default entry point if there is no description file or main field.
	 */
	mainFiles?: string[];

	/**
	 * Folder names or directory paths where to find modules.
	 */
	modules?: string[];

	/**
	 * Plugins for the resolver.
	 */
	plugins?: ("..." | ResolvePluginInstance)[];

	/**
	 * Prefer to resolve server-relative URLs (starting with '/') as absolute paths before falling back to resolve in 'resolve.roots'.
	 */
	preferAbsolute?: boolean;

	/**
	 * Prefer to resolve module requests as relative request and fallback to resolving as module.
	 */
	preferRelative?: boolean;

	/**
	 * Custom resolver.
	 */
	resolver?: Resolver;

	/**
	 * A list of resolve restrictions. Resolve results must fulfill all of these restrictions to resolve successfully. Other resolve paths are taken when restrictions are not met.
	 */
	restrictions?: (string | RegExp)[];

	/**
	 * A list of directories in which requests that are server-relative URLs (starting with '/') are resolved.
	 */
	roots?: string[];

	/**
	 * Enable resolving symlinks to the original location.
	 */
	symlinks?: boolean;

	/**
	 * Enable caching of successfully resolved requests (cache entries are not revalidated).
	 */
	unsafeCache?: boolean | { [index: string]: any };

	/**
	 * Use synchronous filesystem calls for the resolver.
	 */
	useSyncFileSystemCalls?: boolean;
}
type ResolveOptionsWithDependencyType = ResolveOptionsWebpackOptions & {
	dependencyType?: string;
	resolveToContext?: boolean;
};

/**
 * Plugin instance.
 */
declare interface ResolvePluginInstance {
	[index: string]: any;

	/**
	 * The run point of the plugin, required method.
	 */
	apply: (resolver: Resolver) => void;
}
type ResolveRequest = BaseResolveRequest & Partial<ParsedIdentifier>;
declare abstract class Resolver {
	fileSystem: FileSystem;
	options: ResolveOptionsTypes;
	hooks: {
		resolveStep: SyncHook<
			[
				AsyncSeriesBailHook<
					[ResolveRequest, ResolveContext],
					null | ResolveRequest
				>,
				ResolveRequest
			]
		>;
		noResolve: SyncHook<[ResolveRequest, Error]>;
		resolve: AsyncSeriesBailHook<
			[ResolveRequest, ResolveContext],
			null | ResolveRequest
		>;
		result: AsyncSeriesHook<[ResolveRequest, ResolveContext]>;
	};
	ensureHook(
		name:
			| string
			| AsyncSeriesBailHook<
					[ResolveRequest, ResolveContext],
					null | ResolveRequest
			  >
	): AsyncSeriesBailHook<
		[ResolveRequest, ResolveContext],
		null | ResolveRequest
	>;
	getHook(
		name:
			| string
			| AsyncSeriesBailHook<
					[ResolveRequest, ResolveContext],
					null | ResolveRequest
			  >
	): AsyncSeriesBailHook<
		[ResolveRequest, ResolveContext],
		null | ResolveRequest
	>;
	resolveSync(context: object, path: string, request: string): string | false;
	resolve(
		context: object,
		path: string,
		request: string,
		resolveContext: ResolveContext,
		callback: (
			arg0: null | Error,
			arg1?: string | false,
			arg2?: ResolveRequest
		) => void
	): void;
	doResolve(
		hook?: any,
		request?: any,
		message?: any,
		resolveContext?: any,
		callback?: any
	): any;
	parse(identifier: string): ParsedIdentifier;
	isModule(path?: any): boolean;
	isPrivate(path?: any): boolean;
	isDirectory(path: string): boolean;
	join(path?: any, request?: any): string;
	normalize(path?: any): string;
}
declare interface ResolverCache {
	direct: WeakMap<Object, ResolverWithOptions>;
	stringified: Map<string, ResolverWithOptions>;
}
declare abstract class ResolverFactory {
	hooks: Readonly<{
		resolveOptions: HookMap<
			SyncWaterfallHook<[ResolveOptionsWithDependencyType]>
		>;
		resolver: HookMap<
			SyncHook<[Resolver, UserResolveOptions, ResolveOptionsWithDependencyType]>
		>;
	}>;
	cache: Map<string, ResolverCache>;
	get(
		type: string,
		resolveOptions?: ResolveOptionsWithDependencyType
	): ResolverWithOptions;
}
type ResolverWithOptions = Resolver & WithOptions;

declare interface ResourceDataWithData {
	resource: string;
	path: string;
	query: string;
	fragment: string;
	data: Record<string, any>;
}
type Rule = string | RegExp;
declare interface RuleSet {
	/**
	 * map of references in the rule set (may grow over time)
	 */
	references: Map<string, any>;

	/**
	 * execute the rule set
	 */
	exec: (arg0: object) => Effect[];
}
type RuleSetCondition =
	| string
	| RegExp
	| {
			/**
			 * Logical AND.
			 */
			and?: RuleSetCondition[];
			/**
			 * Logical NOT.
			 */
			not?: RuleSetCondition[];
			/**
			 * Logical OR.
			 */
			or?: RuleSetCondition[];
	  }
	| ((value: string) => boolean)
	| RuleSetCondition[];
type RuleSetConditionAbsolute =
	| string
	| RegExp
	| {
			/**
			 * Logical AND.
			 */
			and?: RuleSetConditionAbsolute[];
			/**
			 * Logical NOT.
			 */
			not?: RuleSetConditionAbsolute[];
			/**
			 * Logical OR.
			 */
			or?: RuleSetConditionAbsolute[];
	  }
	| ((value: string) => boolean)
	| RuleSetConditionAbsolute[];
type RuleSetConditionOrConditions =
	| string
	| RegExp
	| {
			/**
			 * Logical AND.
			 */
			and?: RuleSetCondition[];
			/**
			 * Logical NOT.
			 */
			not?: RuleSetCondition[];
			/**
			 * Logical OR.
			 */
			or?: RuleSetCondition[];
	  }
	| ((value: string) => boolean)
	| RuleSetCondition[];

/**
 * A rule description with conditions and effects for modules.
 */
declare interface RuleSetRule {
	/**
	 * Match the child compiler name.
	 */
	compiler?:
		| string
		| RegExp
		| {
				/**
				 * Logical AND.
				 */
				and?: RuleSetCondition[];
				/**
				 * Logical NOT.
				 */
				not?: RuleSetCondition[];
				/**
				 * Logical OR.
				 */
				or?: RuleSetCondition[];
		  }
		| ((value: string) => boolean)
		| RuleSetCondition[];

	/**
	 * Match dependency type.
	 */
	dependency?:
		| string
		| RegExp
		| {
				/**
				 * Logical AND.
				 */
				and?: RuleSetCondition[];
				/**
				 * Logical NOT.
				 */
				not?: RuleSetCondition[];
				/**
				 * Logical OR.
				 */
				or?: RuleSetCondition[];
		  }
		| ((value: string) => boolean)
		| RuleSetCondition[];

	/**
	 * Match values of properties in the description file (usually package.json).
	 */
	descriptionData?: { [index: string]: RuleSetConditionOrConditions };

	/**
	 * Enforce this rule as pre or post step.
	 */
	enforce?: "pre" | "post";

	/**
	 * Shortcut for resource.exclude.
	 */
	exclude?:
		| string
		| RegExp
		| {
				/**
				 * Logical AND.
				 */
				and?: RuleSetConditionAbsolute[];
				/**
				 * Logical NOT.
				 */
				not?: RuleSetConditionAbsolute[];
				/**
				 * Logical OR.
				 */
				or?: RuleSetConditionAbsolute[];
		  }
		| ((value: string) => boolean)
		| RuleSetConditionAbsolute[];

	/**
	 * The options for the module generator.
	 */
	generator?: { [index: string]: any };

	/**
	 * Shortcut for resource.include.
	 */
	include?:
		| string
		| RegExp
		| {
				/**
				 * Logical AND.
				 */
				and?: RuleSetConditionAbsolute[];
				/**
				 * Logical NOT.
				 */
				not?: RuleSetConditionAbsolute[];
				/**
				 * Logical OR.
				 */
				or?: RuleSetConditionAbsolute[];
		  }
		| ((value: string) => boolean)
		| RuleSetConditionAbsolute[];

	/**
	 * Match the issuer of the module (The module pointing to this module).
	 */
	issuer?:
		| string
		| RegExp
		| {
				/**
				 * Logical AND.
				 */
				and?: RuleSetConditionAbsolute[];
				/**
				 * Logical NOT.
				 */
				not?: RuleSetConditionAbsolute[];
				/**
				 * Logical OR.
				 */
				or?: RuleSetConditionAbsolute[];
		  }
		| ((value: string) => boolean)
		| RuleSetConditionAbsolute[];

	/**
	 * Match layer of the issuer of this module (The module pointing to this module).
	 */
	issuerLayer?:
		| string
		| RegExp
		| {
				/**
				 * Logical AND.
				 */
				and?: RuleSetCondition[];
				/**
				 * Logical NOT.
				 */
				not?: RuleSetCondition[];
				/**
				 * Logical OR.
				 */
				or?: RuleSetCondition[];
		  }
		| ((value: string) => boolean)
		| RuleSetCondition[];

	/**
	 * Specifies the layer in which the module should be placed in.
	 */
	layer?: string;

	/**
	 * Shortcut for use.loader.
	 */
	loader?: string;

	/**
	 * Match module mimetype when load from Data URI.
	 */
	mimetype?:
		| string
		| RegExp
		| {
				/**
				 * Logical AND.
				 */
				and?: RuleSetCondition[];
				/**
				 * Logical NOT.
				 */
				not?: RuleSetCondition[];
				/**
				 * Logical OR.
				 */
				or?: RuleSetCondition[];
		  }
		| ((value: string) => boolean)
		| RuleSetCondition[];

	/**
	 * Only execute the first matching rule in this array.
	 */
	oneOf?: RuleSetRule[];

	/**
	 * Shortcut for use.options.
	 */
	options?: string | { [index: string]: any };

	/**
	 * Options for parsing.
	 */
	parser?: { [index: string]: any };

	/**
	 * Match the real resource path of the module.
	 */
	realResource?:
		| string
		| RegExp
		| {
				/**
				 * Logical AND.
				 */
				and?: RuleSetConditionAbsolute[];
				/**
				 * Logical NOT.
				 */
				not?: RuleSetConditionAbsolute[];
				/**
				 * Logical OR.
				 */
				or?: RuleSetConditionAbsolute[];
		  }
		| ((value: string) => boolean)
		| RuleSetConditionAbsolute[];

	/**
	 * Options for the resolver.
	 */
	resolve?: ResolveOptionsWebpackOptions;

	/**
	 * Match the resource path of the module.
	 */
	resource?:
		| string
		| RegExp
		| {
				/**
				 * Logical AND.
				 */
				and?: RuleSetConditionAbsolute[];
				/**
				 * Logical NOT.
				 */
				not?: RuleSetConditionAbsolute[];
				/**
				 * Logical OR.
				 */
				or?: RuleSetConditionAbsolute[];
		  }
		| ((value: string) => boolean)
		| RuleSetConditionAbsolute[];

	/**
	 * Match the resource fragment of the module.
	 */
	resourceFragment?:
		| string
		| RegExp
		| {
				/**
				 * Logical AND.
				 */
				and?: RuleSetCondition[];
				/**
				 * Logical NOT.
				 */
				not?: RuleSetCondition[];
				/**
				 * Logical OR.
				 */
				or?: RuleSetCondition[];
		  }
		| ((value: string) => boolean)
		| RuleSetCondition[];

	/**
	 * Match the resource query of the module.
	 */
	resourceQuery?:
		| string
		| RegExp
		| {
				/**
				 * Logical AND.
				 */
				and?: RuleSetCondition[];
				/**
				 * Logical NOT.
				 */
				not?: RuleSetCondition[];
				/**
				 * Logical OR.
				 */
				or?: RuleSetCondition[];
		  }
		| ((value: string) => boolean)
		| RuleSetCondition[];

	/**
	 * Match and execute these rules when this rule is matched.
	 */
	rules?: RuleSetRule[];

	/**
	 * Flags a module as with or without side effects.
	 */
	sideEffects?: boolean;

	/**
	 * Shortcut for resource.test.
	 */
	test?:
		| string
		| RegExp
		| {
				/**
				 * Logical AND.
				 */
				and?: RuleSetConditionAbsolute[];
				/**
				 * Logical NOT.
				 */
				not?: RuleSetConditionAbsolute[];
				/**
				 * Logical OR.
				 */
				or?: RuleSetConditionAbsolute[];
		  }
		| ((value: string) => boolean)
		| RuleSetConditionAbsolute[];

	/**
	 * Module type to use for the module.
	 */
	type?: string;

	/**
	 * Modifiers applied to the module when rule is matched.
	 */
	use?:
		| string
		| RuleSetUseItem[]
		| ((data: {
				resource: string;
				realResource: string;
				resourceQuery: string;
				issuer: string;
				compiler: string;
		  }) => RuleSetUseItem[])
		| {
				/**
				 * Unique loader options identifier.
				 */
				ident?: string;
				/**
				 * Loader name.
				 */
				loader?: string;
				/**
				 * Loader options.
				 */
				options?: string | { [index: string]: any };
		  }
		| ((
				data: object
		  ) =>
				| string
				| {
						/**
						 * Unique loader options identifier.
						 */
						ident?: string;
						/**
						 * Loader name.
						 */
						loader?: string;
						/**
						 * Loader options.
						 */
						options?: string | { [index: string]: any };
				  }
				| __TypeWebpackOptions
				| RuleSetUseItem[]);
}
type RuleSetUse =
	| string
	| RuleSetUseItem[]
	| ((data: {
			resource: string;
			realResource: string;
			resourceQuery: string;
			issuer: string;
			compiler: string;
	  }) => RuleSetUseItem[])
	| {
			/**
			 * Unique loader options identifier.
			 */
			ident?: string;
			/**
			 * Loader name.
			 */
			loader?: string;
			/**
			 * Loader options.
			 */
			options?: string | { [index: string]: any };
	  }
	| __TypeWebpackOptions;
type RuleSetUseItem =
	| string
	| {
			/**
			 * Unique loader options identifier.
			 */
			ident?: string;
			/**
			 * Loader name.
			 */
			loader?: string;
			/**
			 * Loader options.
			 */
			options?: string | { [index: string]: any };
	  }
	| __TypeWebpackOptions;
declare class RuntimeChunkPlugin {
	constructor(options?: any);
	options: any;

	/**
	 * Apply the plugin
	 */
	apply(compiler: Compiler): void;
}
declare class RuntimeModule extends Module {
	constructor(name: string, stage?: number);
	name: string;
	stage: number;
	compilation: Compilation;
	chunk: Chunk;
	fullHash: boolean;
	attach(compilation: Compilation, chunk: Chunk): void;
	generate(): string;
	getGeneratedCode(): string;
	shouldIsolate(): boolean;

	/**
	 * Runtime modules without any dependencies to other runtime modules
	 */
	static STAGE_NORMAL: number;

	/**
	 * Runtime modules with simple dependencies on other runtime modules
	 */
	static STAGE_BASIC: number;

	/**
	 * Runtime modules which attach to handlers of other runtime modules
	 */
	static STAGE_ATTACH: number;

	/**
	 * Runtime modules which trigger actions on bootstrap
	 */
	static STAGE_TRIGGER: number;
}
type RuntimeSpec = undefined | string | SortableSet<string>;
declare abstract class RuntimeSpecMap<T> {
	get(runtime: RuntimeSpec): T;
	has(runtime: RuntimeSpec): boolean;
	set(runtime?: any, value?: any): void;
	provide(runtime?: any, computer?: any): any;
	delete(runtime?: any): void;
	update(runtime?: any, fn?: any): void;
	keys(): RuntimeSpec[];
	values(): IterableIterator<T>;
	readonly size?: number;
}
declare abstract class RuntimeSpecSet {
	add(runtime?: any): void;
	has(runtime?: any): boolean;
	[Symbol.iterator](): IterableIterator<RuntimeSpec>;
	readonly size: number;
}
declare abstract class RuntimeTemplate {
	outputOptions: OutputNormalized;
	requestShortener: RequestShortener;
	isIIFE(): undefined | boolean;
	isModule(): undefined | boolean;
	supportsConst(): undefined | boolean;
	supportsArrowFunction(): undefined | boolean;
	supportsForOf(): undefined | boolean;
	supportsDestructuring(): undefined | boolean;
	supportsBigIntLiteral(): undefined | boolean;
	supportsDynamicImport(): undefined | boolean;
	supportsEcmaScriptModuleSyntax(): undefined | boolean;
	supportTemplateLiteral(): boolean;
	returningFunction(returnValue?: any, args?: string): string;
	basicFunction(args?: any, body?: any): string;
	emptyFunction(): "x => {}" | "function() {}";
	destructureArray(items?: any, value?: any): string;
	iife(args?: any, body?: any): string;
	forEach(variable?: any, array?: any, body?: any): string;

	/**
	 * Add a comment
	 */
	comment(__0: {
		/**
		 * request string used originally
		 */
		request?: string;
		/**
		 * name of the chunk referenced
		 */
		chunkName?: string;
		/**
		 * reason information of the chunk
		 */
		chunkReason?: string;
		/**
		 * additional message
		 */
		message?: string;
		/**
		 * name of the export
		 */
		exportName?: string;
	}): string;
	throwMissingModuleErrorBlock(__0: {
		/**
		 * request string used originally
		 */
		request?: string;
	}): string;
	throwMissingModuleErrorFunction(__0: {
		/**
		 * request string used originally
		 */
		request?: string;
	}): string;
	missingModule(__0: {
		/**
		 * request string used originally
		 */
		request?: string;
	}): string;
	missingModuleStatement(__0: {
		/**
		 * request string used originally
		 */
		request?: string;
	}): string;
	missingModulePromise(__0: {
		/**
		 * request string used originally
		 */
		request?: string;
	}): string;
	weakError(__0: {
		/**
		 * the chunk graph
		 */
		chunkGraph: ChunkGraph;
		/**
		 * the module
		 */
		module: Module;
		/**
		 * the request that should be printed as comment
		 */
		request: string;
		/**
		 * expression to use as id expression
		 */
		idExpr?: string;
		/**
		 * which kind of code should be returned
		 */
		type: "promise" | "expression" | "statements";
	}): string;
	moduleId(__0: {
		/**
		 * the module
		 */
		module: Module;
		/**
		 * the chunk graph
		 */
		chunkGraph: ChunkGraph;
		/**
		 * the request that should be printed as comment
		 */
		request: string;
		/**
		 * if the dependency is weak (will create a nice error message)
		 */
		weak?: boolean;
	}): string;
	moduleRaw(__0: {
		/**
		 * the module
		 */
		module: Module;
		/**
		 * the chunk graph
		 */
		chunkGraph: ChunkGraph;
		/**
		 * the request that should be printed as comment
		 */
		request: string;
		/**
		 * if the dependency is weak (will create a nice error message)
		 */
		weak?: boolean;
		/**
		 * if set, will be filled with runtime requirements
		 */
		runtimeRequirements: Set<string>;
	}): string;
	moduleExports(__0: {
		/**
		 * the module
		 */
		module: Module;
		/**
		 * the chunk graph
		 */
		chunkGraph: ChunkGraph;
		/**
		 * the request that should be printed as comment
		 */
		request: string;
		/**
		 * if the dependency is weak (will create a nice error message)
		 */
		weak?: boolean;
		/**
		 * if set, will be filled with runtime requirements
		 */
		runtimeRequirements: Set<string>;
	}): string;
	moduleNamespace(__0: {
		/**
		 * the module
		 */
		module: Module;
		/**
		 * the chunk graph
		 */
		chunkGraph: ChunkGraph;
		/**
		 * the request that should be printed as comment
		 */
		request: string;
		/**
		 * if the current module is in strict esm mode
		 */
		strict?: boolean;
		/**
		 * if the dependency is weak (will create a nice error message)
		 */
		weak?: boolean;
		/**
		 * if set, will be filled with runtime requirements
		 */
		runtimeRequirements: Set<string>;
	}): string;
	moduleNamespacePromise(__0: {
		/**
		 * the chunk graph
		 */
		chunkGraph: ChunkGraph;
		/**
		 * the current dependencies block
		 */
		block?: AsyncDependenciesBlock;
		/**
		 * the module
		 */
		module: Module;
		/**
		 * the request that should be printed as comment
		 */
		request: string;
		/**
		 * a message for the comment
		 */
		message: string;
		/**
		 * if the current module is in strict esm mode
		 */
		strict?: boolean;
		/**
		 * if the dependency is weak (will create a nice error message)
		 */
		weak?: boolean;
		/**
		 * if set, will be filled with runtime requirements
		 */
		runtimeRequirements: Set<string>;
	}): string;
	runtimeConditionExpression(__0: {
		/**
		 * the chunk graph
		 */
		chunkGraph: ChunkGraph;
		/**
		 * runtime for which this code will be generated
		 */
		runtime?: RuntimeSpec;
		/**
		 * only execute the statement in some runtimes
		 */
		runtimeCondition?: string | boolean | SortableSet<string>;
		/**
		 * if set, will be filled with runtime requirements
		 */
		runtimeRequirements: Set<string>;
	}): string;
	importStatement(__0: {
		/**
		 * whether a new variable should be created or the existing one updated
		 */
		update?: boolean;
		/**
		 * the module
		 */
		module: Module;
		/**
		 * the chunk graph
		 */
		chunkGraph: ChunkGraph;
		/**
		 * the request that should be printed as comment
		 */
		request: string;
		/**
		 * name of the import variable
		 */
		importVar: string;
		/**
		 * module in which the statement is emitted
		 */
		originModule: Module;
		/**
		 * true, if this is a weak dependency
		 */
		weak?: boolean;
		/**
		 * if set, will be filled with runtime requirements
		 */
		runtimeRequirements: Set<string>;
	}): [string, string];
	exportFromImport(__0: {
		/**
		 * the module graph
		 */
		moduleGraph: ModuleGraph;
		/**
		 * the module
		 */
		module: Module;
		/**
		 * the request
		 */
		request: string;
		/**
		 * the export name
		 */
		exportName: string | string[];
		/**
		 * the origin module
		 */
		originModule: Module;
		/**
		 * true, if location is safe for ASI, a bracket can be emitted
		 */
		asiSafe?: boolean;
		/**
		 * true, if expression will be called
		 */
		isCall: boolean;
		/**
		 * when false, call context will not be preserved
		 */
		callContext: boolean;
		/**
		 * when true and accessing the default exports, interop code will be generated
		 */
		defaultInterop: boolean;
		/**
		 * the identifier name of the import variable
		 */
		importVar: string;
		/**
		 * init fragments will be added here
		 */
		initFragments: InitFragment[];
		/**
		 * runtime for which this code will be generated
		 */
		runtime: RuntimeSpec;
		/**
		 * if set, will be filled with runtime requirements
		 */
		runtimeRequirements: Set<string>;
	}): string;
	blockPromise(__0: {
		/**
		 * the async block
		 */
		block: AsyncDependenciesBlock;
		/**
		 * the message
		 */
		message: string;
		/**
		 * the chunk graph
		 */
		chunkGraph: ChunkGraph;
		/**
		 * if set, will be filled with runtime requirements
		 */
		runtimeRequirements: Set<string>;
	}): string;
	asyncModuleFactory(__0: {
		/**
		 * the async block
		 */
		block: AsyncDependenciesBlock;
		/**
		 * the chunk graph
		 */
		chunkGraph: ChunkGraph;
		/**
		 * if set, will be filled with runtime requirements
		 */
		runtimeRequirements: Set<string>;
		/**
		 * request string used originally
		 */
		request?: string;
	}): string;
	syncModuleFactory(__0: {
		/**
		 * the dependency
		 */
		dependency: Dependency;
		/**
		 * the chunk graph
		 */
		chunkGraph: ChunkGraph;
		/**
		 * if set, will be filled with runtime requirements
		 */
		runtimeRequirements: Set<string>;
		/**
		 * request string used originally
		 */
		request?: string;
	}): string;
	defineEsModuleFlagStatement(__0: {
		/**
		 * the name of the exports object
		 */
		exportsArgument: string;
		/**
		 * if set, will be filled with runtime requirements
		 */
		runtimeRequirements: Set<string>;
	}): string;
}
declare abstract class RuntimeValue {
	fn: any;
	fileDependencies: any;
	exec(parser?: any): any;
}
type Schema =
	| (JSONSchema4 & Extend)
	| (JSONSchema6 & Extend)
	| (JSONSchema7 & Extend);
declare interface ScopeInfo {
	definitions: StackedMap<string, ScopeInfo | VariableInfo>;
	topLevelScope: boolean | "arrow";
	inShorthand: boolean;
	isStrict: boolean;
	isAsmJs: boolean;
	inTry: boolean;
}
declare interface Selector<A, B> {
	(input: A): B;
}
declare abstract class Serializer {
	serializeMiddlewares: any;
	deserializeMiddlewares: any;
	context: any;
	serialize(obj?: any, context?: any): any;
	deserialize(value?: any, context?: any): any;
}
declare class SharePlugin {
	constructor(options: SharePluginOptions);

	/**
	 * Apply the plugin
	 */
	apply(compiler: Compiler): void;
}

/**
 * Options for shared modules.
 */
declare interface SharePluginOptions {
	/**
	 * Share scope name used for all shared modules (defaults to 'default').
	 */
	shareScope?: string;

	/**
	 * Modules that should be shared in the share scope. When provided, property names are used to match requested modules in this compilation.
	 */
	shared: Shared;
}
type Shared = (string | SharedObject)[] | SharedObject;

/**
 * Advanced configuration for modules that should be shared in the share scope.
 */
declare interface SharedConfig {
	/**
	 * Include the provided and fallback module directly instead behind an async request. This allows to use this shared module in initial load too. All possible shared modules need to be eager too.
	 */
	eager?: boolean;

	/**
	 * Provided module that should be provided to share scope. Also acts as fallback module if no shared module is found in share scope or version isn't valid. Defaults to the property name.
	 */
	import?: string | false;

	/**
	 * Package name to determine required version from description file. This is only needed when package name can't be automatically determined from request.
	 */
	packageName?: string;

	/**
	 * Version requirement from module in share scope.
	 */
	requiredVersion?: string | false;

	/**
	 * Module is looked up under this key from the share scope.
	 */
	shareKey?: string;

	/**
	 * Share scope name.
	 */
	shareScope?: string;

	/**
	 * Allow only a single version of the shared module in share scope (disabled by default).
	 */
	singleton?: boolean;

	/**
	 * Do not accept shared module if version is not valid (defaults to yes, if local fallback module is available and shared module is not a singleton, otherwise no, has no effect if there is no required version specified).
	 */
	strictVersion?: boolean;

	/**
	 * Version of the provided module. Will replace lower matching versions, but not higher.
	 */
	version?: string | false;
}

/**
 * Modules that should be shared in the share scope. Property names are used to match requested modules in this compilation. Relative requests are resolved, module requests are matched unresolved, absolute paths will match resolved requests. A trailing slash will match all requests with this prefix. In this case shareKey must also have a trailing slash.
 */
declare interface SharedObject {
	[index: string]: string | SharedConfig;
}
declare class SideEffectsFlagPlugin {
	constructor(analyseSource?: boolean);

	/**
	 * Apply the plugin
	 */
	apply(compiler: Compiler): void;
	static moduleHasSideEffects(
		moduleName?: any,
		flagValue?: any,
		cache?: any
	): any;
}
declare class SizeOnlySource extends Source {
	constructor(size: number);
}
declare abstract class Snapshot {
	startTime?: number;
	fileTimestamps?: Map<string, FileSystemInfoEntry>;
	fileHashes?: Map<string, string>;
	fileTshs?: Map<string, string | TimestampAndHash>;
	contextTimestamps?: Map<string, FileSystemInfoEntry>;
	contextHashes?: Map<string, string>;
	contextTshs?: Map<string, string | TimestampAndHash>;
	missingExistence?: Map<string, boolean>;
	managedItemInfo?: Map<string, string>;
	managedFiles?: Set<string>;
	managedContexts?: Set<string>;
	managedMissing?: Set<string>;
	children?: Set<Snapshot>;
	hasStartTime(): boolean;
	setStartTime(value?: any): void;
	setMergedStartTime(value?: any, snapshot?: any): void;
	hasFileTimestamps(): boolean;
	setFileTimestamps(value?: any): void;
	hasFileHashes(): boolean;
	setFileHashes(value?: any): void;
	hasFileTshs(): boolean;
	setFileTshs(value?: any): void;
	hasContextTimestamps(): boolean;
	setContextTimestamps(value?: any): void;
	hasContextHashes(): boolean;
	setContextHashes(value?: any): void;
	hasContextTshs(): boolean;
	setContextTshs(value?: any): void;
	hasMissingExistence(): boolean;
	setMissingExistence(value?: any): void;
	hasManagedItemInfo(): boolean;
	setManagedItemInfo(value?: any): void;
	hasManagedFiles(): boolean;
	setManagedFiles(value?: any): void;
	hasManagedContexts(): boolean;
	setManagedContexts(value?: any): void;
	hasManagedMissing(): boolean;
	setManagedMissing(value?: any): void;
	hasChildren(): boolean;
	setChildren(value?: any): void;
	addChild(child?: any): void;
	serialize(__0: { write: any }): void;
	deserialize(__0: { read: any }): void;
	getFileIterable(): Iterable<string>;
	getContextIterable(): Iterable<string>;
	getMissingIterable(): Iterable<string>;
}

/**
 * Options affecting how file system snapshots are created and validated.
 */
declare interface SnapshotOptions {
	/**
	 * Options for snapshotting build dependencies to determine if the whole cache need to be invalidated.
	 */
	buildDependencies?: {
		/**
		 * Use hashes of the content of the files/directories to determine invalidation.
		 */
		hash?: boolean;
		/**
		 * Use timestamps of the files/directories to determine invalidation.
		 */
		timestamp?: boolean;
	};

	/**
	 * List of paths that are managed by a package manager and contain a version or hash in its path so all files are immutable.
	 */
	immutablePaths?: string[];

	/**
	 * List of paths that are managed by a package manager and can be trusted to not be modified otherwise.
	 */
	managedPaths?: string[];

	/**
	 * Options for snapshotting dependencies of modules to determine if they need to be built again.
	 */
	module?: {
		/**
		 * Use hashes of the content of the files/directories to determine invalidation.
		 */
		hash?: boolean;
		/**
		 * Use timestamps of the files/directories to determine invalidation.
		 */
		timestamp?: boolean;
	};

	/**
	 * Options for snapshotting dependencies of request resolving to determine if requests need to be re-resolved.
	 */
	resolve?: {
		/**
		 * Use hashes of the content of the files/directories to determine invalidation.
		 */
		hash?: boolean;
		/**
		 * Use timestamps of the files/directories to determine invalidation.
		 */
		timestamp?: boolean;
	};

	/**
	 * Options for snapshotting the resolving of build dependencies to determine if the build dependencies need to be re-resolved.
	 */
	resolveBuildDependencies?: {
		/**
		 * Use hashes of the content of the files/directories to determine invalidation.
		 */
		hash?: boolean;
		/**
		 * Use timestamps of the files/directories to determine invalidation.
		 */
		timestamp?: boolean;
	};
}
declare abstract class SortableSet<T> extends Set<T> {
	/**
	 * Sort with a comparer function
	 */
	sortWith(sortFn: (arg0: T, arg1: T) => number): void;
	sort(): SortableSet<T>;

	/**
	 * Get data from cache
	 */
	getFromCache<R>(fn: (arg0: SortableSet<T>) => R): R;

	/**
	 * Get data from cache (ignoring sorting)
	 */
	getFromUnorderedCache<R>(fn: (arg0: SortableSet<T>) => R): R;
	toJSON(): T[];

	/**
	 * Iterates over values in the set.
	 */
	[Symbol.iterator](): IterableIterator<T>;
	readonly [Symbol.toStringTag]: string;
}
declare class Source {
	constructor();
	size(): number;
	map(options?: MapOptions): Object;
	sourceAndMap(options?: MapOptions): { source: string | Buffer; map: Object };
	updateHash(hash: Hash): void;
	source(): string | Buffer;
	buffer(): Buffer;
}
declare interface SourceData {
	iife?: boolean;
	init?: string;
	expression: string;
}
declare interface SourceLike {
	source(): string | Buffer;
}
declare class SourceMapDevToolPlugin {
	constructor(options?: SourceMapDevToolPluginOptions);
	sourceMapFilename: string | false;
	sourceMappingURLComment: string | false;
	moduleFilenameTemplate: string | Function;
	fallbackModuleFilenameTemplate: string | Function;
	namespace: string;
	options: SourceMapDevToolPluginOptions;

	/**
	 * Apply the plugin
	 */
	apply(compiler: Compiler): void;
}
declare interface SourceMapDevToolPluginOptions {
	/**
	 * Appends the given value to the original asset. Usually the #sourceMappingURL comment. [url] is replaced with a URL to the source map file. false disables the appending.
	 */
	append?: null | string | false;

	/**
	 * Indicates whether column mappings should be used (defaults to true).
	 */
	columns?: boolean;

	/**
	 * Exclude modules that match the given value from source map generation.
	 */
	exclude?: string | RegExp | Rule[];

	/**
	 * Generator string or function to create identifiers of modules for the 'sources' array in the SourceMap used only if 'moduleFilenameTemplate' would result in a conflict.
	 */
	fallbackModuleFilenameTemplate?: string | Function;

	/**
	 * Path prefix to which the [file] placeholder is relative to.
	 */
	fileContext?: string;

	/**
	 * Defines the output filename of the SourceMap (will be inlined if no value is provided).
	 */
	filename?: null | string | false;

	/**
	 * Include source maps for module paths that match the given value.
	 */
	include?: string | RegExp | Rule[];

	/**
	 * Indicates whether SourceMaps from loaders should be used (defaults to true).
	 */
	module?: boolean;

	/**
	 * Generator string or function to create identifiers of modules for the 'sources' array in the SourceMap.
	 */
	moduleFilenameTemplate?: string | Function;

	/**
	 * Namespace prefix to allow multiple webpack roots in the devtools.
	 */
	namespace?: string;

	/**
	 * Omit the 'sourceContents' array from the SourceMap.
	 */
	noSources?: boolean;

	/**
	 * Provide a custom public path for the SourceMapping comment.
	 */
	publicPath?: string;

	/**
	 * Provide a custom value for the 'sourceRoot' property in the SourceMap.
	 */
	sourceRoot?: string;

	/**
	 * Include source maps for modules based on their extension (defaults to .js and .css).
	 */
	test?: string | RegExp | Rule[];
}
declare class SourceMapSource extends Source {
	constructor(
		source: string | Buffer,
		name: string,
		sourceMap: string | Object | Buffer,
		originalSource?: string | Buffer,
		innerSourceMap?: string | Object | Buffer,
		removeOriginalSource?: boolean
	);
	getArgsAsBuffers(): [
		Buffer,
		string,
		Buffer,
		undefined | Buffer,
		undefined | Buffer,
		boolean
	];
}
declare interface SourcePosition {
	line: number;
	column?: number;
}
declare interface SplitChunksOptions {
	chunksFilter: (chunk: Chunk) => boolean;
	defaultSizeTypes: string[];
	minSize: SplitChunksSizes;
	minRemainingSize: SplitChunksSizes;
	enforceSizeThreshold: SplitChunksSizes;
	maxInitialSize: SplitChunksSizes;
	maxAsyncSize: SplitChunksSizes;
	minChunks: number;
	maxAsyncRequests: number;
	maxInitialRequests: number;
	hidePathInfo: boolean;
	filename: string | ((arg0: PathData, arg1?: AssetInfo) => string);
	automaticNameDelimiter: string;
	getCacheGroups: (
		module: Module,
		context: CacheGroupsContext
	) => CacheGroupSource[];
	getName: (
		module?: Module,
		chunks?: Chunk[],
		key?: string
	) => undefined | string;
	usedExports: boolean;
	fallbackCacheGroup: FallbackCacheGroup;
}
declare class SplitChunksPlugin {
	constructor(options?: OptimizationSplitChunksOptions);
	options: SplitChunksOptions;

	/**
	 * Apply the plugin
	 */
	apply(compiler: Compiler): void;
}
declare interface SplitChunksSizes {
	[index: string]: number;
}
declare abstract class StackedMap<K, V> {
	map: Map<K, InternalCell<V>>;
	stack: Map<K, InternalCell<V>>[];
	set(item: K, value: V): void;
	delete(item: K): void;
	has(item: K): boolean;
	get(item: K): Cell<V>;
	asArray(): K[];
	asSet(): Set<K>;
	asPairArray(): [K, Cell<V>][];
	asMap(): Map<K, Cell<V>>;
	readonly size: number;
	createChild(): StackedMap<K, V>;
}
type Statement =
	| FunctionDeclaration
	| VariableDeclaration
	| ClassDeclaration
	| ExpressionStatement
	| BlockStatement
	| EmptyStatement
	| DebuggerStatement
	| WithStatement
	| ReturnStatement
	| LabeledStatement
	| BreakStatement
	| ContinueStatement
	| IfStatement
	| SwitchStatement
	| ThrowStatement
	| TryStatement
	| WhileStatement
	| DoWhileStatement
	| ForStatement
	| ForInStatement
	| ForOfStatement;
declare class Stats {
	constructor(compilation: Compilation);
	compilation: Compilation;
	readonly hash?: string;
	readonly startTime: any;
	readonly endTime: any;
	hasWarnings(): boolean;
	hasErrors(): boolean;
	toJson(options?: any): any;
	toString(options?: any): string;
}
declare abstract class StatsFactory {
	hooks: Readonly<{
		extract: HookMap<SyncBailHook<[Object, any, StatsFactoryContext], any>>;
		filter: HookMap<
			SyncBailHook<[any, StatsFactoryContext, number, number], any>
		>;
		sort: HookMap<
			SyncBailHook<
				[((arg0?: any, arg1?: any) => number)[], StatsFactoryContext],
				any
			>
		>;
		filterSorted: HookMap<
			SyncBailHook<[any, StatsFactoryContext, number, number], any>
		>;
		groupResults: HookMap<
			SyncBailHook<[GroupConfig[], StatsFactoryContext], any>
		>;
		sortResults: HookMap<
			SyncBailHook<
				[((arg0?: any, arg1?: any) => number)[], StatsFactoryContext],
				any
			>
		>;
		filterResults: HookMap<
			SyncBailHook<[any, StatsFactoryContext, number, number], any>
		>;
		merge: HookMap<SyncBailHook<[any[], StatsFactoryContext], any>>;
		result: HookMap<SyncBailHook<[any[], StatsFactoryContext], any>>;
		getItemName: HookMap<SyncBailHook<[any, StatsFactoryContext], any>>;
		getItemFactory: HookMap<SyncBailHook<[any, StatsFactoryContext], any>>;
	}>;
	create(
		type: string,
		data: any,
		baseContext: Omit<StatsFactoryContext, "type">
	): any;
}
type StatsFactoryContext = KnownStatsFactoryContext & Record<string, any>;

/**
 * Stats options object.
 */
declare interface StatsOptions {
	/**
	 * Fallback value for stats options when an option is not defined (has precedence over local webpack defaults).
	 */
	all?: boolean;

	/**
	 * Add assets information.
	 */
	assets?: boolean;

	/**
	 * Sort the assets by that field.
	 */
	assetsSort?: string;

	/**
	 * Space to display assets (groups will be collapsed to fit this space).
	 */
	assetsSpace?: number;

	/**
	 * Add built at time information.
	 */
	builtAt?: boolean;

	/**
	 * Add information about cached (not built) modules (deprecated: use 'cachedModules' instead).
	 */
	cached?: boolean;

	/**
	 * Show cached assets (setting this to `false` only shows emitted files).
	 */
	cachedAssets?: boolean;

	/**
	 * Add information about cached (not built) modules.
	 */
	cachedModules?: boolean;

	/**
	 * Add children information.
	 */
	children?: boolean;

	/**
	 * Display auxiliary assets in chunk groups.
	 */
	chunkGroupAuxiliary?: boolean;

	/**
	 * Display children of chunk groups.
	 */
	chunkGroupChildren?: boolean;

	/**
	 * Limit of assets displayed in chunk groups.
	 */
	chunkGroupMaxAssets?: number;

	/**
	 * Display all chunk groups with the corresponding bundles.
	 */
	chunkGroups?: boolean;

	/**
	 * Add built modules information to chunk information.
	 */
	chunkModules?: boolean;

	/**
	 * Space to display chunk modules (groups will be collapsed to fit this space, value is in number of modules/group).
	 */
	chunkModulesSpace?: number;

	/**
	 * Add the origins of chunks and chunk merging info.
	 */
	chunkOrigins?: boolean;

	/**
	 * Add information about parent, children and sibling chunks to chunk information.
	 */
	chunkRelations?: boolean;

	/**
	 * Add chunk information.
	 */
	chunks?: boolean;

	/**
	 * Sort the chunks by that field.
	 */
	chunksSort?: string;

	/**
	 * Enables/Disables colorful output.
	 */
	colors?:
		| boolean
		| {
				/**
				 * Custom color for bold text.
				 */
				bold?: string;
				/**
				 * Custom color for cyan text.
				 */
				cyan?: string;
				/**
				 * Custom color for green text.
				 */
				green?: string;
				/**
				 * Custom color for magenta text.
				 */
				magenta?: string;
				/**
				 * Custom color for red text.
				 */
				red?: string;
				/**
				 * Custom color for yellow text.
				 */
				yellow?: string;
		  };

	/**
	 * Context directory for request shortening.
	 */
	context?: string;

	/**
	 * Show chunk modules that are dependencies of other modules of the chunk.
	 */
	dependentModules?: boolean;

	/**
	 * Add module depth in module graph.
	 */
	depth?: boolean;

	/**
	 * Display the entry points with the corresponding bundles.
	 */
	entrypoints?: boolean | "auto";

	/**
	 * Add --env information.
	 */
	env?: boolean;

	/**
	 * Add details to errors (like resolving log).
	 */
	errorDetails?: boolean;

	/**
	 * Add internal stack trace to errors.
	 */
	errorStack?: boolean;

	/**
	 * Add errors.
	 */
	errors?: boolean;

	/**
	 * Add errors count.
	 */
	errorsCount?: boolean;

	/**
	 * Please use excludeModules instead.
	 */
	exclude?:
		| string
		| boolean
		| RegExp
		| FilterItemTypes[]
		| ((value: string) => boolean);

	/**
	 * Suppress assets that match the specified filters. Filters can be Strings, RegExps or Functions.
	 */
	excludeAssets?:
		| string
		| RegExp
		| FilterItemTypes[]
		| ((value: string) => boolean);

	/**
	 * Suppress modules that match the specified filters. Filters can be Strings, RegExps, Booleans or Functions.
	 */
	excludeModules?:
		| string
		| boolean
		| RegExp
		| FilterItemTypes[]
		| ((value: string) => boolean);

	/**
	 * Group assets by how their are related to chunks.
	 */
	groupAssetsByChunk?: boolean;

	/**
	 * Group assets by their status (emitted, compared for emit or cached).
	 */
	groupAssetsByEmitStatus?: boolean;

	/**
	 * Group assets by their extension.
	 */
	groupAssetsByExtension?: boolean;

	/**
	 * Group assets by their asset info (immutable, development, hotModuleReplacement, etc).
	 */
	groupAssetsByInfo?: boolean;

	/**
	 * Group assets by their path.
	 */
	groupAssetsByPath?: boolean;

	/**
	 * Group modules by their attributes (errors, warnings, assets, optional, orphan, or dependent).
	 */
	groupModulesByAttributes?: boolean;

	/**
	 * Group modules by their status (cached or built and cacheable).
	 */
	groupModulesByCacheStatus?: boolean;

	/**
	 * Group modules by their extension.
	 */
	groupModulesByExtension?: boolean;

	/**
	 * Group modules by their layer.
	 */
	groupModulesByLayer?: boolean;

	/**
	 * Group modules by their path.
	 */
	groupModulesByPath?: boolean;

	/**
	 * Add the hash of the compilation.
	 */
	hash?: boolean;

	/**
	 * Add ids.
	 */
	ids?: boolean;

	/**
	 * Add logging output.
	 */
	logging?: boolean | "none" | "verbose" | "error" | "warn" | "info" | "log";

	/**
	 * Include debug logging of specified loggers (i. e. for plugins or loaders). Filters can be Strings, RegExps or Functions.
	 */
	loggingDebug?:
		| string
		| boolean
		| RegExp
		| FilterItemTypes[]
		| ((value: string) => boolean);

	/**
	 * Add stack traces to logging output.
	 */
	loggingTrace?: boolean;

	/**
	 * Add information about assets inside modules.
	 */
	moduleAssets?: boolean;

	/**
	 * Add dependencies and origin of warnings/errors.
	 */
	moduleTrace?: boolean;

	/**
	 * Add built modules information.
	 */
	modules?: boolean;

	/**
	 * Sort the modules by that field.
	 */
	modulesSort?: string;

	/**
	 * Space to display modules (groups will be collapsed to fit this space, value is in number of modules/groups).
	 */
	modulesSpace?: number;

	/**
	 * Add information about modules nested in other modules (like with module concatenation).
	 */
	nestedModules?: boolean;

	/**
	 * Space to display modules nested within other modules (groups will be collapsed to fit this space, value is in number of modules/group).
	 */
	nestedModulesSpace?: number;

	/**
	 * Show reasons why optimization bailed out for modules.
	 */
	optimizationBailout?: boolean;

	/**
	 * Add information about orphan modules.
	 */
	orphanModules?: boolean;

	/**
	 * Add output path information.
	 */
	outputPath?: boolean;

	/**
	 * Add performance hint flags.
	 */
	performance?: boolean;

	/**
	 * Preset for the default values.
	 */
	preset?: string | boolean;

	/**
	 * Show exports provided by modules.
	 */
	providedExports?: boolean;

	/**
	 * Add public path information.
	 */
	publicPath?: boolean;

	/**
	 * Add information about the reasons why modules are included.
	 */
	reasons?: boolean;

	/**
	 * Add information about assets that are related to other assets (like SourceMaps for assets).
	 */
	relatedAssets?: boolean;

	/**
	 * Add information about runtime modules (deprecated: use 'runtimeModules' instead).
	 */
	runtime?: boolean;

	/**
	 * Add information about runtime modules.
	 */
	runtimeModules?: boolean;

	/**
	 * Add the source code of modules.
	 */
	source?: boolean;

	/**
	 * Add timing information.
	 */
	timings?: boolean;

	/**
	 * Show exports used by modules.
	 */
	usedExports?: boolean;

	/**
	 * Add webpack version information.
	 */
	version?: boolean;

	/**
	 * Add warnings.
	 */
	warnings?: boolean;

	/**
	 * Add warnings count.
	 */
	warningsCount?: boolean;

	/**
	 * Suppress listing warnings that match the specified filters (they will still be counted). Filters can be Strings, RegExps or Functions.
	 */
	warningsFilter?:
		| string
		| RegExp
		| FilterItemTypes[]
		| ((value: string) => boolean);
}
declare abstract class StatsPrinter {
	hooks: Readonly<{
		sortElements: HookMap<SyncBailHook<[string[], StatsPrinterContext], true>>;
		printElements: HookMap<
			SyncBailHook<[PrintedElement[], StatsPrinterContext], string>
		>;
		sortItems: HookMap<SyncBailHook<[any[], StatsPrinterContext], true>>;
		getItemName: HookMap<SyncBailHook<[any, StatsPrinterContext], string>>;
		printItems: HookMap<SyncBailHook<[string[], StatsPrinterContext], string>>;
		print: HookMap<SyncBailHook<[{}, StatsPrinterContext], string>>;
		result: HookMap<SyncWaterfallHook<[string, StatsPrinterContext]>>;
	}>;
	print(type: string, object: Object, baseContext?: Object): string;
}
type StatsPrinterContext = KnownStatsPrinterContext & Record<string, any>;
type StatsValue =
	| boolean
	| "none"
	| "summary"
	| "errors-only"
	| "errors-warnings"
	| "minimal"
	| "normal"
	| "detailed"
	| "verbose"
	| StatsOptions;
declare interface SyntheticDependencyLocation {
	name: string;
	index?: number;
}
declare const TOMBSTONE: unique symbol;
declare const TRANSITIVE_ONLY: unique symbol;
declare interface TagInfo {
	tag: any;
	data: any;
	next?: TagInfo;
}
declare class Template {
	constructor();
	static getFunctionContent(fn: Function): string;
	static toIdentifier(str: string): string;
	static toComment(str: string): string;
	static toNormalComment(str: string): string;
	static toPath(str: string): string;
	static numberToIdentifier(n: number): string;
	static numberToIdentifierContinuation(n: number): string;
	static indent(s: string | string[]): string;
	static prefix(s: string | string[], prefix: string): string;
	static asString(str: string | string[]): string;
	static getModulesArrayBounds(modules: WithId[]): false | [number, number];
	static renderChunkModules(
		renderContext: RenderContextModuleTemplate,
		modules: Module[],
		renderModule: (arg0: Module) => Source,
		prefix?: string
	): Source;
	static renderRuntimeModules(
		runtimeModules: RuntimeModule[],
		renderContext: RenderContextModuleTemplate & {
			codeGenerationResults?: CodeGenerationResults;
		}
	): Source;
	static renderChunkRuntimeModules(
		runtimeModules: RuntimeModule[],
		renderContext: RenderContextModuleTemplate
	): Source;
	static NUMBER_OF_IDENTIFIER_START_CHARS: number;
	static NUMBER_OF_IDENTIFIER_CONTINUATION_CHARS: number;
}
declare interface TimestampAndHash {
	safeTime: number;
	timestamp?: number;
	timestampHash?: string;
	hash: string;
}
declare const UNDEFINED_MARKER: unique symbol;
declare interface UpdateHashContextDependency {
	chunkGraph: ChunkGraph;
	runtime: RuntimeSpec;
	runtimeTemplate?: RuntimeTemplate;
}
declare interface UpdateHashContextGenerator {
	/**
	 * the module
	 */
	module: NormalModule;
	chunkGraph: ChunkGraph;
	runtime: RuntimeSpec;
}
type UsageStateType = 0 | 2 | 3 | 1 | 4;
declare interface UserResolveOptions {
	/**
	 * A list of module alias configurations or an object which maps key to value
	 */
	alias?: AliasOption[] | AliasOptions;

	/**
	 * A list of module alias configurations or an object which maps key to value, applied only after modules option
	 */
	fallback?: AliasOption[] | AliasOptions;

	/**
	 * A list of alias fields in description files
	 */
	aliasFields?: (string | string[])[];

	/**
	 * A function which decides whether a request should be cached or not. An object is passed with at least `path` and `request` properties.
	 */
	cachePredicate?: (arg0: ResolveRequest) => boolean;

	/**
	 * Whether or not the unsafeCache should include request context as part of the cache key.
	 */
	cacheWithContext?: boolean;

	/**
	 * A list of description files to read from
	 */
	descriptionFiles?: string[];

	/**
	 * A list of exports field condition names.
	 */
	conditionNames?: string[];

	/**
	 * Enforce that a extension from extensions must be used
	 */
	enforceExtension?: boolean;

	/**
	 * A list of exports fields in description files
	 */
	exportsFields?: (string | string[])[];

	/**
	 * A list of imports fields in description files
	 */
	importsFields?: (string | string[])[];

	/**
	 * A list of extensions which should be tried for files
	 */
	extensions?: string[];

	/**
	 * The file system which should be used
	 */
	fileSystem: FileSystem;

	/**
	 * Use this cache object to unsafely cache the successful requests
	 */
	unsafeCache?: boolean | object;

	/**
	 * Resolve symlinks to their symlinked location
	 */
	symlinks?: boolean;

	/**
	 * A prepared Resolver to which the plugins are attached
	 */
	resolver?: Resolver;

	/**
	 * A list of directories to resolve modules from, can be absolute path or folder name
	 */
	modules?: string | string[];

	/**
	 * A list of main fields in description files
	 */
	mainFields?: (
		| string
		| string[]
		| { name: string | string[]; forceRelative: boolean }
	)[];

	/**
	 * A list of main files in directories
	 */
	mainFiles?: string[];

	/**
	 * A list of additional resolve plugins which should be applied
	 */
	plugins?: Plugin[];

	/**
	 * A PnP API that should be used - null is "never", undefined is "auto"
	 */
	pnpApi?: null | PnpApiImpl;

	/**
	 * A list of root paths
	 */
	roots?: string[];

	/**
	 * The request is already fully specified and no extensions or directories are resolved for it
	 */
	fullySpecified?: boolean;

	/**
	 * Resolve to a context instead of a file
	 */
	resolveToContext?: boolean;

	/**
	 * A list of resolve restrictions
	 */
	restrictions?: (string | RegExp)[];

	/**
	 * Use only the sync constiants of the file system calls
	 */
	useSyncFileSystemCalls?: boolean;

	/**
	 * Prefer to resolve module requests as relative requests before falling back to modules
	 */
	preferRelative?: boolean;

	/**
	 * Prefer to resolve server-relative urls as absolute paths before falling back to resolve in roots
	 */
	preferAbsolute?: boolean;
}
declare abstract class VariableInfo {
	declaredScope: ScopeInfo;
	freeName: string | true;
	tagInfo?: TagInfo;
}
declare interface VariableInfoInterface {
	declaredScope: ScopeInfo;
	freeName: string | true;
	tagInfo?: TagInfo;
}
declare interface WatchFileSystem {
	watch: (
		files: Iterable<string>,
		directories: Iterable<string>,
		missing: Iterable<string>,
		startTime: number,
		options: WatchOptions,
		callback: (
			arg0: undefined | Error,
			arg1: Map<string, FileSystemInfoEntry | "ignore">,
			arg2: Map<string, FileSystemInfoEntry | "ignore">,
			arg3: Set<string>,
			arg4: Set<string>
		) => void,
		callbackUndelayed: (arg0: string, arg1: number) => void
	) => Watcher;
}
declare class WatchIgnorePlugin {
	constructor(options: WatchIgnorePluginOptions);
	paths: (string | RegExp)[];

	/**
	 * Apply the plugin
	 */
	apply(compiler: Compiler): void;
}
declare interface WatchIgnorePluginOptions {
	/**
	 * A list of RegExps or absolute paths to directories or files that should be ignored.
	 */
	paths: (string | RegExp)[];
}

/**
 * Options for the watcher.
 */
declare interface WatchOptions {
	/**
	 * Delay the rebuilt after the first change. Value is a time in ms.
	 */
	aggregateTimeout?: number;

	/**
	 * Resolve symlinks and watch symlink and real file. This is usually not needed as webpack already resolves symlinks ('resolve.symlinks').
	 */
	followSymlinks?: boolean;

	/**
	 * Ignore some files from watching (glob pattern or regexp).
	 */
	ignored?: string | RegExp | string[];

	/**
	 * Enable polling mode for watching.
	 */
	poll?: number | boolean;

	/**
	 * Stop watching when stdin stream has ended.
	 */
	stdin?: boolean;
}
declare interface Watcher {
	/**
	 * closes the watcher and all underlying file watchers
	 */
	close: () => void;

	/**
	 * closes the watcher, but keeps underlying file watchers alive until the next watch call
	 */
	pause: () => void;

	/**
	 * get info about files
	 */
	getFileTimeInfoEntries: () => Map<string, FileSystemInfoEntry | "ignore">;

	/**
	 * get info about directories
	 */
	getContextTimeInfoEntries: () => Map<string, FileSystemInfoEntry | "ignore">;
}
declare abstract class Watching {
	startTime: null | number;
	invalid: boolean;
	handler: CallbackFunction<Stats>;
	callbacks: CallbackFunction<void>[];
	closed: boolean;
	suspended: boolean;
	watchOptions: {
		/**
		 * Delay the rebuilt after the first change. Value is a time in ms.
		 */
		aggregateTimeout?: number;
		/**
		 * Resolve symlinks and watch symlink and real file. This is usually not needed as webpack already resolves symlinks ('resolve.symlinks').
		 */
		followSymlinks?: boolean;
		/**
		 * Ignore some files from watching (glob pattern or regexp).
		 */
		ignored?: string | RegExp | string[];
		/**
		 * Enable polling mode for watching.
		 */
		poll?: number | boolean;
		/**
		 * Stop watching when stdin stream has ended.
		 */
		stdin?: boolean;
	};
	compiler: Compiler;
	running: boolean;
	watcher: any;
	pausedWatcher: any;
	watch(
		files: Iterable<string>,
		dirs: Iterable<string>,
		missing: Iterable<string>
	): void;
	invalidate(callback?: CallbackFunction<void>): void;
	suspend(): void;
	resume(): void;
	close(callback: CallbackFunction<void>): void;
}
declare class WebWorkerTemplatePlugin {
	constructor();

	/**
	 * Apply the plugin
	 */
	apply(compiler: Compiler): void;
}
declare class WebpackError extends Error {
	/**
	 * Creates an instance of WebpackError.
	 */
	constructor(message?: string);
	details: any;
	module: Module;
	loc: DependencyLocation;
	hideStack: boolean;
	chunk: Chunk;
	file: string;
	serialize(__0: { write: any }): void;
	deserialize(__0: { read: any }): void;

	/**
	 * Create .stack property on a target object
	 */
	static captureStackTrace(
		targetObject: object,
		constructorOpt?: Function
	): void;

	/**
	 * Optional override for formatting stack traces
	 */
	static prepareStackTrace?: (
		err: Error,
		stackTraces: NodeJS.CallSite[]
	) => any;
	static stackTraceLimit: number;
}
declare abstract class WebpackLogger {
	getChildLogger: (arg0: string | (() => string)) => WebpackLogger;
	error(...args: any[]): void;
	warn(...args: any[]): void;
	info(...args: any[]): void;
	log(...args: any[]): void;
	debug(...args: any[]): void;
	assert(assertion: any, ...args: any[]): void;
	trace(): void;
	clear(): void;
	status(...args: any[]): void;
	group(...args: any[]): void;
	groupCollapsed(...args: any[]): void;
	groupEnd(...args: any[]): void;
	profile(label?: any): void;
	profileEnd(label?: any): void;
	time(label?: any): void;
	timeLog(label?: any): void;
	timeEnd(label?: any): void;
	timeAggregate(label?: any): void;
	timeAggregateEnd(label?: any): void;
}
declare class WebpackOptionsApply extends OptionsApply {
	constructor();
}
declare class WebpackOptionsDefaulter {
	constructor();
	process(options?: any): any;
}

/**
 * Normalized webpack options object.
 */
declare interface WebpackOptionsNormalized {
	/**
	 * Set the value of `require.amd` and `define.amd`. Or disable AMD support.
	 */
	amd?: false | { [index: string]: any };

	/**
	 * Report the first error as a hard error instead of tolerating it.
	 */
	bail?: boolean;

	/**
	 * Cache generated modules and chunks to improve performance for multiple incremental builds.
	 */
	cache: CacheOptionsNormalized;

	/**
	 * The base directory (absolute path!) for resolving the `entry` option. If `output.pathinfo` is set, the included pathinfo is shortened to this directory.
	 */
	context?: string;

	/**
	 * References to other configurations to depend on.
	 */
	dependencies?: string[];

	/**
	 * Options for the webpack-dev-server.
	 */
	devServer?: DevServer;

	/**
	 * A developer tool to enhance debugging (false | eval | [inline-|hidden-|eval-][nosources-][cheap-[module-]]source-map).
	 */
	devtool?: string | false;

	/**
	 * The entry point(s) of the compilation.
	 */
	entry: EntryNormalized;

	/**
	 * Enables/Disables experiments (experimental features with relax SemVer compatibility).
	 */
	experiments: Experiments;

	/**
	 * Specify dependencies that shouldn't be resolved by webpack, but should become dependencies of the resulting bundle. The kind of the dependency depends on `output.libraryTarget`.
	 */
	externals: Externals;

	/**
	 * Enable presets of externals for specific targets.
	 */
	externalsPresets: ExternalsPresets;

	/**
	 * Specifies the default type of externals ('amd*', 'umd*', 'system' and 'jsonp' depend on output.libraryTarget set to the same value).
	 */
	externalsType?:
		| "var"
		| "module"
		| "assign"
		| "this"
		| "window"
		| "self"
		| "global"
		| "commonjs"
		| "commonjs2"
		| "commonjs-module"
		| "amd"
		| "amd-require"
		| "umd"
		| "umd2"
		| "jsonp"
		| "system"
		| "promise"
		| "import"
		| "script";

	/**
	 * Ignore specific warnings.
	 */
	ignoreWarnings?: ((
		warning: WebpackError,
		compilation: Compilation
	) => boolean)[];

	/**
	 * Options for infrastructure level logging.
	 */
	infrastructureLogging: InfrastructureLogging;

	/**
	 * Custom values available in the loader context.
	 */
	loader?: Loader;

	/**
	 * Enable production optimizations or development hints.
	 */
	mode?: "development" | "production" | "none";

	/**
	 * Options affecting the normal modules (`NormalModuleFactory`).
	 */
	module: ModuleOptionsNormalized;

	/**
	 * Name of the configuration. Used when loading multiple configurations.
	 */
	name?: string;

	/**
	 * Include polyfills or mocks for various node stuff.
	 */
	node: NodeWebpackOptions;

	/**
	 * Enables/Disables integrated optimizations.
	 */
	optimization: Optimization;

	/**
	 * Normalized options affecting the output of the compilation. `output` options tell webpack how to write the compiled files to disk.
	 */
	output: OutputNormalized;

	/**
	 * The number of parallel processed modules in the compilation.
	 */
	parallelism?: number;

	/**
	 * Configuration for web performance recommendations.
	 */
	performance?: false | PerformanceOptions;

	/**
	 * Add additional plugins to the compiler.
	 */
	plugins: (
		| ((this: Compiler, compiler: Compiler) => void)
		| WebpackPluginInstance
	)[];

	/**
	 * Capture timing information for each module.
	 */
	profile?: boolean;

	/**
	 * Store compiler state to a json file.
	 */
	recordsInputPath?: string | false;

	/**
	 * Load compiler state from a json file.
	 */
	recordsOutputPath?: string | false;

	/**
	 * Options for the resolver.
	 */
	resolve: ResolveOptionsWebpackOptions;

	/**
	 * Options for the resolver when resolving loaders.
	 */
	resolveLoader: ResolveOptionsWebpackOptions;

	/**
	 * Options affecting how file system snapshots are created and validated.
	 */
	snapshot: SnapshotOptions;

	/**
	 * Stats options object or preset name.
	 */
	stats: StatsValue;

	/**
	 * Environment to build for. An array of environments to build for all of them when possible.
	 */
	target?: string | false | string[];

	/**
	 * Enter watch mode, which rebuilds on file change.
	 */
	watch?: boolean;

	/**
	 * Options for the watcher.
	 */
	watchOptions: WatchOptions;
}

/**
 * Plugin instance.
 */
declare interface WebpackPluginInstance {
	[index: string]: any;

	/**
	 * The run point of the plugin, required method.
	 */
	apply: (compiler: Compiler) => void;
}
declare interface WithId {
	id: string | number;
}
declare interface WithOptions {
	/**
	 * create a resolver with additional/different options
	 */
	withOptions: (
		arg0: Partial<ResolveOptionsWithDependencyType>
	) => ResolverWithOptions;
}
declare interface WriteOnlySet<T> {
	add: (T?: any) => void;
}
type __TypeWebpackOptions = (
	data: object
) =>
	| string
	| {
			/**
			 * Unique loader options identifier.
			 */
			ident?: string;
			/**
			 * Loader name.
			 */
			loader?: string;
			/**
			 * Loader options.
			 */
			options?: string | { [index: string]: any };
	  }
	| __TypeWebpackOptions
	| RuleSetUseItem[];
declare function exports(
	options: Configuration,
	callback?: CallbackWebpack<Stats>
): Compiler;
declare function exports(
	options: Configuration[],
	callback?: CallbackWebpack<MultiStats>
): MultiCompiler;
declare namespace exports {
	export const webpack: {
		(options: Configuration, callback?: CallbackWebpack<Stats>): Compiler;
		(
			options: Configuration[],
			callback?: CallbackWebpack<MultiStats>
		): MultiCompiler;
	};
	export const validate: (options?: any) => void;
	export const validateSchema: (
		schema: Schema,
		options: object | object[],
		validationConfiguration?: ValidationErrorConfiguration
	) => void;
	export const version: string;
	export namespace cli {
		export let getArguments: (schema?: any) => Record<string, Argument>;
		export let processArguments: (
			args: Record<string, Argument>,
			config: any,
			values: Record<
				string,
				| string
				| number
				| boolean
				| RegExp
				| (string | number | boolean | RegExp)[]
			>
		) => null | Problem[];
	}
	export namespace ModuleFilenameHelpers {
		export let ALL_LOADERS_RESOURCE: string;
		export let REGEXP_ALL_LOADERS_RESOURCE: RegExp;
		export let LOADERS_RESOURCE: string;
		export let REGEXP_LOADERS_RESOURCE: RegExp;
		export let RESOURCE: string;
		export let REGEXP_RESOURCE: RegExp;
		export let ABSOLUTE_RESOURCE_PATH: string;
		export let REGEXP_ABSOLUTE_RESOURCE_PATH: RegExp;
		export let RESOURCE_PATH: string;
		export let REGEXP_RESOURCE_PATH: RegExp;
		export let ALL_LOADERS: string;
		export let REGEXP_ALL_LOADERS: RegExp;
		export let LOADERS: string;
		export let REGEXP_LOADERS: RegExp;
		export let QUERY: string;
		export let REGEXP_QUERY: RegExp;
		export let ID: string;
		export let REGEXP_ID: RegExp;
		export let HASH: string;
		export let REGEXP_HASH: RegExp;
		export let NAMESPACE: string;
		export let REGEXP_NAMESPACE: RegExp;
		export let createFilename: (
			module: any,
			options: any,
			__2: { requestShortener: any; chunkGraph: any }
		) => any;
		export let replaceDuplicates: (
			array?: any,
			fn?: any,
			comparator?: any
		) => any;
		export let matchPart: (str?: any, test?: any) => any;
		export let matchObject: (obj?: any, str?: any) => boolean;
	}
	export namespace RuntimeGlobals {
		export let require: string;
		export let requireScope: string;
		export let exports: string;
		export let thisAsExports: string;
		export let returnExportsFromRuntime: string;
		export let module: string;
		export let moduleId: string;
		export let moduleLoaded: string;
		export let publicPath: string;
		export let entryModuleId: string;
		export let moduleCache: string;
		export let moduleFactories: string;
		export let moduleFactoriesAddOnly: string;
		export let ensureChunk: string;
		export let ensureChunkHandlers: string;
		export let ensureChunkIncludeEntries: string;
		export let prefetchChunk: string;
		export let prefetchChunkHandlers: string;
		export let preloadChunk: string;
		export let preloadChunkHandlers: string;
		export let definePropertyGetters: string;
		export let makeNamespaceObject: string;
		export let createFakeNamespaceObject: string;
		export let compatGetDefaultExport: string;
		export let harmonyModuleDecorator: string;
		export let nodeModuleDecorator: string;
		export let getFullHash: string;
		export let wasmInstances: string;
		export let instantiateWasm: string;
		export let uncaughtErrorHandler: string;
		export let scriptNonce: string;
		export let loadScript: string;
		export let chunkName: string;
		export let runtimeId: string;
		export let getChunkScriptFilename: string;
		export let getChunkUpdateScriptFilename: string;
		export let startup: string;
		export let startupNoDefault: string;
		export let startupOnlyAfter: string;
		export let startupOnlyBefore: string;
		export let startupEntrypoint: string;
		export let externalInstallChunk: string;
		export let interceptModuleExecution: string;
		export let global: string;
		export let shareScopeMap: string;
		export let initializeSharing: string;
		export let currentRemoteGetScope: string;
		export let getUpdateManifestFilename: string;
		export let hmrDownloadManifest: string;
		export let hmrDownloadUpdateHandlers: string;
		export let hmrModuleData: string;
		export let hmrInvalidateModuleHandlers: string;
		export let amdDefine: string;
		export let amdOptions: string;
		export let system: string;
		export let hasOwnProperty: string;
		export let systemContext: string;
		export let baseURI: string;
		export let asyncModule: string;
	}
	export const UsageState: Readonly<{
		Unused: 0;
		OnlyPropertiesUsed: 1;
		NoInfo: 2;
		Unknown: 3;
		Used: 4;
	}>;
	export const WebpackOptionsValidationError: ValidationError;
	export const ValidationError: ValidationError;
	export namespace cache {
		export { MemoryCachePlugin };
	}
	export namespace config {
		export const getNormalizedWebpackOptions: (
			config: Configuration
		) => WebpackOptionsNormalized;
		export const applyWebpackOptionsDefaults: (
			options: WebpackOptionsNormalized
		) => void;
	}
	export namespace ids {
		export {
			ChunkModuleIdRangePlugin,
			NaturalModuleIdsPlugin,
			OccurrenceModuleIdsPlugin,
			NamedModuleIdsPlugin,
			DeterministicChunkIdsPlugin,
			DeterministicModuleIdsPlugin,
			NamedChunkIdsPlugin,
			OccurrenceChunkIdsPlugin,
			HashedModuleIdsPlugin
		};
	}
	export namespace javascript {
		export {
			EnableChunkLoadingPlugin,
			JavascriptModulesPlugin,
			JavascriptParser
		};
	}
	export namespace optimize {
		export {
			AggressiveMergingPlugin,
			AggressiveSplittingPlugin,
			LimitChunkCountPlugin,
			MinChunkSizePlugin,
			ModuleConcatenationPlugin,
			RealContentHashPlugin,
			RuntimeChunkPlugin,
			SideEffectsFlagPlugin,
			SplitChunksPlugin
		};
	}
	export namespace runtime {
		export { GetChunkFilenameRuntimeModule, LoadScriptRuntimeModule };
	}
	export namespace prefetch {
		export { ChunkPrefetchPreloadPlugin };
	}
	export namespace web {
		export {
			FetchCompileAsyncWasmPlugin,
			FetchCompileWasmPlugin,
			JsonpChunkLoadingRuntimeModule,
			JsonpTemplatePlugin
		};
	}
	export namespace webworker {
		export { WebWorkerTemplatePlugin };
	}
	export namespace node {
		export {
			NodeEnvironmentPlugin,
			NodeSourcePlugin,
			NodeTargetPlugin,
			NodeTemplatePlugin,
			ReadFileCompileWasmPlugin
		};
	}
	export namespace electron {
		export { ElectronTargetPlugin };
	}
	export namespace wasm {
		export { AsyncWebAssemblyModulesPlugin };
	}
	export namespace library {
		export { AbstractLibraryPlugin, EnableLibraryPlugin };
	}
	export namespace container {
		export const scope: <T>(
			scope: string,
			options: ContainerOptionsFormat<T>
		) => Record<string, string | string[] | T>;
		export {
			ContainerPlugin,
			ContainerReferencePlugin,
			ModuleFederationPlugin
		};
	}
	export namespace sharing {
		export const scope: <T>(
			scope: string,
			options: ContainerOptionsFormat<T>
		) => Record<string, string | string[] | T>;
		export { ConsumeSharedPlugin, ProvideSharedPlugin, SharePlugin };
	}
	export namespace debug {
		export { ProfilingPlugin };
	}
	export namespace util {
		export const createHash: (algorithm: string | typeof Hash) => Hash;
		export namespace comparators {
			export let compareChunksById: (a: Chunk, b: Chunk) => 0 | 1 | -1;
			export let compareModulesByIdentifier: (
				a: Module,
				b: Module
			) => 0 | 1 | -1;
			export let compareModulesById: ParameterizedComparator<
				ChunkGraph,
				Module
			>;
			export let compareNumbers: (a: number, b: number) => 0 | 1 | -1;
			export let compareStringsNumeric: (a: string, b: string) => 0 | 1 | -1;
			export let compareModulesByPostOrderIndexOrIdentifier: ParameterizedComparator<
				ModuleGraph,
				Module
			>;
			export let compareModulesByPreOrderIndexOrIdentifier: ParameterizedComparator<
				ModuleGraph,
				Module
			>;
			export let compareModulesByIdOrIdentifier: ParameterizedComparator<
				ChunkGraph,
				Module
			>;
			export let compareChunks: ParameterizedComparator<ChunkGraph, Chunk>;
			export let compareIds: (
				a: string | number,
				b: string | number
			) => 0 | 1 | -1;
			export let compareStrings: (a: string, b: string) => 0 | 1 | -1;
			export let compareChunkGroupsByIndex: (
				a: ChunkGroup,
				b: ChunkGroup
			) => 0 | 1 | -1;
			export let concatComparators: <T>(
				c1: Comparator<T>,
				c2: Comparator<T>,
				...cRest: Comparator<T>[]
			) => Comparator<T>;
			export let compareSelect: <T, R>(
				getter: Selector<T, R>,
				comparator: Comparator<R>
			) => Comparator<T>;
			export let compareIterables: <T>(
				elementComparator: Comparator<T>
			) => Comparator<Iterable<T>>;
			export let keepOriginalOrder: <T>(iterable: Iterable<T>) => Comparator<T>;
			export let compareChunksNatural: (
				chunkGraph: ChunkGraph
			) => Comparator<Chunk>;
			export let compareLocations: (
				a: DependencyLocation,
				b: DependencyLocation
			) => 0 | 1 | -1;
		}
		export namespace serialization {
			export let register: (
				Constructor: Constructor,
				request: string,
				name: string,
				serializer: ObjectSerializer
			) => void;
			export let registerLoader: (
				regExp: RegExp,
				loader: (arg0: string) => boolean
			) => void;
			export let registerNotSerializable: (Constructor: Constructor) => void;
			export let NOT_SERIALIZABLE: object;
			export let buffersSerializer: Serializer;
			export let createFileSerializer: (fs?: any) => Serializer;
			export { MEASURE_START_OPERATION, MEASURE_END_OPERATION };
		}
		export const cleverMerge: <T, O>(first: T, second: O) => T | O | (T & O);
		export { LazySet };
	}
	export namespace sources {
		export {
			Source,
			RawSource,
			OriginalSource,
			ReplaceSource,
			SourceMapSource,
			ConcatSource,
			PrefixSource,
			CachedSource,
			SizeOnlySource,
			CompatSource
		};
	}
	export namespace experiments {
		export namespace schemes {
			export { HttpUriPlugin, HttpsUriPlugin };
		}
	}
	export type WebpackPluginFunction = (
		this: Compiler,
		compiler: Compiler
	) => void;
	export {
		AutomaticPrefetchPlugin,
		BannerPlugin,
		Cache,
		Chunk,
		ChunkGraph,
		CleanPluginClass as CleanPlugin,
		Compilation,
		Compiler,
		ConcatenationScope,
		ContextExclusionPlugin,
		ContextReplacementPlugin,
		DefinePlugin,
		DelegatedPlugin,
		Dependency,
		DllPlugin,
		DllReferencePlugin,
		DynamicEntryPlugin,
		EntryOptionPlugin,
		EntryPlugin,
		EnvironmentPlugin,
		EvalDevToolModulePlugin,
		EvalSourceMapDevToolPlugin,
		ExternalModule,
		ExternalsPlugin,
		Generator,
		HotUpdateChunk,
		HotModuleReplacementPlugin,
		IgnorePlugin,
		JavascriptModulesPlugin,
		LibManifestPlugin,
		LibraryTemplatePlugin,
		LoaderOptionsPlugin,
		LoaderTargetPlugin,
		Module,
		ModuleGraph,
		ModuleGraphConnection,
		NoEmitOnErrorsPlugin,
		NormalModule,
		NormalModuleReplacementPlugin,
		MultiCompiler,
		Parser,
		PrefetchPlugin,
		ProgressPlugin,
		ProvidePlugin,
		RuntimeModule,
		EntryPlugin as SingleEntryPlugin,
		SourceMapDevToolPlugin,
		Stats,
		Template,
		WatchIgnorePlugin,
		WebpackError,
		WebpackOptionsApply,
		WebpackOptionsDefaulter,
		Entry,
		EntryNormalized,
		EntryObject,
		LibraryOptions,
		ModuleOptions,
		ResolveOptionsWebpackOptions as ResolveOptions,
		RuleSetCondition,
		RuleSetConditionAbsolute,
		RuleSetRule,
		RuleSetUse,
		RuleSetUseItem,
		Configuration,
		WebpackOptionsNormalized,
		WebpackPluginInstance,
		Asset,
		AssetInfo,
		ParserState
	};
}

export = exports;<|MERGE_RESOLUTION|>--- conflicted
+++ resolved
@@ -1025,61 +1025,6 @@
 	}>;
 	readonly outputOptions: Output;
 }
-declare interface CleanPluginArgument {
-	/**
-	 * Log the assets that should be removed instead of delete them.
-	 */
-	dry?: boolean;
-
-	/**
-	 * Not delete the assets, that matches to this regexp or a function.
-	 */
-	ignore?: RegExp | ((asset: string) => boolean);
-}
-declare class CleanPluginClass {
-	constructor(options?: CleanPluginArgument);
-	options: {
-		/**
-		 * Log the assets that should be removed instead of delete them.
-		 */
-		dry: boolean;
-		/**
-		 * Not delete the assets, that matches to this regexp or a function.
-		 */
-		ignore?: RegExp | ((asset: string) => boolean);
-	};
-	ignoreList: (RegExp | ((arg0: string) => boolean))[];
-	logger: WebpackLogger;
-	fs: OutputFileSystem;
-	fsState: { files: Set<string>; directories: Set<string> };
-	apply(compiler: Compiler): void;
-	resetFSState(): void;
-	cleanRecursive(
-		p: string,
-		callback: (arg0: NodeJS.ErrnoException) => void
-	): void;
-	static getCompilationHooks(
-		compilation: Compilation
-	): CleanPluginCompilationHooks;
-}
-declare interface CleanPluginCompilationHooks {
-	ignore: SyncHook<
-		[(arg0: RegExp | ((arg0: string) => boolean)) => void],
-		void
-	>;
-}
-type CleanPluginWebpackOptions =
-	| boolean
-	| {
-			/**
-			 * Log the assets that should be removed instead of delete them.
-			 */
-			dry?: boolean;
-			/**
-			 * Not delete the assets, that matches to this regexp or a function.
-			 */
-			ignore?: RegExp | ((asset: string) => boolean);
-	  };
 declare interface CodeGenerationContext {
 	/**
 	 * the dependency templates
@@ -6901,11 +6846,6 @@
 	chunkLoadingGlobal?: string;
 
 	/**
-	 * Clean the output directory before emit.
-	 */
-	clean?: CleanPluginWebpackOptions;
-
-	/**
 	 * Check if to be emitted file already exists and have the same content before writing to output filesystem.
 	 */
 	compareBeforeEmit?: boolean;
@@ -7101,17 +7041,7 @@
 		arg1: string | Buffer,
 		arg2: (arg0?: NodeJS.ErrnoException) => void
 	) => void;
-<<<<<<< HEAD
-	mkdir: (arg0: string, arg1: (arg0: NodeJS.ErrnoException) => void) => void;
-	readdir: (
-		arg0: string,
-		arg1: (arg0: NodeJS.ErrnoException, arg1: string[]) => void
-	) => void;
-	rmdir: (arg0: string, arg1: (arg0: NodeJS.ErrnoException) => void) => void;
-	unlink: (arg0: string, arg1: (arg0: NodeJS.ErrnoException) => void) => void;
-=======
 	mkdir: (arg0: string, arg1: (arg0?: NodeJS.ErrnoException) => void) => void;
->>>>>>> 462c4696
 	stat: (
 		arg0: string,
 		arg1: (arg0?: NodeJS.ErrnoException, arg1?: IStats) => void
@@ -7167,11 +7097,6 @@
 	 * The global variable used by webpack for loading of chunks.
 	 */
 	chunkLoadingGlobal?: string;
-
-	/**
-	 * Clean the output directory before emit.
-	 */
-	clean?: CleanPluginWebpackOptions;
 
 	/**
 	 * Check if to be emitted file already exists and have the same content before writing to output filesystem.
@@ -11194,7 +11119,6 @@
 		Cache,
 		Chunk,
 		ChunkGraph,
-		CleanPluginClass as CleanPlugin,
 		Compilation,
 		Compiler,
 		ConcatenationScope,
