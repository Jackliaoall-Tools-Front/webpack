/*
	MIT License http://www.opensource.org/licenses/mit-license.php
	Author Tobias Koppers @sokra
*/

"use strict";

const path = require("path");
const {
	evaluateToIdentifier,
	evaluateToString,
	expressionIsUnsupported,
	toConstantDependency
} = require("./JavascriptParserHelpers");
const RuntimeGlobals = require("./RuntimeGlobals");
const RuntimeModule = require("./RuntimeModule");
const Template = require("./Template");
const CachedConstDependency = require("./dependencies/CachedConstDependency");
const ModuleDecoratorDependency = require("./dependencies/ModuleDecoratorDependency");

/** @typedef {import("webpack-sources").ReplaceSource} ReplaceSource */
/** @typedef {import("./Compiler")} Compiler */
/** @typedef {import("./Dependency")} Dependency */
/** @typedef {import("./DependencyTemplates")} DependencyTemplates */
/** @typedef {import("./RuntimeTemplate")} RuntimeTemplate */

class NodeStuffPlugin {
	constructor(options) {
		this.options = options;
	}

	/**
	 * Apply the plugin
	 * @param {Compiler} compiler the compiler instance
	 * @returns {void}
	 */
	apply(compiler) {
		const options = this.options;
		compiler.hooks.compilation.tap(
			"NodeStuffPlugin",
			(compilation, { normalModuleFactory }) => {
				compilation.dependencyFactories.set(
					ModuleDecoratorDependency,
					normalModuleFactory
				);
				compilation.dependencyTemplates.set(
					ModuleDecoratorDependency,
					new ModuleDecoratorDependency.Template()
				);

				compilation.hooks.runtimeRequirementInModule
					.for(RuntimeGlobals.harmonyModuleDecorator)
					.tap("NodeStuffPlugin", (module, set) => {
						set.add(RuntimeGlobals.module);
						set.add(RuntimeGlobals.require);
					});

				compilation.hooks.runtimeRequirementInModule
					.for(RuntimeGlobals.nodeModuleDecorator)
					.tap("NodeStuffPlugin", (module, set) => {
						set.add(RuntimeGlobals.module);
						set.add(RuntimeGlobals.require);
					});

				compilation.hooks.runtimeRequirementInTree
					.for(RuntimeGlobals.harmonyModuleDecorator)
					.tap("NodeStuffPlugin", (chunk, set) => {
						compilation.addRuntimeModule(
							chunk,
							new HarmonyModuleDecoratorRuntimeModule()
						);
					});

				compilation.hooks.runtimeRequirementInTree
					.for(RuntimeGlobals.nodeModuleDecorator)
					.tap("NodeStuffPlugin", (chunk, set) => {
						compilation.addRuntimeModule(
							chunk,
							new NodeModuleDecoratorRuntimeModule()
						);
					});

				const handler = (parser, parserOptions) => {
					if (parserOptions.node === false) return;

					let localOptions = options;
					if (parserOptions.node) {
						localOptions = Object.assign({}, localOptions, parserOptions.node);
					}

					const setModuleConstant = (expressionName, fn) => {
						parser.hooks.expression
							.for(expressionName)
							.tap("NodeStuffPlugin", expr => {
								const dep = new CachedConstDependency(
									JSON.stringify(fn(parser.state.module)),
									expr.range,
									expressionName
								);
								dep.loc = expr.loc;
								parser.state.current.addDependency(dep);
								return true;
							});
					};

					const setConstant = (expressionName, value) =>
						setModuleConstant(expressionName, () => value);

					const context = compiler.context;
					if (localOptions.__filename) {
						if (localOptions.__filename === "mock") {
							setConstant("__filename", "/index.js");
						} else {
							setModuleConstant("__filename", module =>
								path.relative(context, module.resource)
							);
						}
						parser.hooks.evaluateIdentifier
							.for("__filename")
							.tap("NodeStuffPlugin", expr => {
								if (!parser.state.module) return;
								const resource = parser.state.module.resource;
								const i = resource.indexOf("?");
								return ParserHelpers.evaluateToString(
									i < 0 ? resource : resource.substr(0, i)
								)(expr);
							});
					}
<<<<<<< HEAD
					parser.hooks.evaluateIdentifier
						.for("__filename")
						.tap("NodeStuffPlugin", expr => {
							if (!parser.state.module) return;
							const resource = parser.state.module.resource;
							const i = resource.indexOf("?");
							return evaluateToString(i < 0 ? resource : resource.substr(0, i))(
								expr
							);
						});
					if (localOptions.__dirname === "mock") {
						setConstant("__dirname", "/");
					} else if (localOptions.__dirname) {
						setModuleConstant("__dirname", module =>
							path.relative(context, module.context)
						);
					}
					parser.hooks.evaluateIdentifier
						.for("__dirname")
						.tap("NodeStuffPlugin", expr => {
							if (!parser.state.module) return;
							return evaluateToString(parser.state.module.context)(expr);
						});
=======
					if (localOptions.__dirname) {
						if (localOptions.__dirname === "mock") {
							setConstant("__dirname", "/");
						} else {
							setModuleConstant("__dirname", module =>
								path.relative(context, module.context)
							);
						}
						parser.hooks.evaluateIdentifier
							.for("__dirname")
							.tap("NodeStuffPlugin", expr => {
								if (!parser.state.module) return;
								return ParserHelpers.evaluateToString(
									parser.state.module.context
								)(expr);
							});
					}
>>>>>>> bbe71d89
					parser.hooks.expression
						.for("require.main")
						.tap(
							"NodeStuffPlugin",
							toConstantDependency(
								parser,
								`${RuntimeGlobals.moduleCache}[${
									RuntimeGlobals.entryModuleId
								}]`,
								[RuntimeGlobals.moduleCache, RuntimeGlobals.entryModuleId]
							)
						);
					parser.hooks.expression
						.for("require.extensions")
						.tap(
							"NodeStuffPlugin",
							expressionIsUnsupported(
								parser,
								"require.extensions is not supported by webpack. Use a loader instead."
							)
						);
					parser.hooks.expression
						.for("require.main.require")
						.tap(
							"NodeStuffPlugin",
							expressionIsUnsupported(
								parser,
								"require.main.require is not supported by webpack."
							)
						);
					parser.hooks.expression
						.for("module.parent.require")
						.tap(
							"NodeStuffPlugin",
							expressionIsUnsupported(
								parser,
								"module.parent.require is not supported by webpack."
							)
						);
					parser.hooks.expression
						.for("module.loaded")
						.tap("NodeStuffPlugin", expr => {
							parser.state.module.buildMeta.moduleConcatenationBailout =
								"module.loaded";
							return toConstantDependency(parser, "module.l", [
								RuntimeGlobals.module
							])(expr);
						});
					parser.hooks.expression
						.for("module.id")
						.tap("NodeStuffPlugin", expr => {
							parser.state.module.buildMeta.moduleConcatenationBailout =
								"module.id";
							return toConstantDependency(parser, "module.i", [
								RuntimeGlobals.module
							])(expr);
						});
					parser.hooks.expression
						.for("module.exports")
						.tap("NodeStuffPlugin", expr => {
							const module = parser.state.module;
							const isHarmony =
								module.buildMeta && module.buildMeta.exportsType;
							if (!isHarmony) {
								return toConstantDependency(parser, "module.exports", [
									RuntimeGlobals.module
								])(expr);
							}
						});
					parser.hooks.evaluateIdentifier
						.for("module.hot")
						.tap("NodeStuffPlugin", evaluateToIdentifier("module.hot", false));
					parser.hooks.expression.for("module").tap("NodeStuffPlugin", expr => {
						const isHarmony =
							parser.state.module.buildMeta &&
							parser.state.module.buildMeta.exportsType;
						const dep = new ModuleDecoratorDependency(
							isHarmony
								? RuntimeGlobals.harmonyModuleDecorator
								: RuntimeGlobals.nodeModuleDecorator
						);
						dep.loc = expr.loc;
						parser.state.module.addDependency(dep);
						return true;
					});
				};

				normalModuleFactory.hooks.parser
					.for("javascript/auto")
					.tap("NodeStuffPlugin", handler);
				normalModuleFactory.hooks.parser
					.for("javascript/dynamic")
					.tap("NodeStuffPlugin", handler);
			}
		);
	}
}

class HarmonyModuleDecoratorRuntimeModule extends RuntimeModule {
	constructor() {
		super("harmony module decorator");
	}

	/**
	 * @returns {string} runtime code
	 */
	generate() {
		return Template.asString([
			`${RuntimeGlobals.harmonyModuleDecorator} = function(module) {`,
			Template.indent([
				"module = Object.create(module);",
				"if (!module.children) module.children = [];",
				"Object.defineProperty(module, 'loaded', {",
				Template.indent([
					"enumerable: true,",
					"get: function () { return module.l; }"
				]),
				"});",
				"Object.defineProperty(module, 'id', {",
				Template.indent([
					"enumerable: true,",
					"get: function () { return module.i; }"
				]),
				"});",
				"Object.defineProperty(module, 'exports', {",
				Template.indent([
					"enumerable: true,",
					"set: function () {",
					Template.indent([
						"throw new Error('ES Modules may not assign module.exports or exports.*, Use ESM export syntax, instead: ' + module.id);"
					]),
					"}"
				]),
				"});",
				"return module;"
			]),
			"};"
		]);
	}
}

class NodeModuleDecoratorRuntimeModule extends RuntimeModule {
	constructor() {
		super("node module decorator");
	}

	/**
	 * @returns {string} runtime code
	 */
	generate() {
		return Template.asString([
			`${RuntimeGlobals.nodeModuleDecorator} = function(module) {`,
			Template.indent([
				"module.paths = [];",
				"if (!module.children) module.children = [];",
				"Object.defineProperty(module, 'loaded', {",
				Template.indent([
					"enumerable: true,",
					"get: function() { return module.l; }"
				]),
				"});",
				"Object.defineProperty(module, 'id', {",
				Template.indent([
					"enumerable: true,",
					"get: function() { return module.i; }"
				]),
				"});",
				"return module;"
			]),
			"};"
		]);
	}
}

module.exports = NodeStuffPlugin;<|MERGE_RESOLUTION|>--- conflicted
+++ resolved
@@ -121,36 +121,11 @@
 								if (!parser.state.module) return;
 								const resource = parser.state.module.resource;
 								const i = resource.indexOf("?");
-								return ParserHelpers.evaluateToString(
+								return evaluateToString(
 									i < 0 ? resource : resource.substr(0, i)
 								)(expr);
 							});
 					}
-<<<<<<< HEAD
-					parser.hooks.evaluateIdentifier
-						.for("__filename")
-						.tap("NodeStuffPlugin", expr => {
-							if (!parser.state.module) return;
-							const resource = parser.state.module.resource;
-							const i = resource.indexOf("?");
-							return evaluateToString(i < 0 ? resource : resource.substr(0, i))(
-								expr
-							);
-						});
-					if (localOptions.__dirname === "mock") {
-						setConstant("__dirname", "/");
-					} else if (localOptions.__dirname) {
-						setModuleConstant("__dirname", module =>
-							path.relative(context, module.context)
-						);
-					}
-					parser.hooks.evaluateIdentifier
-						.for("__dirname")
-						.tap("NodeStuffPlugin", expr => {
-							if (!parser.state.module) return;
-							return evaluateToString(parser.state.module.context)(expr);
-						});
-=======
 					if (localOptions.__dirname) {
 						if (localOptions.__dirname === "mock") {
 							setConstant("__dirname", "/");
@@ -163,12 +138,9 @@
 							.for("__dirname")
 							.tap("NodeStuffPlugin", expr => {
 								if (!parser.state.module) return;
-								return ParserHelpers.evaluateToString(
-									parser.state.module.context
-								)(expr);
+								return evaluateToString(parser.state.module.context)(expr);
 							});
 					}
->>>>>>> bbe71d89
 					parser.hooks.expression
 						.for("require.main")
 						.tap(
