/*
	MIT License http://www.opensource.org/licenses/mit-license.php
	Author Tobias Koppers @sokra
*/
"use strict";

const Module = require("../Module");
const Template = require("../Template");
const Parser = require("../Parser");
const acorn = require("acorn");
const escope = require("escope");
const ReplaceSource = require("webpack-sources/lib/ReplaceSource");
const ConcatSource = require("webpack-sources/lib/ConcatSource");
const HarmonyImportDependency = require("../dependencies/HarmonyImportDependency");
const HarmonyImportSideEffectDependency = require("../dependencies/HarmonyImportSideEffectDependency");
const HarmonyImportSpecifierDependency = require("../dependencies/HarmonyImportSpecifierDependency");
const HarmonyExportSpecifierDependency = require("../dependencies/HarmonyExportSpecifierDependency");
const HarmonyExportExpressionDependency = require("../dependencies/HarmonyExportExpressionDependency");
const HarmonyExportImportedSpecifierDependency = require("../dependencies/HarmonyExportImportedSpecifierDependency");
const HarmonyCompatibilityDependency = require("../dependencies/HarmonyCompatibilityDependency");

function ensureNsObjSource(info, moduleToInfoMap, requestShortener) {
	if(!info.hasNamespaceObject) {
		info.hasNamespaceObject = true;
		const name = info.exportMap.get(true);
		const nsObj = [`var ${name} = {};`];
		for(const exportName of info.module.providedExports) {
			const finalName = getFinalName(info, exportName, moduleToInfoMap, requestShortener, false);
			nsObj.push(`__webpack_require__.d(${name}, ${JSON.stringify(exportName)}, function() { return ${finalName}; });`);
		}
		info.namespaceObjectSource = nsObj.join("\n") + "\n";
	}
}

function getExternalImport(importedModule, info, exportName, asCall) {
	if(exportName === true) return info.name;
	const used = importedModule.isUsed(exportName);
	if(!used) return "/* unused reexport */undefined";
	if(info.interop && exportName === "default") {
		return asCall ? `${info.interopName}()` : `${info.interopName}.a`;
	}
	const comment = used !== exportName ? ` ${Template.toNormalComment(exportName)}` : "";
	const reference = `${info.name}[${JSON.stringify(used)}${comment}]`;
	if(asCall)
		return `Object(${reference})`;
	return reference;
}

function getFinalName(info, exportName, moduleToInfoMap, requestShortener, asCall) {
	switch(info.type) {
		case "concatenated":
			{
				const directExport = info.exportMap.get(exportName);
				if(directExport) {
					if(exportName === true)
						ensureNsObjSource(info, moduleToInfoMap, requestShortener);
					const name = info.internalNames.get(directExport);
					if(!name)
						throw new Error(`The export "${directExport}" in "${info.module.readableIdentifier(requestShortener)}" has no internal name`);
					return name;
				}
				const reexport = info.reexportMap.get(exportName);
				if(reexport) {
					const refInfo = moduleToInfoMap.get(reexport.module);
					if(refInfo) {
						// module is in the concatenation
						return getFinalName(refInfo, reexport.exportName, moduleToInfoMap, requestShortener, asCall);
					}
				}
				const problem = `Cannot get final name for export "${exportName}" in "${info.module.readableIdentifier(requestShortener)}"` +
					` (known exports: ${Array.from(info.exportMap.keys()).filter(name => name !== true).join(" ")}, ` +
					`known reexports: ${Array.from(info.reexportMap.keys()).join(" ")})`;
				return `${Template.toNormalComment(problem)} undefined`;
			}
		case "external":
			{
				const importedModule = info.module;
				return getExternalImport(importedModule, info, exportName, asCall);
			}
	}
}

function getSymbolsFromScope(s, untilScope) {
	const allUsedNames = new Set();
	let scope = s;
	while(scope) {
		if(untilScope === scope) break;
		scope.variables.forEach(variable => allUsedNames.add(variable.name));
		scope = scope.upper;
	}
	return allUsedNames;
}

function getAllReferences(variable) {
	let set = variable.references;
	// Look for inner scope variables too (like in class Foo { t() { Foo } })
	const identifiers = new Set(variable.identifiers);
	for(const scope of variable.scope.childScopes) {
		for(const innerVar of scope.variables) {
			if(innerVar.identifiers.some(id => identifiers.has(id))) {
				set = set.concat(innerVar.references);
				break;
			}
		}
	}
	return set;
}

function reduceSet(a, b) {
	for(const item of b)
		a.add(item);
	return a;
}

function getPathInAst(ast, node) {
	if(ast === node) {
		return [];
	}
	const nr = node.range;
	var i;
	if(Array.isArray(ast)) {
		for(i = 0; i < ast.length; i++) {
			const enterResult = enterNode(ast[i]);
			if(typeof enterResult !== "undefined")
				return enterResult;
		}
	} else if(ast && typeof ast === "object") {
		const keys = Object.keys(ast);
		for(i = 0; i < keys.length; i++) {
			const value = ast[keys[i]];
			if(Array.isArray(value)) {
				const pathResult = getPathInAst(value, node);
				if(typeof pathResult !== "undefined")
					return pathResult;
			} else if(value && typeof value === "object") {
				const enterResult = enterNode(value);
				if(typeof enterResult !== "undefined")
					return enterResult;
			}
		}
	}

	function enterNode(n) {
		const r = n.range;
		if(r) {
			if(r[0] <= nr[0] && r[1] >= nr[1]) {
				const path = getPathInAst(n, node);
				if(path) {
					path.push(n);
					return path;
				}
			}
		}
		return undefined;
	}
}

class ConcatenatedModule extends Module {
	constructor(rootModule, modules) {
		super();
		super.setChunks(rootModule._chunks);
		this.rootModule = rootModule;
		this.usedExports = rootModule.usedExports;
		this.providedExports = rootModule.providedExports;
		this.optimizationBailout = rootModule.optimizationBailout;
		this.used = rootModule.used;
		this.index = rootModule.index;
		this.index2 = rootModule.index2;
		this.depth = rootModule.depth;
		this.built = modules.some(m => m.built);
		this.cacheable = modules.every(m => m.cacheable);
		const modulesSet = new Set(modules);
		this.reasons = rootModule.reasons.filter(reason => !(reason.dependency instanceof HarmonyImportDependency) || !modulesSet.has(reason.module));
		this.meta = rootModule.meta;
		this.moduleArgument = rootModule.moduleArgument;
		this.exportsArgument = rootModule.exportsArgument;
		this.strict = true;
		this._numberOfConcatenatedModules = modules.length;

		this.dependencies = [];
		this.dependenciesWarnings = [];
		this.dependenciesErrors = [];
		this.fileDependencies = [];
		this.contextDependencies = [];
		this.warnings = [];
		this.errors = [];
		this.assets = {};
		this._orderedConcatenationList = this._createOrderedConcatenationList(rootModule, modulesSet);
		for(const info of this._orderedConcatenationList) {
			if(info.type === "concatenated") {
				const m = info.module;

				// populate dependencies
				m.dependencies.filter(dep => !(dep instanceof HarmonyImportDependency) || !modulesSet.has(dep.module))
					.forEach(d => this.dependencies.push(d));
				// populate dep warning
				m.dependenciesWarnings.forEach(depWarning => this.dependenciesWarnings.push(depWarning));
				// populate dep errors
				m.dependenciesErrors.forEach(depError => this.dependenciesErrors.push(depError));
				// populate file dependencies
				if(m.fileDependencies) m.fileDependencies.forEach(file => this.fileDependencies.push(file));
				// populate context dependencies
				if(m.contextDependencies) m.contextDependencies.forEach(context => this.contextDependencies.push(context));
				// populate warnings
				m.warnings.forEach(warning => this.warnings.push(warning));
				// populate errors
				m.errors.forEach(error => this.errors.push(error));

				Object.assign(this.assets, m.assets);
			}
		}
	}

	get modules() {
		return this._orderedConcatenationList
			.filter(info => info.type === "concatenated")
			.map(info => info.module);
	}

	identifier() {
		return this._orderedConcatenationList.map(info => {
			switch(info.type) {
				case "concatenated":
					return info.module.identifier();
			}
		}).filter(Boolean).join(" ");
	}

	readableIdentifier(requestShortener) {
		return this.rootModule.readableIdentifier(requestShortener) + ` + ${this._numberOfConcatenatedModules - 1} modules`;
	}

	libIdent(options) {
		return this.rootModule.libIdent(options);
	}

	nameForCondition() {
		return this.rootModule.nameForCondition();
	}

	build(options, compilation, resolver, fs, callback) {
		throw new Error("Cannot build this module. It should be already built.");
	}

	size() {
		// Guess size from embedded modules
		return this._orderedConcatenationList.reduce((sum, info) => {
			switch(info.type) {
				case "concatenated":
					return sum + info.module.size();
				case "external":
					return sum + 5;
			}
			return sum;
		}, 0);
	}

	_createOrderedConcatenationList(rootModule, modulesSet) {
		const list = [];
		const set = new Set();

		function getConcatenatedImports(module) {
			return module.dependencies
				.filter(dep => dep instanceof HarmonyImportDependency)
				.sort((a, b) => a.sourceOrder - b.sourceOrder)
				.map(dep => () => {
					const ref = dep.getReference();
					return ref && ref.module;
				});
		}

		function enterModule(getModule) {
			const module = getModule();
			if(!module) return;
			if(set.has(module)) return;
			set.add(module);
			if(modulesSet.has(module)) {
				const imports = getConcatenatedImports(module);
				imports.forEach(enterModule);
				list.push({
					type: "concatenated",
					module
				});
			} else {
				list.push({
					type: "external",
					get module() {
						// We need to use a getter here, because the module in the dependency
						// could be replaced by some other process (i. e. also replaced with a
						// concatenated module)
						return getModule();
					}
				});
			}
		}

		enterModule(() => rootModule);

		return list;
	}

	source(dependencyTemplates, outputOptions, requestShortener) {
		// Metainfo for each module
		const modulesWithInfo = this._orderedConcatenationList.map((info, idx) => {
			switch(info.type) {
				case "concatenated":
					{
						const exportMap = new Map();
						const reexportMap = new Map();
						info.module.dependencies.forEach(dep => {
							if(dep instanceof HarmonyExportSpecifierDependency) {
								if(!exportMap.has(dep.name))
									exportMap.set(dep.name, dep.id);
							} else if(dep instanceof HarmonyExportExpressionDependency) {
								if(!exportMap.has("default"))
									exportMap.set("default", "__WEBPACK_MODULE_DEFAULT_EXPORT__");
							} else if(dep instanceof HarmonyExportImportedSpecifierDependency) {
								const exportName = dep.name;
								const importName = dep.id;
								const importedModule = dep.module;
								if(exportName && importName) {
									if(!reexportMap.has(exportName)) {
										reexportMap.set(exportName, {
											module: importedModule,
											exportName: importName,
											dependency: dep
										});
									}
								} else if(exportName) {
									if(!reexportMap.has(exportName)) {
										reexportMap.set(exportName, {
											module: importedModule,
											exportName: true,
											dependency: dep
										});
									}
								} else {
									importedModule.providedExports.forEach(name => {
										if(dep.activeExports.has(name) || name === "default")
											return;
										if(!reexportMap.has(name)) {
											reexportMap.set(name, {
												module: importedModule,
												exportName: name,
												dependency: dep
											});
										}
									});
								}
							}
						});
						return {
							type: "concatenated",
							module: info.module,
							index: idx,
							ast: undefined,
							internalSource: undefined,
							source: undefined,
							globalScope: undefined,
							moduleScope: undefined,
							internalNames: new Map(),
							exportMap: exportMap,
							reexportMap: reexportMap,
							hasNamespaceObject: false,
							namespaceObjectSource: null
						};
					}
				case "external":
					return {
						type: "external",
						module: info.module,
						index: idx,
						name: undefined,
						interopName: undefined,
						interop: undefined
					};
				default:
					throw new Error(`Unsupported concatenation entry type ${info.type}`);
			}
		});

		// Create mapping from module to info
		const moduleToInfoMap = new Map();
		modulesWithInfo.forEach(m => moduleToInfoMap.set(m.module, m));

		// Configure template decorators for dependencies
		const innerDependencyTemplates = new Map(dependencyTemplates);

		innerDependencyTemplates.set(HarmonyImportSpecifierDependency, new HarmonyImportSpecifierDependencyConcatenatedTemplate(
			dependencyTemplates.get(HarmonyImportSpecifierDependency),
			moduleToInfoMap
		));
		innerDependencyTemplates.set(HarmonyImportSideEffectDependency, new HarmonyImportSideEffectDependencyConcatenatedTemplate(
			dependencyTemplates.get(HarmonyImportSideEffectDependency),
			moduleToInfoMap
		));
		innerDependencyTemplates.set(HarmonyExportSpecifierDependency, new HarmonyExportSpecifierDependencyConcatenatedTemplate(
			dependencyTemplates.get(HarmonyExportSpecifierDependency),
			this.rootModule
		));
		innerDependencyTemplates.set(HarmonyExportExpressionDependency, new HarmonyExportExpressionDependencyConcatenatedTemplate(
			dependencyTemplates.get(HarmonyExportExpressionDependency),
			this.rootModule,
			moduleToInfoMap
		));
		innerDependencyTemplates.set(HarmonyExportImportedSpecifierDependency, new HarmonyExportImportedSpecifierDependencyConcatenatedTemplate(
			dependencyTemplates.get(HarmonyExportImportedSpecifierDependency),
			this.rootModule,
			moduleToInfoMap
		));
		innerDependencyTemplates.set(HarmonyCompatibilityDependency, new HarmonyCompatibilityDependencyConcatenatedTemplate(
			dependencyTemplates.get(HarmonyCompatibilityDependency),
			this.rootModule,
			moduleToInfoMap
		));
		innerDependencyTemplates.set("hash", innerDependencyTemplates.get("hash") + this.rootModule.identifier());

		// Generate source code and analyse scopes
		// Prepare a ReplaceSource for the final source
		modulesWithInfo.forEach(info => {
			if(info.type === "concatenated") {
				const m = info.module;
				const source = m.source(innerDependencyTemplates, outputOptions, requestShortener);
				const code = source.source();
				let ast;
				try {
					ast = acorn.parse(code, {
						ranges: true,
						locations: true,
						ecmaVersion: Parser.ECMA_VERSION,
						sourceType: "module"
					});
				} catch(err) {
					if(err.loc && typeof err.loc === "object" && typeof err.loc.line === "number") {
						const lineNumber = err.loc.line;
						const lines = code.split("\n");
						err.message += "\n| " + lines.slice(Math.max(0, lineNumber - 3), lineNumber + 2).join("\n| ");
					}
					throw err;
				}
				const scopeManager = escope.analyze(ast, {
					ecmaVersion: 6,
					sourceType: "module",
					optimistic: true,
					ignoreEval: true,
					impliedStrict: true
				});
				const globalScope = scopeManager.acquire(ast);
				const moduleScope = globalScope.childScopes[0];
				const resultSource = new ReplaceSource(source);
				info.ast = ast;
				info.internalSource = source;
				info.source = resultSource;
				info.globalScope = globalScope;
				info.moduleScope = moduleScope;
			}
		});

		// List of all used names to avoid conflicts
		const allUsedNames = new Set([
			"__WEBPACK_MODULE_DEFAULT_EXPORT__", // avoid using this internal name

			"abstract", "arguments", "async", "await", "boolean", "break", "byte", "case", "catch", "char", "class",
			"const", "continue", "debugger", "default", "delete", "do", "double", "else", "enum", "eval",
			"export", "extends", "false", "final", "finally", "float", "for", "function", "goto", "if",
			"implements", "import", "in", "instanceof", "int", "interface", "let", "long", "native", "new",
			"null", "package", "private", "protected", "public", "return", "short", "static", "super",
			"switch", "synchronized", "this", "throw", "throws", "transient", "true", "try", "typeof",
			"var", "void", "volatile", "while", "with", "yield",

			"module", "__dirname", "__filename", "exports",

			"Array", "Date", "eval", "function", "hasOwnProperty", "Infinity", "isFinite", "isNaN",
			"isPrototypeOf", "length", "Math", "NaN", "name", "Number", "Object", "prototype", "String",
			"toString", "undefined", "valueOf",

			"alert", "all", "anchor", "anchors", "area", "assign", "blur", "button", "checkbox",
			"clearInterval", "clearTimeout", "clientInformation", "close", "closed", "confirm", "constructor",
			"crypto", "decodeURI", "decodeURIComponent", "defaultStatus", "document", "element", "elements",
			"embed", "embeds", "encodeURI", "encodeURIComponent", "escape", "event", "fileUpload", "focus",
			"form", "forms", "frame", "innerHeight", "innerWidth", "layer", "layers", "link", "location",
			"mimeTypes", "navigate", "navigator", "frames", "frameRate", "hidden", "history", "image",
			"images", "offscreenBuffering", "open", "opener", "option", "outerHeight", "outerWidth",
			"packages", "pageXOffset", "pageYOffset", "parent", "parseFloat", "parseInt", "password", "pkcs11",
			"plugin", "prompt", "propertyIsEnum", "radio", "reset", "screenX", "screenY", "scroll", "secure",
			"select", "self", "setInterval", "setTimeout", "status", "submit", "taint", "text", "textarea",
			"top", "unescape", "untaint", "window",

			"onblur", "onclick", "onerror", "onfocus", "onkeydown", "onkeypress", "onkeyup", "onmouseover",
			"onload", "onmouseup", "onmousedown", "onsubmit"
		]);

		// get all global names
		modulesWithInfo.forEach(info => {
			if(info.globalScope) {
				info.globalScope.through.forEach(reference => {
					const name = reference.identifier.name;
					if(/^__WEBPACK_MODULE_REFERENCE__\d+_([\da-f]+|ns)(_call)?__$/.test(name)) {
						for(const s of getSymbolsFromScope(reference.from, info.moduleScope)) {
							allUsedNames.add(s);
						}
					} else {
						allUsedNames.add(name);
					}
				});
			}
		});

		// generate names for symbols
		modulesWithInfo.forEach(info => {
			switch(info.type) {
				case "concatenated":
					{
						const namespaceObjectName = this.findNewName("namespaceObject", allUsedNames, null, info.module.readableIdentifier(requestShortener));
						allUsedNames.add(namespaceObjectName);
						info.internalNames.set(namespaceObjectName, namespaceObjectName);
						info.exportMap.set(true, namespaceObjectName);
						info.moduleScope.variables.forEach(variable => {
							const name = variable.name;
							if(allUsedNames.has(name)) {
								const references = getAllReferences(variable);
								const symbolsInReferences = references.map(ref => getSymbolsFromScope(ref.from, info.moduleScope)).reduce(reduceSet, new Set());
								const newName = this.findNewName(name, allUsedNames, symbolsInReferences, info.module.readableIdentifier(requestShortener));
								allUsedNames.add(newName);
								info.internalNames.set(name, newName);
								const source = info.source;
								const allIdentifiers = new Set(references.map(r => r.identifier).concat(variable.identifiers));
								for(const identifier of allIdentifiers) {
									const r = identifier.range;
									const path = getPathInAst(info.ast, identifier);
									if(path && path.length > 1 && path[1].type === "Property" && path[1].shorthand) {
										source.insert(r[1], `: ${newName}`);
									} else {
										source.replace(r[0], r[1] - 1, newName);
									}
								}
							} else {
								allUsedNames.add(name);
								info.internalNames.set(name, name);
							}
						});
						break;
					}
				case "external":
					{
						info.interop = info.module.meta && !info.module.meta.harmonyModule;
						const externalName = this.findNewName("", allUsedNames, null, info.module.readableIdentifier(requestShortener));
						allUsedNames.add(externalName);
						info.name = externalName;
						if(info.interop) {
							const externalNameInterop = this.findNewName("default", allUsedNames, null, info.module.readableIdentifier(requestShortener));
							allUsedNames.add(externalNameInterop);
							info.interopName = externalNameInterop;
						}
						break;
					}
			}
		});

		// Find and replace referenced to modules
		modulesWithInfo.forEach(info => {
			if(info.type === "concatenated") {
				info.globalScope.through.forEach(reference => {
					const name = reference.identifier.name;
					const match = /^__WEBPACK_MODULE_REFERENCE__(\d+)_([\da-f]+|ns)(_call)?__$/.exec(name);
					if(match) {
						const referencedModule = modulesWithInfo[+match[1]];
						let exportName;
						if(match[2] === "ns") {
							exportName = true;
						} else {
							const exportData = match[2];
							exportName = new Buffer(exportData, "hex").toString("utf-8"); // eslint-disable-line node/no-deprecated-api
						}
						const asCall = !!match[3];
						const finalName = getFinalName(referencedModule, exportName, moduleToInfoMap, requestShortener, asCall);
						const r = reference.identifier.range;
						const source = info.source;
						source.replace(r[0], r[1] - 1, finalName);
					}
				});
			}
		});

		const result = new ConcatSource();

		// add harmony compatibility flag (must be first because of possible circular dependencies)
		const usedExports = this.rootModule.usedExports;
		if(usedExports === true) {
			result.add(`Object.defineProperty(${this.exportsArgument || "exports"}, "__esModule", { value: true });\n`);
		}

		// define required namespace objects (must be before evaluation modules)
		modulesWithInfo.forEach(info => {
			if(info.namespaceObjectSource) {
				result.add(info.namespaceObjectSource);
			}
		});

		// evaluate modules in order
		modulesWithInfo.forEach(info => {
			switch(info.type) {
				case "concatenated":
					result.add(`\n// CONCATENATED MODULE: ${info.module.readableIdentifier(requestShortener)}\n`);
					result.add(info.source);
					break;
				case "external":
					result.add(`\n// EXTERNAL MODULE: ${info.module.readableIdentifier(requestShortener)}\n`);
					result.add(`var ${info.name} = __webpack_require__(${JSON.stringify(info.module.id)});\n`);
					if(info.interop) {
						result.add(`var ${info.interopName} = /*#__PURE__*/__webpack_require__.n(${info.name});\n`);
					}
					break;
				default:
					throw new Error(`Unsupported concatenation entry type ${info.type}`);
			}
		});

		return result;
	}

	findNewName(oldName, usedNamed1, usedNamed2, extraInfo) {
		let name = oldName;

		if(name === "__WEBPACK_MODULE_DEFAULT_EXPORT__")
			name = "";

		// Remove uncool stuff
		extraInfo = extraInfo.replace(/\.+\/|(\/index)?\.([a-zA-Z0-9]{1,4})($|\s|\?)|\s*\+\s*\d+\s*modules/g, "");

		const splittedInfo = extraInfo.split("/");
		while(splittedInfo.length) {
			name = splittedInfo.pop() + (name ? "_" + name : "");
			const nameIdent = Template.toIdentifier(name);
			if(!usedNamed1.has(nameIdent) && (!usedNamed2 || !usedNamed2.has(nameIdent))) return nameIdent;
		}

		let i = 0;
		let nameWithNumber = Template.toIdentifier(`${name}_${i}`);
		while(usedNamed1.has(nameWithNumber) || (usedNamed2 && usedNamed2.has(nameWithNumber))) {
			i++;
			nameWithNumber = Template.toIdentifier(`${name}_${i}`);
		}
		return nameWithNumber;
	}

	updateHash(hash) {
		for(const info of this._orderedConcatenationList) {
			switch(info.type) {
				case "concatenated":
					info.module.updateHash(hash);
					break;
				case "external":
					hash.update(`${info.module.id}`);
					break;
			}
		}
		super.updateHash(hash);
	}

}

class HarmonyImportSpecifierDependencyConcatenatedTemplate {
	constructor(originalTemplate, modulesMap) {
		this.originalTemplate = originalTemplate;
		this.modulesMap = modulesMap;
	}

	getHarmonyInitOrder(dep) {
		const module = dep.module;
		const info = this.modulesMap.get(module);
		if(!info) {
			return this.originalTemplate.getHarmonyInitOrder(dep);
		}
		return NaN;
	}

	harmonyInit(dep, source, outputOptions, requestShortener, dependencyTemplates) {
		const module = dep.module;
		const info = this.modulesMap.get(module);
		if(!info) {
			this.originalTemplate.harmonyInit(dep, source, outputOptions, requestShortener, dependencyTemplates);
			return;
		}
	}

	apply(dep, source, outputOptions, requestShortener, dependencyTemplates) {
		const module = dep.module;
		const info = this.modulesMap.get(module);
		if(!info) {
			this.originalTemplate.apply(dep, source, outputOptions, requestShortener, dependencyTemplates);
			return;
		}
		let content;
		if(dep.id === null) {
			content = `__WEBPACK_MODULE_REFERENCE__${info.index}_ns__`;
		} else if(dep.namespaceObjectAsContext) {
			content = `__WEBPACK_MODULE_REFERENCE__${info.index}_ns__[${JSON.stringify(dep.id)}]`;
		} else {
			const exportData = new Buffer(dep.id, "utf-8").toString("hex"); // eslint-disable-line node/no-deprecated-api
			content = `__WEBPACK_MODULE_REFERENCE__${info.index}_${exportData}${dep.call ? "_call" : ""}__`;
		}
		if(dep.shorthand) {
			content = dep.name + ": " + content;
		}
		source.replace(dep.range[0], dep.range[1] - 1, content);
	}
}

class HarmonyImportSideEffectDependencyConcatenatedTemplate {
	constructor(originalTemplate, modulesMap) {
		this.originalTemplate = originalTemplate;
		this.modulesMap = modulesMap;
	}

	getHarmonyInitOrder(dep) {
		const module = dep.module;
		const info = this.modulesMap.get(module);
		if(!info) {
			return this.originalTemplate.getHarmonyInitOrder(dep);
		}
		return NaN;
	}

	harmonyInit(dep, source, outputOptions, requestShortener, dependencyTemplates) {
		const module = dep.module;
		const info = this.modulesMap.get(module);
		if(!info) {
			this.originalTemplate.harmonyInit(dep, source, outputOptions, requestShortener, dependencyTemplates);
			return;
		}
	}

	apply(dep, source, outputOptions, requestShortener, dependencyTemplates) {
		const module = dep.module;
		const info = this.modulesMap.get(module);
		if(!info) {
			this.originalTemplate.apply(dep, source, outputOptions, requestShortener, dependencyTemplates);
			return;
		}
	}
}

class HarmonyExportSpecifierDependencyConcatenatedTemplate {
	constructor(originalTemplate, rootModule) {
		this.originalTemplate = originalTemplate;
		this.rootModule = rootModule;
	}

	getHarmonyInitOrder(dep) {
		if(dep.originModule === this.rootModule) {
			return this.originalTemplate.getHarmonyInitOrder(dep);
		}
		return NaN;
	}

	harmonyInit(dep, source, outputOptions, requestShortener, dependencyTemplates) {
		if(dep.originModule === this.rootModule) {
			this.originalTemplate.harmonyInit(dep, source, outputOptions, requestShortener, dependencyTemplates);
			return;
		}
	}

	apply(dep, source, outputOptions, requestShortener, dependencyTemplates) {
		if(dep.originModule === this.rootModule) {
			this.originalTemplate.apply(dep, source, outputOptions, requestShortener, dependencyTemplates);
		}
	}
}

class HarmonyExportExpressionDependencyConcatenatedTemplate {
	constructor(originalTemplate, rootModule) {
		this.originalTemplate = originalTemplate;
		this.rootModule = rootModule;
	}

	apply(dep, source, outputOptions, requestShortener, dependencyTemplates) {
		let content = "/* harmony default export */ var __WEBPACK_MODULE_DEFAULT_EXPORT__ = ";
		if(dep.originModule === this.rootModule) {
			const used = dep.originModule.isUsed("default");
			const exportsName = dep.originModule.exportsArgument || "exports";
			if(used) content += `${exportsName}[${JSON.stringify(used)}] = `;
		}

		if(dep.range) {
			source.replace(dep.rangeStatement[0], dep.range[0] - 1, content + "(");
			source.replace(dep.range[1], dep.rangeStatement[1] - 1, ");");
			return;
		}

		source.replace(dep.rangeStatement[0], dep.rangeStatement[1] - 1, content);
	}
}

class HarmonyExportImportedSpecifierDependencyConcatenatedTemplate {
	constructor(originalTemplate, rootModule, modulesMap) {
		this.originalTemplate = originalTemplate;
		this.rootModule = rootModule;
		this.modulesMap = modulesMap;
	}

	getExports(dep) {
<<<<<<< HEAD
		const active = HarmonyModulesHelpers.isActive(dep.originModule, dep);
		if(!active) return [];
		const importModule = dep.module;
=======
		const importModule = dep.importDependency.module;
>>>>>>> 457bf801
		if(dep.id) {
			// export { named } from "module"
			return [{
				name: dep.name,
				id: dep.id,
				module: importModule
			}];
		}
		if(dep.name) {
			// export * as abc from "module"
			return [{
				name: dep.name,
				id: true,
				module: importModule
			}];
		}
		// export * from "module"
		return importModule.providedExports.filter(exp => exp !== "default" && !dep.activeExports.has(exp)).map(exp => {
			return {
				name: exp,
				id: exp,
				module: importModule
			};
		});
	}

	getHarmonyInitOrder(dep) {
		const module = dep.module;
		const info = this.modulesMap.get(module);
		if(!info) {
			return this.originalTemplate.getHarmonyInitOrder(dep);
		}
		return NaN;
	}

	harmonyInit(dep, source, outputOptions, requestShortener, dependencyTemplates) {
		const module = dep.module;
		const info = this.modulesMap.get(module);
		if(!info) {
			this.originalTemplate.harmonyInit(dep, source, outputOptions, requestShortener, dependencyTemplates);
			return;
		}
	}

	apply(dep, source, outputOptions, requestShortener, dependencyTemplates) {
		if(dep.originModule === this.rootModule) {
			if(this.modulesMap.get(dep.module)) {
				const exportDefs = this.getExports(dep);
				exportDefs.forEach(def => {
					const info = this.modulesMap.get(def.module);
					const used = dep.originModule.isUsed(def.name);
					if(!used) {
						source.insert(-1, `/* unused concated harmony import ${dep.name} */\n`);
					}
					let finalName;
					if(def.id === true) {
						finalName = `__WEBPACK_MODULE_REFERENCE__${info.index}_ns__`;
					} else {
						const exportData = new Buffer(def.id, "utf-8").toString("hex"); // eslint-disable-line node/no-deprecated-api
						finalName = `__WEBPACK_MODULE_REFERENCE__${info.index}_${exportData}__`;
					}
					const exportsName = this.rootModule.exportsArgument || "exports";
					const content = `/* concated harmony reexport */__webpack_require__.d(${exportsName}, ${JSON.stringify(used)}, function() { return ${finalName}; });\n`;
					source.insert(-1, content);
				});
			} else {
				this.originalTemplate.apply(dep, source, outputOptions, requestShortener, dependencyTemplates);
			}
		}
	}
}

class HarmonyCompatibilityDependencyConcatenatedTemplate {
	constructor(originalTemplate, rootModule, modulesMap) {
		this.originalTemplate = originalTemplate;
		this.rootModule = rootModule;
		this.modulesMap = modulesMap;
	}

	apply(dep, source, outputOptions, requestShortener, dependencyTemplates) {
		// do nothing
	}
}

module.exports = ConcatenatedModule;<|MERGE_RESOLUTION|>--- conflicted
+++ resolved
@@ -800,13 +800,7 @@
 	}
 
 	getExports(dep) {
-<<<<<<< HEAD
-		const active = HarmonyModulesHelpers.isActive(dep.originModule, dep);
-		if(!active) return [];
 		const importModule = dep.module;
-=======
-		const importModule = dep.importDependency.module;
->>>>>>> 457bf801
 		if(dep.id) {
 			// export { named } from "module"
 			return [{
