--- conflicted
+++ resolved
@@ -1055,17 +1055,10 @@
 		const Dep = /** @type {DepConstructor} */ (dependency.constructor);
 		const moduleFactory = this.dependencyFactories.get(Dep);
 		if (!moduleFactory) {
-<<<<<<< HEAD
 			return callback(
 				new WebpackError(
-					`No dependency factory available for this dependency type: ${
-						dependency.constructor.name
-					}`
+					`No dependency factory available for this dependency type: ${dependency.constructor.name}`
 				)
-=======
-			throw new Error(
-				`No dependency factory available for this dependency type: ${dependency.constructor.name}`
->>>>>>> 34c86675
 			);
 		}
 
