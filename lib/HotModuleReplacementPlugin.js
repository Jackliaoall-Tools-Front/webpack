--- conflicted
+++ resolved
@@ -200,23 +200,13 @@
 				]);
 			});
 
-<<<<<<< HEAD
-			params.normalModuleFactory.plugin("parser", (parser, parserOptions) => {
-				parser.plugin("expression __webpack_hash__", ParserHelpers.toConstantDependency("__webpack_require__.h()"));
-				parser.plugin("evaluate typeof __webpack_hash__", ParserHelpers.evaluateToString("string"));
-				parser.hooks.evaluateIdentifier.for("module.hot").tap({
-                    name: "HotModuleReplacementPlugin",
-                    before: "NodeStuffPlugin"
-                }, expr => {
-                    return ParserHelpers.evaluateToIdentifier("module.hot", !!parser.state.compilation.hotUpdateChunkTemplate)(expr);
-                });
-				parser.plugin("call module.hot.accept", function(expr) {
-					if(!this.state.compilation.hotUpdateChunkTemplate) return false;
-=======
 			const handler = (parser, parserOptions) => {
 				parser.hooks.expression.for("__webpack_hash__").tap("HotModuleReplacementPlugin", ParserHelpers.toConstantDependencyWithWebpackRequire(parser, "__webpack_require__.h()"));
 				parser.hooks.evaluateTypeof.for("__webpack_hash__").tap("HotModuleReplacementPlugin", ParserHelpers.evaluateToString("string"));
-				parser.hooks.evaluateIdentifier.for("module.hot").tap("HotModuleReplacementPlugin", expr => {
+				parser.hooks.evaluateIdentifier.for("module.hot").tap({
+					name: "HotModuleReplacementPlugin",
+					before: "NodeStuffPlugin"
+				}, expr => {
 					return ParserHelpers.evaluateToIdentifier("module.hot", !!parser.state.compilation.hotUpdateChunkTemplate)(expr);
 				});
 				// TODO webpack 5: refactor this, no custom hooks
@@ -226,7 +216,6 @@
 					parser.hooks.hotAcceptWithoutCallback = new SyncBailHook(["expression", "requests"]);
 				parser.hooks.call.for("module.hot.accept").tap("HotModuleReplacementPlugin", expr => {
 					if(!parser.state.compilation.hotUpdateChunkTemplate) return false;
->>>>>>> 15ab027a
 					if(expr.arguments.length >= 1) {
 						const arg = parser.evaluateExpression(expr.arguments[0]);
 						let params = [];
